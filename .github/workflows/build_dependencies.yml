--- conflicted
+++ resolved
@@ -213,11 +213,7 @@
       with:
         limit-access-to-actor: true
         detached: true
-<<<<<<< HEAD
-    
-=======
-
->>>>>>> 29f9d6fe
+
     - name: Create and Test Package
       run: |
         sanitize=$([[ "${{ inputs.tooling }}" == "Sanitize" ]] && echo "True" || echo "False")
