name: Conan Build

on:
  workflow_call:
    inputs:
      platform:
        required: false
        default: 'ubuntu-24.04'
        type: string
      branch:
        required: true
        type: string
      build-type:
        required: true
        type: string
      malloc-impl:
        required: true
        type: string
      prerelease:
        required: true
        type: string
      tooling:
        required: false
        type: string
        default: 'None'
      testing:
        required: false
        type: string
        default: 'False'
  workflow_dispatch:
    inputs:
      platform:
        required: true
        type: choice
        options:
          - ubuntu-24.04
        default: 'ubuntu-24.04'
      branch:
        required: true
        type: string
      build-type:
        required: true
        type: choice
        options:
          - Debug
          - Release
          - RelWithDebInfo
      malloc-impl:
        description: 'Allocation Library'
        required: true
        type: choice
        options:
          - libc
          - tcmalloc
          - jemalloc
      prerelease:
        description: 'Fault Instrumentation'
        required: false
        type: choice
        options:
          - 'True'
          - 'False'
        default: 'False'
      tooling:
        required: false
        type: choice
          - 'Sanitize'
          - 'Coverage'
          - 'None'
        default: 'None'
      testing:
        description: 'Build and Run'
        required: true
        type: choice
        options:
          - 'True'
          - 'False'
        default: 'True'

jobs:
  BuildHomestoreDeps:
    runs-on: ${{ inputs.platform }}
    timeout-minutes: 1440
    steps:
    - name: Retrieve Code
      uses: actions/checkout@main
      with:
        ref: ${{ inputs.branch }}
      if: ${{ inputs.testing == 'True' }}

    - name: Retrieve Recipe
      uses: actions/checkout@main
      with:
        repository: eBay/Homestore
        ref: ${{ inputs.branch }}
      if: ${{ inputs.testing == 'False' }}

    - name: Setup Conan
      uses: ebay/sisl/.github/actions/setup_conan2@master
      with:
        platform: ${{ inputs.platform }}
      if: ${{ inputs.testing == 'True' || steps.restore-cache.outputs.cache-hit != 'true' }}

    - name: Load Homestore Cache
      id: restore-cache
      uses: eBay/sisl/.github/actions/load_conan2@master
      with:
        testing: ${{ inputs.testing }}
        key_prefix: HomestoreDeps-${{ inputs.platform }}-${{ inputs.build-type }}-${{ inputs.malloc-impl }}-${{ inputs.prerelease }}

    - name: Load Sisl Cache
      uses: eBay/sisl/.github/actions/load_conan2@master
      with:
        load_any: 'True'
        key_prefix: SislDeps13-${{ inputs.platform }}-${{ inputs.build-type }}-${{ inputs.malloc-impl }}
      if: ${{ inputs.testing == 'True' || steps.restore-cache.outputs.cache-hit != 'true' }}

    - name: Retrieve Dependencies
      uses: actions/checkout@main
      with:
        repository: eBay/iomanager
        path: import/iomgr
        ref: stable/v11.x
      if: ${{ inputs.testing == 'True' || steps.restore-cache.outputs.cache-hit != 'true' }}

    - name: Retrieve Dependencies
      uses: actions/checkout@main
      with:
        repository: eBay/nuraft_mesg
        path: import/nuraft_mesg
        ref: stable/v3.x
      if: ${{ inputs.testing == 'True' || steps.restore-cache.outputs.cache-hit != 'true' }}

    - name: Load IOMgr Cache
      uses: eBay/sisl/.github/actions/load_conan2@master
      with:
        testing: 'False'
        path: import/iomgr
        key_prefix: IOMgrDeps-${{ inputs.platform }}-${{ inputs.build-type }}-${{ inputs.malloc-impl }}-${{ inputs.prerelease }}
        fail_on_cache_miss: true
      if: ${{ inputs.testing == 'True' || steps.restore-cache.outputs.cache-hit != 'true' }}

    - name: Load NuraftMesg Cache
      uses: eBay/sisl/.github/actions/load_conan2@master
      with:
        testing: 'False'
        path: import/nuraft_mesg
        key_prefix: NuMesgDeps-${{ inputs.platform }}-${{ inputs.build-type }}-${{ inputs.malloc-impl }}
        fail_on_cache_miss: true
      if: ${{ inputs.testing == 'True' || steps.restore-cache.outputs.cache-hit != 'true' }}

    - name: Export Recipes
      run: |
        sudo apt-get install -y python3-pyelftools libaio-dev

        # make the following removed directory configurable, for example, using an environment variable.
        sudo rm -rf $ANDROID_HOME
        sudo rm -rf /usr/lib/llvm*
        sudo rm -rf /usr/lib/jvm
        sudo rm -rf /usr/lib/google-cloud-sdk
        
        python -m pip install pyelftools
        conan export --user oss --channel master import/iomgr
        conan export --user oss --channel main import/nuraft_mesg
      if: ${{ inputs.testing == 'True' || steps.restore-cache.outputs.cache-hit != 'true' }}

    - name: Build Cache
      run: |
        pre=$([[ "${{ inputs.build-type }}" != "Debug" ]] && echo "-o iomgr/*:prerelease=${{ inputs.prerelease }}" || echo "")
        conan install \
            -c tools.build:skip_test=True \
            ${pre} \
            -o sisl/*:malloc_impl=${{ inputs.malloc-impl }} \
            -o iomgr/*:testing=off \
            -o homestore/*:testing=off \
            -s:h build_type=${{ inputs.build-type }} \
            -c tools.build:skip_test=True \
            --format=json \
            --build missing \
            . > ~/build.json
        conan list --graph ~/build.json --graph-binaries=build --format=json > ~/pkglist.json
      if: ${{ steps.restore-cache.outputs.cache-hit != 'true' }}

    - name: Save Conan Cache
      uses: eBay/sisl/.github/actions/store_conan2@master
      with:
        key_prefix: HomestoreDeps-${{ inputs.platform }}-${{ inputs.build-type }}-${{ inputs.malloc-impl }}-${{ inputs.prerelease }}
      if: ${{ github.event_name != 'pull_request' && steps.restore-cache.outputs.cache-hit != 'true' }}

    - name: Reload Sisl Cache
      uses: eBay/sisl/.github/actions/load_conan2@master
      with:
        load_any: 'True'
        key_prefix: SislDeps13-${{ inputs.platform }}-${{ inputs.build-type }}-${{ inputs.malloc-impl }}
      if: ${{ inputs.testing == 'True' && github.event_name != 'pull_request' && steps.restore-cache.outputs.cache-hit != 'true' }}

    - name: Reload IOMgr Cache
      uses: eBay/sisl/.github/actions/load_conan2@master
      with:
        testing: 'False'
        path: import/iomgr
        key_prefix: IOMgrDeps-${{ inputs.platform }}-${{ inputs.build-type }}-${{ inputs.malloc-impl }}-${{ inputs.prerelease }}
        fail_on_cache_miss: true
      if: ${{ inputs.testing == 'True' && github.event_name != 'pull_request' && steps.restore-cache.outputs.cache-hit != 'true' }}

    - name: Reload NuraftMesg Cache
      uses: eBay/sisl/.github/actions/load_conan2@master
      with:
        testing: 'False'
        path: import/nuraft_mesg
        key_prefix: NuMesgDeps-${{ inputs.platform }}-${{ inputs.build-type }}-${{ inputs.malloc-impl }}
        fail_on_cache_miss: true
      if: ${{ inputs.testing == 'True' && github.event_name != 'pull_request' && steps.restore-cache.outputs.cache-hit != 'true' }}

    - uses: actions/checkout@main
    - name: Setup tmate session
      uses: mxschmitt/action-tmate@v3
      with:
        limit-access-to-actor: true
        detached: true
        connect-timeout-seconds: 60
      if: ${{ inputs.testing == 'True' }}

    - name: Create and Test Package
      run: |
        sanitize=$([[ "${{ inputs.tooling }}" == "Sanitize" ]] && echo "True" || echo "False")
        pre=$([[ "${{ inputs.build-type }}" != "Debug" ]] && echo "-o iomgr/*:prerelease=${{ inputs.prerelease }}" || echo "")
        conan create \
            ${pre} \
            -o sisl/*:malloc_impl=${{ inputs.malloc-impl }} \
            -o iomgr/*:testing=off \
            -o homestore/*:sanitize=${sanitize} \
            -s:h build_type=${{ inputs.build-type }} \
            --build missing \
            .
      if: ${{ inputs.testing == 'True' && inputs.tooling != 'Coverage' }}

    - name: Code Coverage Run
      run: |
<<<<<<< HEAD
        pre=$([[ "${{ inputs.build-type }}" != "Debug" ]] && echo "-o iomgr/*:prerelease=${{ inputs.prerelease }}" || echo "")
        conan build \
=======
        pre=$([[ "${{ inputs.build-type }}" != "Debug" ]] && echo "-o sisl:prerelease=${{ inputs.prerelease }}" || echo "")
        python -m pip install gcovr
        conan install \
>>>>>>> b603f296
            ${pre} \
            -o sisl/*:malloc_impl=${{ inputs.malloc-impl }} \
            -o iomgr/*:testing=off \
            -o homestore/*:coverage=True \
            -s:h build_type=${{ inputs.build-type }} \
            --build missing \
            .
<<<<<<< HEAD
=======
        conan build .
        gcovr --cobertura ./coverage.xml
>>>>>>> b603f296
      if: ${{ inputs.testing == 'True' && inputs.tooling == 'Coverage' }}

    - name: Upload coverage reports to Codecov
      uses: codecov/codecov-action@v5
      with:
<<<<<<< HEAD
        token: ${{ secrets.CODECOV_TOKEN }}
        verbose: true
=======
        files: ./coverage.xml
        disable_search: true
>>>>>>> b603f296
      if: ${{ inputs.testing == 'True' && inputs.tooling == 'Coverage' }}<|MERGE_RESOLUTION|>--- conflicted
+++ resolved
@@ -120,7 +120,7 @@
       with:
         repository: eBay/iomanager
         path: import/iomgr
-        ref: stable/v11.x
+        ref: master
       if: ${{ inputs.testing == 'True' || steps.restore-cache.outputs.cache-hit != 'true' }}
 
     - name: Retrieve Dependencies
@@ -128,7 +128,7 @@
       with:
         repository: eBay/nuraft_mesg
         path: import/nuraft_mesg
-        ref: stable/v3.x
+        ref: main
       if: ${{ inputs.testing == 'True' || steps.restore-cache.outputs.cache-hit != 'true' }}
 
     - name: Load IOMgr Cache
@@ -237,14 +237,9 @@
 
     - name: Code Coverage Run
       run: |
-<<<<<<< HEAD
+        python -m pip install gcovr
         pre=$([[ "${{ inputs.build-type }}" != "Debug" ]] && echo "-o iomgr/*:prerelease=${{ inputs.prerelease }}" || echo "")
         conan build \
-=======
-        pre=$([[ "${{ inputs.build-type }}" != "Debug" ]] && echo "-o sisl:prerelease=${{ inputs.prerelease }}" || echo "")
-        python -m pip install gcovr
-        conan install \
->>>>>>> b603f296
             ${pre} \
             -o sisl/*:malloc_impl=${{ inputs.malloc-impl }} \
             -o iomgr/*:testing=off \
@@ -252,21 +247,12 @@
             -s:h build_type=${{ inputs.build-type }} \
             --build missing \
             .
-<<<<<<< HEAD
-=======
-        conan build .
         gcovr --cobertura ./coverage.xml
->>>>>>> b603f296
       if: ${{ inputs.testing == 'True' && inputs.tooling == 'Coverage' }}
 
     - name: Upload coverage reports to Codecov
       uses: codecov/codecov-action@v5
       with:
-<<<<<<< HEAD
-        token: ${{ secrets.CODECOV_TOKEN }}
-        verbose: true
-=======
         files: ./coverage.xml
         disable_search: true
->>>>>>> b603f296
       if: ${{ inputs.testing == 'True' && inputs.tooling == 'Coverage' }}