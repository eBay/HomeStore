name: Homestore6 PR Build

on:
  workflow_dispatch:
  pull_request:
    branches:
      - stable/v6.x
<<<<<<< HEAD
      - master
=======
>>>>>>> b603f296

jobs:
  Build:
    strategy:
      fail-fast: false
      matrix:
        platform: ["ubuntu-24.04"]
        build-type: ["Debug", "Release"]
        malloc-impl: ["libc", "tcmalloc"]
        prerelease: ["True", "False"]
        tooling: ["Sanitize", "Coverage", "None"]
        exclude:
          - build-type: Debug
            prerelease: "False"
          - build-type: Debug
            tooling: None
          - build-type: Debug
            malloc-impl: tcmalloc
          - build-type: Release
            malloc-impl: libc
          - build-type: Release
            tooling: Sanitize
          - build-type: Release
            tooling: Coverage
    uses: ./.github/workflows/build_commit.yml
    with:
      platform: ${{ matrix.platform }}
      build-type: ${{ matrix.build-type }}
      malloc-impl: ${{ matrix.malloc-impl }}
      prerelease: ${{ matrix.prerelease }}
      tooling: ${{ matrix.tooling }}<|MERGE_RESOLUTION|>--- conflicted
+++ resolved
@@ -1,14 +1,10 @@
-name: Homestore6 PR Build
+name: Homestore PR Build
 
 on:
   workflow_dispatch:
   pull_request:
     branches:
-      - stable/v6.x
-<<<<<<< HEAD
       - master
-=======
->>>>>>> b603f296
 
 jobs:
   Build:
