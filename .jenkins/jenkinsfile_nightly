pipeline {
    agent { label 'sds-builder-2204' }
    triggers {
          cron('TZ=US/Pacific\nH H(0-2) * * *')
    }

    environment {
        ORG = 'sds'
        ECR_URL = 'ecr.vip.ebayc3.com'
        ARTIFACTORY_PASS = credentials('ARTIFACTORY_PASS')
        CONAN_USER = 'sds'
        failed_stage = ""
    }
    stages {
        stage('Adjust Version') {
            steps {
                script {
                    sh(script: "sed -Ei 's,version = .*\"([[:digit:]]+\\.[[:digit:]]+\\.[[:digit:]]+).*,version = \"\\1-${env.BUILD_NUMBER}\",' conanfile.py")
                }
            }
        }
        stage('Get Version') {
            steps {
                script {
                    PROJECT = sh(script: "grep -m 1 'name =' conanfile.py | awk '{print \$3}' | tr -d '\n' | tr -d '\"'", returnStdout: true)
                    VER = sh(script: "grep -m 1 'version =' conanfile.py | awk '{print \$3}' | tr -d '\n' | tr -d '\"'", returnStdout: true)
                    NIGHTLY_TAG = "master-nightly-debug-4.0"
                    ECR_PATH = "${ECR_URL}/${ORG}/${PROJECT}"
                    failed_stage = ""
                }
            }
        }
        stage('Build') {
            failFast true
            stages {
                stage('Adjust Tag for Master') {
                    steps {
                        sh(script: "sed -Ei 's,version = .*\"([[:digit:]]+\\.[[:digit:]]+\\.[[:digit:]]+).*,version = \"\\1-${env.BUILD_NUMBER}\",' conanfile.py")
                    }
                }
                stage("Build") {
                    steps {
<<<<<<< HEAD
                        sh "conan create --build missing -o sisl:prerelease=True  -pr debug . ${PROJECT}/${VER}@"
=======
                        sh "conan create --build missing -o sisl:prerelease=True -o homestore:sanitize=True -o homestore:testing=full -pr debug . ${PROJECT}/${VER}@"
>>>>>>> b1fa804b
                        sh "find ${CONAN_USER_HOME} -type f -wholename '*bin/test_index_btree' -exec cp {} .jenkins/test_index_btree \\;"
                        sh "find . -type f -wholename '*bin/scripts/btree_test.py' -exec cp -a {} .jenkins/btree_test.py \\;"
                    }
                    post {
                        failure {
                            script {
                                sh "find . -name *_log -print | xargs tar cif logs.tar"
                                failed_stage = "Build"
                            }
                            archiveArtifacts artifacts: "logs.tar", fingerprint: true
                        }
                    }
                }
                stage("Image") {
                    steps {
                        withDockerRegistry([credentialsId: 'sds-sds', url: "https://${ECR_URL}"]) {
                            sh "docker build -t ${ECR_PATH}:${NIGHTLY_TAG} .jenkins/"
                            retry(3) {
                                sh "docker push ${ECR_PATH}:${NIGHTLY_TAG}"
                            }
                        }
                    }
                    post {
                        failure { script { failed_stage = "Image" } }
                    }
                }
            }
        }
   }

   post {
        failure {
            script {
                     slackSend color: '#E43237', channel: '#homestore-build', message: "@here [Nightly] HomeStore build *${PROJECT}/${VER}* has had a failure in the stage ${failed_stage}: ${BUILD_URL}"
            }
        }
   }
}<|MERGE_RESOLUTION|>--- conflicted
+++ resolved
@@ -40,11 +40,7 @@
                 }
                 stage("Build") {
                     steps {
-<<<<<<< HEAD
                         sh "conan create --build missing -o sisl:prerelease=True  -pr debug . ${PROJECT}/${VER}@"
-=======
-                        sh "conan create --build missing -o sisl:prerelease=True -o homestore:sanitize=True -o homestore:testing=full -pr debug . ${PROJECT}/${VER}@"
->>>>>>> b1fa804b
                         sh "find ${CONAN_USER_HOME} -type f -wholename '*bin/test_index_btree' -exec cp {} .jenkins/test_index_btree \\;"
                         sh "find . -type f -wholename '*bin/scripts/btree_test.py' -exec cp -a {} .jenkins/btree_test.py \\;"
                     }
