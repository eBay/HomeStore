from conan import ConanFile
from conan.errors import ConanInvalidConfiguration
from conan.tools.build import check_min_cppstd
from conan.tools.cmake import CMakeToolchain, CMakeDeps, CMake
from conan.tools.files import copy
from os.path import join

required_conan_version = ">=1.60.0"

class HomestoreConan(ConanFile):
    name = "homestore"
<<<<<<< HEAD
    version = "6.12.5"
=======
    version = "6.13.2"
>>>>>>> 2dc44585

    homepage = "https://github.com/eBay/Homestore"
    description = "HomeStore Storage Engine"
    topics = ("ebay", "nublox")
    url = "https://github.com/eBay/Homestore"
    license = "Apache-2.0"

    settings = "arch", "os", "compiler", "build_type"

    options = {
                "shared": ['True', 'False'],
                "fPIC": ['True', 'False'],
                "coverage": ['True', 'False'],
                "sanitize": ['True', 'False'],
                "testing" : ['full', 'min', 'off', 'epoll_mode', 'spdk_mode'],
            }
    default_options = {
                'shared':       False,
                'fPIC':         True,
                'coverage':     False,
                'sanitize':     False,
                'testing':      'epoll_mode',
            }

    exports_sources = "cmake/*", "src/*", "CMakeLists.txt", "test_wrap.sh", "LICENSE"
    keep_imports = True

    def configure(self):
        if self.options.shared:
            self.options.rm_safe("fPIC")
        if self.settings.build_type == "Debug":
            if self.options.coverage and self.options.sanitize:
                raise ConanInvalidConfiguration("Sanitizer does not work with Code Coverage!")
            if self.conf.get("tools.build:skip_test", default=False):
                if self.options.coverage or self.options.sanitize:
                    raise ConanInvalidConfiguration("Coverage/Sanitizer requires Testing!")

    def build_requirements(self):
        self.test_requires("benchmark/1.8.2")
        self.test_requires("gtest/1.14.0")

    def requirements(self):
        self.requires("iomgr/[^11.3]@oss/master", transitive_headers=True)
        self.requires("sisl/[^12.2]@oss/master", transitive_headers=True)
        self.requires("nuraft_mesg/[>=3.7.5]@oss/main", transitive_headers=True)

        self.requires("farmhash/cci.20190513@", transitive_headers=True)
        if self.settings.arch in ['x86', 'x86_64']:
            self.requires("isa-l/2.30.0", transitive_headers=True)

    def imports(self):
        self.copy(root_package="sisl", pattern="*", dst="bin/scripts/python/flip/", src="bindings/flip/python/", keep_path=False)

    def layout(self):
        self.folders.source = "."
        self.folders.build = join("build", str(self.settings.build_type))
        self.folders.generators = join(self.folders.build, "generators")

        self.cpp.source.includedirs = ["src/include"]

        self.cpp.build.libdirs = ["src"]

        self.cpp.package.libs = ["homestore"]
        self.cpp.package.includedirs = ["include"] # includedirs is already set to 'include' by
        self.cpp.package.libdirs = ["lib"]

        if not self.settings.arch in ['x86', 'x86_64']:
            self.cpp.package.defines.append("NO_ISAL")

    def generate(self):
        # This generates "conan_toolchain.cmake" in self.generators_folder
        tc = CMakeToolchain(self)
        if self.options.testing != "off":
            tc.variables["TEST_TARGET"] = self.options.testing
        tc.variables["CONAN_CMAKE_SILENT_OUTPUT"] = "ON"
        tc.variables['CMAKE_EXPORT_COMPILE_COMMANDS'] = 'ON'
        tc.variables["CTEST_OUTPUT_ON_FAILURE"] = "ON"
        tc.variables["MEMORY_SANITIZER_ON"] = "OFF"
        tc.variables["BUILD_COVERAGE"] = "OFF"
        if self.settings.build_type == "Debug":
            if self.options.get_safe("coverage"):
                tc.variables['BUILD_COVERAGE'] = 'ON'
            elif self.options.get_safe("sanitize"):
                tc.variables['MEMORY_SANITIZER_ON'] = 'ON'
        tc.variables["CONAN_PACKAGE_NAME"] = self.name
        tc.variables["CONAN_PACKAGE_VERSION"] = self.version
        tc.generate()

        # This generates "boost-config.cmake" and "grpc-config.cmake" etc in self.generators_folder
        deps = CMakeDeps(self)
        deps.generate()

    def build(self):
        cmake = CMake(self)
        cmake.configure()
        cmake.build()
        if not self.conf.get("tools.build:skip_test", default=False):
            cmake.test()

    def package(self):
        copy(self, "LICENSE", self.source_folder, join(self.package_folder, "licenses"), keep_path=False)
        copy(self, "*.h", join(self.source_folder, "src", "include"), join(self.package_folder, "include"), keep_path=True)
        copy(self, "*.hpp", join(self.source_folder, "src", "include"), join(self.package_folder, "include"), keep_path=True)
        copy(self, "*.ipp", join(self.source_folder, "src", "include"), join(self.package_folder, "include"), keep_path=True)
        copy(self, "*.a", self.build_folder, join(self.package_folder, "lib"), keep_path=False)
        copy(self, "*.so", self.build_folder, join(self.package_folder, "lib"), keep_path=False)
        copy(self, "*.dylib", self.build_folder, join(self.package_folder, "lib"), keep_path=False)
        copy(self, "*.dll", self.build_folder, join(self.package_folder, "lib"), keep_path=False)

    def package_info(self):
        if self.options.sanitize:
            self.cpp_info.sharedlinkflags.append("-fsanitize=address")
            self.cpp_info.exelinkflags.append("-fsanitize=address")
            self.cpp_info.sharedlinkflags.append("-fsanitize=undefined")
            self.cpp_info.exelinkflags.append("-fsanitize=undefined")
        if self.settings.os == "Linux":
            self.cpp_info.system_libs.append("aio")<|MERGE_RESOLUTION|>--- conflicted
+++ resolved
@@ -9,11 +9,7 @@
 
 class HomestoreConan(ConanFile):
     name = "homestore"
-<<<<<<< HEAD
-    version = "6.12.5"
-=======
-    version = "6.13.2"
->>>>>>> 2dc44585
+    version = "6.13.3"
 
     homepage = "https://github.com/eBay/Homestore"
     description = "HomeStore Storage Engine"
