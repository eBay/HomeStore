from os.path import join
from conan import ConanFile
from conan.tools.files import copy
from conans import CMake

class HomestoreConan(ConanFile):
    name = "homestore"
<<<<<<< HEAD
    version = "4.0.5"
=======
    version = "4.0.4"
>>>>>>> 9769f150
    homepage = "https://github.com/eBay/Homestore"
    description = "HomeStore Storage Engine"
    topics = ("ebay", "nublox")
    url = "https://github.com/eBay/Homestore"
    license = "Apache-2.0"

    settings = "arch", "os", "compiler", "build_type"

    options = {
                "shared": ['True', 'False'],
                "fPIC": ['True', 'False'],
                "sanitize": ['True', 'False'],
                "testing" : ['coverage', 'full', 'min', 'off', 'epoll_mode', 'spdk_mode'],
                "skip_testing": ['True', 'False'],
            }
    default_options = {
                'shared': False,
                'fPIC': True,
                'sanitize': False,
                'testing': 'epoll_mode',
                'skip_testing': False,
                'sisl:prerelease': True,
            }


    generators = "cmake", "cmake_find_package"
    exports_sources = "cmake/*", "src/*", "CMakeLists.txt", "test_wrap.sh", "LICENSE"
    keep_imports = True

    def configure(self):
        if self.options.shared:
            del self.options.fPIC
        if self.settings.build_type == "Debug":
            if self.options.sanitize:
                self.options['sisl'].sanitize = True
        else:
            self.options.sanitize = False

    def imports(self):
        self.copy(root_package="sisl", pattern="*", dst="bin/scripts/python/flip/", src="bindings/flip/python/", keep_path=False)

    def build_requirements(self):
        self.build_requires("benchmark/1.7.1")
        self.build_requires("gtest/1.12.1")

    def requirements(self):
        self.requires("iomgr/[~=8, include_prerelease=True]@oss/master")
        self.requires("sisl/[~=8, include_prerelease=True]@oss/master")

        # FOSS, rarely updated
        self.requires("boost/1.79.0")
        self.requires("farmhash/cci.20190513@")
        self.requires("folly/2022.01.31.00")
        self.requires("isa-l/2.30.0")
        self.requires("nlohmann_json/3.11.2")

    def build(self):
        cmake = CMake(self)

        definitions = {'TEST_TARGET': 'off',
                       'CMAKE_EXPORT_COMPILE_COMMANDS': 'ON',
                       'MEMORY_SANITIZER_ON': 'OFF'}
        test_target = None

        if self.options.sanitize:
            definitions['MEMORY_SANITIZER_ON'] = 'ON'

        definitions['TEST_TARGET'] = self.options.testing
        if self.options.testing == 'coverage':
            test_target = 'coverage'

        if self.settings.build_type == 'Debug':
            definitions['CMAKE_BUILD_TYPE'] = 'Debug'
        
        cmake.configure(defs=definitions)
        cmake.build()
        if not self.options.testing == 'off' and not self.options.skip_testing:
            cmake.test(target=test_target, output_on_failure=True)

    def package(self):
        copy(self, "LICENSE", self.source_folder, join(self.package_folder, "licenses"), keep_path=False)
        copy(self, "*.h", join(self.source_folder, "src", "include"), join(self.package_folder, "include"), keep_path=True)
        copy(self, "*.hpp", join(self.source_folder, "src", "include"), join(self.package_folder, "include"), keep_path=True)
        copy(self, "*.ipp", join(self.source_folder, "src", "include"), join(self.package_folder, "include"), keep_path=True)
        copy(self, "*.a", self.build_folder, join(self.package_folder, "lib"), keep_path=False)
        copy(self, "*.so", self.build_folder, join(self.package_folder, "lib"), keep_path=False)
        copy(self, "*.dylib", self.build_folder, join(self.package_folder, "lib"), keep_path=False)
        copy(self, "*.dll", self.build_folder, join(self.package_folder, "lib"), keep_path=False)

    def package_info(self):
        self.cpp_info.libs = ["homestore"]
        if self.options.sanitize:
            self.cpp_info.sharedlinkflags.append("-fsanitize=address")
            self.cpp_info.exelinkflags.append("-fsanitize=address")
            self.cpp_info.sharedlinkflags.append("-fsanitize=undefined")
            self.cpp_info.exelinkflags.append("-fsanitize=undefined")
        elif self.options.testing == 'coverage':
            self.cpp_info.system_libs.append('gcov')
        if self.settings.os == "Linux":
            self.cpp_info.system_libs.append("aio")<|MERGE_RESOLUTION|>--- conflicted
+++ resolved
@@ -5,11 +5,8 @@
 
 class HomestoreConan(ConanFile):
     name = "homestore"
-<<<<<<< HEAD
     version = "4.0.5"
-=======
-    version = "4.0.4"
->>>>>>> 9769f150
+
     homepage = "https://github.com/eBay/Homestore"
     description = "HomeStore Storage Engine"
     topics = ("ebay", "nublox")
