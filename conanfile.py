--- conflicted
+++ resolved
@@ -5,11 +5,7 @@
 
 class HomestoreConan(ConanFile):
     name = "homestore"
-<<<<<<< HEAD
-    version = "5.1.7"
-=======
-    version = "5.1.9"
->>>>>>> e0cd9a81
+    version = "5.1.10"
 
     homepage = "https://github.com/eBay/Homestore"
     description = "HomeStore Storage Engine"
