from os.path import join
from conan import ConanFile
from conan.tools.files import copy
from conans import CMake

class HomestoreConan(ConanFile):
    name = "homestore"
<<<<<<< HEAD
    version = "4.0.13"
=======
    version = "3.6.4"
>>>>>>> 3e16070f

    homepage = "https://github.com/eBay/Homestore"
    description = "HomeStore Storage Engine"
    topics = ("ebay", "nublox")
    url = "https://github.com/eBay/Homestore"
    license = "Apache-2.0"

    settings = "arch", "os", "compiler", "build_type"

    options = {
                "shared": ['True', 'False'],
                "fPIC": ['True', 'False'],
                "coverage": ['True', 'False'],
                "sanitize": ['True', 'False'],
                "testing" : ['full', 'min', 'off', 'epoll_mode', 'spdk_mode'],
                "skip_testing": ['True', 'False'],
            }
    default_options = {
                'shared': False,
                'fPIC': True,
                'coverage': False,
                'sanitize': False,
                'testing': 'epoll_mode',
                'skip_testing': False,
                'sisl:prerelease': True,
            }


    generators = "cmake", "cmake_find_package"
    exports_sources = "cmake/*", "src/*", "CMakeLists.txt", "test_wrap.sh", "LICENSE"
    keep_imports = True

    def configure(self):
        if self.options.shared:
            del self.options.fPIC
        if self.settings.build_type == "Debug":
            if self.options.coverage and self.options.sanitize:
                raise ConanInvalidConfiguration("Sanitizer does not work with Code Coverage!")
            if self.options.sanitize:
                self.options['sisl'].malloc_impl = 'libc'
            elif self.options.coverage:
                self.options.testing = 'min'

    def imports(self):
        self.copy(root_package="sisl", pattern="*", dst="bin/scripts/python/flip/", src="bindings/flip/python/", keep_path=False)

    def build_requirements(self):
        self.build_requires("benchmark/1.7.1")
        self.build_requires("gtest/1.13.0")

    def requirements(self):
        self.requires("iomgr/[~=8, include_prerelease=True]@oss/master")
        self.requires("sisl/[~=9, include_prerelease=True]@oss/master")

        # FOSS, rarely updated
        self.requires("boost/1.79.0")
        self.requires("farmhash/cci.20190513@")
        self.requires("folly/2022.01.31.00")
        self.requires("isa-l/2.30.0")
        self.requires("nlohmann_json/3.11.2")
        self.requires("spdk/21.07.y")

    def build(self):
        cmake = CMake(self)

        definitions = {'TEST_TARGET': 'off',
                       'CMAKE_EXPORT_COMPILE_COMMANDS': 'ON',
                       'CONAN_CMAKE_SILENT_OUTPUT': 'ON',
                       'MEMORY_SANITIZER_ON': 'OFF'}
        test_target = None

        definitions['TEST_TARGET'] = self.options.testing
        if self.settings.build_type == 'Debug':
            if self.options.sanitize:
                definitions['MEMORY_SANITIZER_ON'] = 'ON'
            elif self.options.coverage:
                definitions['CONAN_BUILD_COVERAGE'] = 'ON'
<<<<<<< HEAD
=======

>>>>>>> 3e16070f
        cmake.configure(defs=definitions)
        cmake.build()
        if not self.options.testing == 'off' and not self.options.skip_testing:
            cmake.test(target=test_target, output_on_failure=True)

    def package(self):
        copy(self, "LICENSE", self.source_folder, join(self.package_folder, "licenses"), keep_path=False)
        copy(self, "*.h", join(self.source_folder, "src", "include"), join(self.package_folder, "include"), keep_path=True)
        copy(self, "*.hpp", join(self.source_folder, "src", "include"), join(self.package_folder, "include"), keep_path=True)
        copy(self, "*.ipp", join(self.source_folder, "src", "include"), join(self.package_folder, "include"), keep_path=True)
        copy(self, "*.a", self.build_folder, join(self.package_folder, "lib"), keep_path=False)
        copy(self, "*.so", self.build_folder, join(self.package_folder, "lib"), keep_path=False)
        copy(self, "*.dylib", self.build_folder, join(self.package_folder, "lib"), keep_path=False)
        copy(self, "*.dll", self.build_folder, join(self.package_folder, "lib"), keep_path=False)

    def package_info(self):
        self.cpp_info.libs = ["homestore"]
        if self.options.sanitize:
            self.cpp_info.sharedlinkflags.append("-fsanitize=address")
            self.cpp_info.exelinkflags.append("-fsanitize=address")
            self.cpp_info.sharedlinkflags.append("-fsanitize=undefined")
            self.cpp_info.exelinkflags.append("-fsanitize=undefined")
        if self.settings.os == "Linux":
            self.cpp_info.system_libs.append("aio")<|MERGE_RESOLUTION|>--- conflicted
+++ resolved
@@ -5,11 +5,7 @@
 
 class HomestoreConan(ConanFile):
     name = "homestore"
-<<<<<<< HEAD
     version = "4.0.13"
-=======
-    version = "3.6.4"
->>>>>>> 3e16070f
 
     homepage = "https://github.com/eBay/Homestore"
     description = "HomeStore Storage Engine"
@@ -87,10 +83,6 @@
                 definitions['MEMORY_SANITIZER_ON'] = 'ON'
             elif self.options.coverage:
                 definitions['CONAN_BUILD_COVERAGE'] = 'ON'
-<<<<<<< HEAD
-=======
-
->>>>>>> 3e16070f
         cmake.configure(defs=definitions)
         cmake.build()
         if not self.options.testing == 'off' and not self.options.skip_testing:
