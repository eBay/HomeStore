from os.path import join
from conan import ConanFile
from conan.tools.files import copy
from conans import CMake

class HomestoreConan(ConanFile):
    name = "homestore"
<<<<<<< HEAD
    version = "4.0.4"
    homepage = "https://github.com/eBay/Homestore"
    description = "HomeStore Storage Engine"
=======
    version = "3.5.17"

    homepage = "https://github.corp.ebay.com/SDS/homestore"
    description = "HomeStore"
>>>>>>> eff4dab4
    topics = ("ebay", "nublox")
    url = "https://github.com/eBay/Homestore"
    license = "Apache-2.0"

    settings = "arch", "os", "compiler", "build_type"

    options = {
                "shared": ['True', 'False'],
                "fPIC": ['True', 'False'],
                "sanitize": ['True', 'False'],
                "testing" : ['coverage', 'full', 'min', 'off', 'epoll_mode', 'spdk_mode'],
                "skip_testing": ['True', 'False'],
            }
    default_options = {
                'shared': False,
                'fPIC': True,
                'sanitize': False,
                'testing': 'epoll_mode',
                'skip_testing': False,
                'sisl:prerelease': True,
            }


    generators = "cmake", "cmake_find_package"
    exports_sources = "cmake/*", "src/*", "CMakeLists.txt", "test_wrap.sh", "LICENSE"
    keep_imports = True

    def configure(self):
        if self.options.shared:
            del self.options.fPIC
        if self.settings.build_type == "Debug":
            if self.options.sanitize:
                self.options['sisl'].sanitize = True
        else:
            self.options.sanitize = False

    def imports(self):
        self.copy(root_package="sisl", pattern="*", dst="bin/scripts/python/flip/", src="bindings/flip/python/", keep_path=False)

    def build_requirements(self):
        self.build_requires("benchmark/1.7.1")
        self.build_requires("gtest/1.12.1")

    def requirements(self):
        self.requires("iomgr/[~=8, include_prerelease=True]@oss/master")
<<<<<<< HEAD
        self.requires("sisl/[~=9, include_prerelease=True]@oss/master")
=======
        self.requires("sisl/8.2.8") # sisl: stable/v8.x
>>>>>>> eff4dab4

        # FOSS, rarely updated
        self.requires("boost/1.79.0")
        self.requires("farmhash/cci.20190513@")
        self.requires("folly/2022.01.31.00")
        self.requires("isa-l/2.30.0")
        self.requires("nlohmann_json/3.11.2")

    def build(self):
        cmake = CMake(self)

        definitions = {'TEST_TARGET': 'off',
                       'CMAKE_EXPORT_COMPILE_COMMANDS': 'ON',
                       'MEMORY_SANITIZER_ON': 'OFF'}
        test_target = None

        if self.options.sanitize:
            definitions['MEMORY_SANITIZER_ON'] = 'ON'

        definitions['TEST_TARGET'] = self.options.testing
        if self.options.testing == 'coverage':
            test_target = 'coverage'

        if self.settings.build_type == 'Debug':
            definitions['CMAKE_BUILD_TYPE'] = 'Debug'
        
        cmake.configure(defs=definitions)
        cmake.build()
        if not self.options.testing == 'off' and not self.options.skip_testing:
            cmake.test(target=test_target, output_on_failure=True)

    def package(self):
        copy(self, "LICENSE", self.source_folder, join(self.package_folder, "licenses"), keep_path=False)
        copy(self, "*.h", join(self.source_folder, "src", "include"), join(self.package_folder, "include"), keep_path=True)
        copy(self, "*.hpp", join(self.source_folder, "src", "include"), join(self.package_folder, "include"), keep_path=True)
        copy(self, "*.ipp", join(self.source_folder, "src", "include"), join(self.package_folder, "include"), keep_path=True)
        copy(self, "*.a", self.build_folder, join(self.package_folder, "lib"), keep_path=False)
        copy(self, "*.so", self.build_folder, join(self.package_folder, "lib"), keep_path=False)
        copy(self, "*.dylib", self.build_folder, join(self.package_folder, "lib"), keep_path=False)
        copy(self, "*.dll", self.build_folder, join(self.package_folder, "lib"), keep_path=False)

    def package_info(self):
        self.cpp_info.libs = ["homestore"]
        if self.options.sanitize:
            self.cpp_info.sharedlinkflags.append("-fsanitize=address")
            self.cpp_info.exelinkflags.append("-fsanitize=address")
            self.cpp_info.sharedlinkflags.append("-fsanitize=undefined")
            self.cpp_info.exelinkflags.append("-fsanitize=undefined")
        elif self.options.testing == 'coverage':
            self.cpp_info.system_libs.append('gcov')
        if self.settings.os == "Linux":
            self.cpp_info.system_libs.append("aio")<|MERGE_RESOLUTION|>--- conflicted
+++ resolved
@@ -5,16 +5,9 @@
 
 class HomestoreConan(ConanFile):
     name = "homestore"
-<<<<<<< HEAD
-    version = "4.0.4"
+    version = "4.0.5"
     homepage = "https://github.com/eBay/Homestore"
     description = "HomeStore Storage Engine"
-=======
-    version = "3.5.17"
-
-    homepage = "https://github.corp.ebay.com/SDS/homestore"
-    description = "HomeStore"
->>>>>>> eff4dab4
     topics = ("ebay", "nublox")
     url = "https://github.com/eBay/Homestore"
     license = "Apache-2.0"
@@ -60,11 +53,7 @@
 
     def requirements(self):
         self.requires("iomgr/[~=8, include_prerelease=True]@oss/master")
-<<<<<<< HEAD
         self.requires("sisl/[~=9, include_prerelease=True]@oss/master")
-=======
-        self.requires("sisl/8.2.8") # sisl: stable/v8.x
->>>>>>> eff4dab4
 
         # FOSS, rarely updated
         self.requires("boost/1.79.0")
