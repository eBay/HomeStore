--- conflicted
+++ resolved
@@ -4,12 +4,7 @@
 
 class HomestoreConan(ConanFile):
     name = "homestore"
-
-<<<<<<< HEAD
-    version = "0.11.23"
-=======
     version = "0.12.01"
->>>>>>> cfc55845
     revision_mode = "scm"
 
     license = "Proprietary"
