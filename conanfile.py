from conan import ConanFile
from conan.errors import ConanInvalidConfiguration
from conan.tools.build import check_min_cppstd
from conan.tools.cmake import CMakeToolchain, CMakeDeps, CMake
from conan.tools.files import copy
from os.path import join

required_conan_version = ">=1.60.0"

class HomestoreConan(ConanFile):
    name = "homestore"
    version = "6.20.3"
<<<<<<< HEAD
=======

>>>>>>> 03dd4ce2
    homepage = "https://github.com/eBay/Homestore"
    description = "HomeStore Storage Engine"
    topics = ("ebay", "nublox")
    url = "https://github.com/eBay/Homestore"
    license = "Apache-2.0"

    settings = "arch", "os", "compiler", "build_type"

    options = {
                "shared": ['True', 'False'],
                "fPIC": ['True', 'False'],
                "coverage": ['True', 'False'],
                "sanitize": ['True', 'False'],
                "testing" : ['full', 'min', 'off', 'epoll_mode', 'spdk_mode'],
            }
    default_options = {
                'shared':       False,
                'fPIC':         True,
                'coverage':     False,
                'sanitize':     False,
                'testing':      'epoll_mode',
            }

    exports_sources = "cmake/*", "src/*", "CMakeLists.txt", "test_wrap.sh", "LICENSE"
    keep_imports = True

    def configure(self):
        if self.options.shared:
            self.options.rm_safe("fPIC")
        if self.settings.build_type == "Debug":
            if self.options.coverage and self.options.sanitize:
                raise ConanInvalidConfiguration("Sanitizer does not work with Code Coverage!")
            if self.conf.get("tools.build:skip_test", default=False):
                if self.options.coverage or self.options.sanitize:
                    raise ConanInvalidConfiguration("Coverage/Sanitizer requires Testing!")

    def build_requirements(self):
        self.test_requires("benchmark/1.8.2")
        self.test_requires("gtest/1.14.0")

    def requirements(self):
        self.requires("iomgr/[^11.3]@oss/master", transitive_headers=True)
        self.requires("sisl/[^12.2]@oss/master", transitive_headers=True)
        self.requires("nuraft_mesg/[~3.8.5]@oss/main", transitive_headers=True)

        self.requires("farmhash/cci.20190513@", transitive_headers=True)
        if self.settings.arch in ['x86', 'x86_64']:
            self.requires("isa-l/2.30.0", transitive_headers=True)

        # Tests require OpenSSL 3.x
        self.requires("openssl/[^3.1]", override=True)

    def imports(self):
        self.copy(root_package="sisl", pattern="*", dst="bin/scripts/python/flip/", src="bindings/flip/python/", keep_path=False)

    def layout(self):
        self.folders.source = "."
        if self.options.get_safe("sanitize"):
            self.folders.build = join("build", "Sanitized")
        elif self.options.get_safe("coverage"):
            self.folders.build = join("build", "Coverage")
        else:
            self.folders.build = join("build", str(self.settings.build_type))
        self.folders.generators = join(self.folders.build, "generators")

        self.cpp.source.includedirs = ["src/include"]

        self.cpp.build.libdirs = ["src"]

        self.cpp.package.libs = ["homestore"]
        self.cpp.package.includedirs = ["include"] # includedirs is already set to 'include' by
        self.cpp.package.libdirs = ["lib"]

        if not self.settings.arch in ['x86', 'x86_64']:
            self.cpp.package.defines.append("NO_ISAL")

    def generate(self):
        # This generates "conan_toolchain.cmake" in self.generators_folder
        tc = CMakeToolchain(self)
        if self.options.testing != "off":
            tc.variables["TEST_TARGET"] = self.options.testing
        tc.variables["CONAN_CMAKE_SILENT_OUTPUT"] = "ON"
        tc.variables['CMAKE_EXPORT_COMPILE_COMMANDS'] = 'ON'
        tc.variables["CTEST_OUTPUT_ON_FAILURE"] = "ON"
        tc.variables["MEMORY_SANITIZER_ON"] = "OFF"
        tc.variables["BUILD_COVERAGE"] = "OFF"
        if self.settings.build_type == "Debug":
            if self.options.get_safe("coverage"):
                tc.variables['BUILD_COVERAGE'] = 'ON'
            elif self.options.get_safe("sanitize"):
                tc.variables['MEMORY_SANITIZER_ON'] = 'ON'
        tc.variables["CONAN_PACKAGE_NAME"] = self.name
        tc.variables["CONAN_PACKAGE_VERSION"] = self.version
        tc.generate()

        # This generates "boost-config.cmake" and "grpc-config.cmake" etc in self.generators_folder
        deps = CMakeDeps(self)
        deps.generate()

    def build(self):
        cmake = CMake(self)
        cmake.configure()
        cmake.build()
        if not self.conf.get("tools.build:skip_test", default=False):
            cmake.test()

    def package(self):
        copy(self, "LICENSE", self.source_folder, join(self.package_folder, "licenses"), keep_path=False)
        copy(self, "*.h", join(self.source_folder, "src", "include"), join(self.package_folder, "include"), keep_path=True)
        copy(self, "*.hpp", join(self.source_folder, "src", "include"), join(self.package_folder, "include"), keep_path=True)
        copy(self, "*.ipp", join(self.source_folder, "src", "include"), join(self.package_folder, "include"), keep_path=True)
        copy(self, "*.a", self.build_folder, join(self.package_folder, "lib"), keep_path=False)
        copy(self, "*.so", self.build_folder, join(self.package_folder, "lib"), keep_path=False)
        copy(self, "*.dylib", self.build_folder, join(self.package_folder, "lib"), keep_path=False)
        copy(self, "*.dll", self.build_folder, join(self.package_folder, "lib"), keep_path=False)

    def package_info(self):
        if self.options.sanitize:
            self.cpp_info.sharedlinkflags.append("-fsanitize=address")
            self.cpp_info.exelinkflags.append("-fsanitize=address")
            self.cpp_info.sharedlinkflags.append("-fsanitize=undefined")
            self.cpp_info.exelinkflags.append("-fsanitize=undefined")
        if self.settings.os == "Linux":
            self.cpp_info.system_libs.append("aio")<|MERGE_RESOLUTION|>--- conflicted
+++ resolved
@@ -9,11 +9,8 @@
 
 class HomestoreConan(ConanFile):
     name = "homestore"
-    version = "6.20.3"
-<<<<<<< HEAD
-=======
+    version = "6.20.5"
 
->>>>>>> 03dd4ce2
     homepage = "https://github.com/eBay/Homestore"
     description = "HomeStore Storage Engine"
     topics = ("ebay", "nublox")
