--- conflicted
+++ resolved
@@ -5,12 +5,7 @@
 
 class HomestoreConan(ConanFile):
     name = "homestore"
-<<<<<<< HEAD
-    version = "4.9.0"
-=======
-    version = "4.9.4"
->>>>>>> 9a91944f
-
+    version = "4.10.1"
     homepage = "https://github.com/eBay/Homestore"
     description = "HomeStore Storage Engine"
     topics = ("ebay", "nublox")
@@ -59,13 +54,9 @@
         self.build_requires("gtest/1.14.0")
 
     def requirements(self):
-        self.requires("iomgr/[~=10, include_prerelease=True]@oss/master")
-<<<<<<< HEAD
+        self.requires("iomgr/[~=11, include_prerelease=True]@oss/master")
         self.requires("sisl/[~=11, include_prerelease=True]@oss/master")
         self.requires("nuraft_mesg/[~=2, include_prerelease=True]@oss/main")
-=======
-        self.requires("sisl/[>=10.3]")
->>>>>>> 9a91944f
 
         self.requires("farmhash/cci.20190513@")
         if self.settings.arch in ['x86', 'x86_64']:
