from conan import ConanFile
from conan.errors import ConanInvalidConfiguration
from conan.tools.build import check_min_cppstd
from conan.tools.cmake import CMakeToolchain, CMakeDeps, CMake
from conan.tools.files import copy
from os.path import join

required_conan_version = ">=1.60.0"

class HomestoreConan(ConanFile):
    name = "homestore"
    version = "6.4.55"
<<<<<<< HEAD

=======
>>>>>>> 0fa6a0c1

    homepage = "https://github.com/eBay/Homestore"
    description = "HomeStore Storage Engine"
    topics = ("ebay", "nublox")
    url = "https://github.com/eBay/Homestore"
    license = "Apache-2.0"

    settings = "arch", "os", "compiler", "build_type"

    options = {
                "shared": ['True', 'False'],
                "fPIC": ['True', 'False'],
                "coverage": ['True', 'False'],
                "sanitize": ['True', 'False'],
                "testing" : ['full', 'min', 'off', 'epoll_mode', 'spdk_mode'],
            }
    default_options = {
                'shared':       False,
                'fPIC':         True,
                'coverage':     False,
                'sanitize':     False,
                'testing':      'epoll_mode',
            }

    exports_sources = "cmake/*", "src/*", "CMakeLists.txt", "test_wrap.sh", "LICENSE"
    keep_imports = True

    def configure(self):
        if self.options.shared:
            self.options.rm_safe("fPIC")
        if self.settings.build_type == "Debug":
            if self.options.coverage and self.options.sanitize:
                raise ConanInvalidConfiguration("Sanitizer does not work with Code Coverage!")
            if self.conf.get("tools.build:skip_test", default=False):
                if self.options.coverage or self.options.sanitize:
                    raise ConanInvalidConfiguration("Coverage/Sanitizer requires Testing!")

    def build_requirements(self):
        self.test_requires("benchmark/1.8.2")
        self.test_requires("gtest/1.14.0")

    def requirements(self):
        self.requires("iomgr/[^11.3]@oss/master", transitive_headers=True)
        self.requires("sisl/[^12.2]@oss/master", transitive_headers=True)
        self.requires("nuraft_mesg/[^3.4]@oss/main", transitive_headers=True)

        self.requires("farmhash/cci.20190513@", transitive_headers=True)
        if self.settings.arch in ['x86', 'x86_64']:
            self.requires("isa-l/2.30.0", transitive_headers=True)

    def imports(self):
        self.copy(root_package="sisl", pattern="*", dst="bin/scripts/python/flip/", src="bindings/flip/python/", keep_path=False)

    def layout(self):
        self.folders.source = "."
        self.folders.build = join("build", str(self.settings.build_type))
        self.folders.generators = join(self.folders.build, "generators")

        self.cpp.source.includedirs = ["src/include"]

        self.cpp.build.libdirs = ["src"]

        self.cpp.package.libs = ["homestore"]
        self.cpp.package.includedirs = ["include"] # includedirs is already set to 'include' by
        self.cpp.package.libdirs = ["lib"]

        if not self.settings.arch in ['x86', 'x86_64']:
            self.cpp.package.defines.append("NO_ISAL")

    def generate(self):
        # This generates "conan_toolchain.cmake" in self.generators_folder
        tc = CMakeToolchain(self)
        if self.options.testing != "off":
            tc.variables["TEST_TARGET"] = self.options.testing
        tc.variables["CONAN_CMAKE_SILENT_OUTPUT"] = "ON"
        tc.variables['CMAKE_EXPORT_COMPILE_COMMANDS'] = 'ON'
        tc.variables["CTEST_OUTPUT_ON_FAILURE"] = "ON"
        tc.variables["MEMORY_SANITIZER_ON"] = "OFF"
        tc.variables["BUILD_COVERAGE"] = "OFF"
        if self.settings.build_type == "Debug":
            if self.options.get_safe("coverage"):
                tc.variables['BUILD_COVERAGE'] = 'ON'
            elif self.options.get_safe("sanitize"):
                tc.variables['MEMORY_SANITIZER_ON'] = 'ON'
        tc.generate()

        # This generates "boost-config.cmake" and "grpc-config.cmake" etc in self.generators_folder
        deps = CMakeDeps(self)
        deps.generate()

    def build(self):
        cmake = CMake(self)
        cmake.configure()
        cmake.build()
        if not self.conf.get("tools.build:skip_test", default=False):
            cmake.test()

    def package(self):
        copy(self, "LICENSE", self.source_folder, join(self.package_folder, "licenses"), keep_path=False)
        copy(self, "*.h", join(self.source_folder, "src", "include"), join(self.package_folder, "include"), keep_path=True)
        copy(self, "*.hpp", join(self.source_folder, "src", "include"), join(self.package_folder, "include"), keep_path=True)
        copy(self, "*.ipp", join(self.source_folder, "src", "include"), join(self.package_folder, "include"), keep_path=True)
        copy(self, "*.a", self.build_folder, join(self.package_folder, "lib"), keep_path=False)
        copy(self, "*.so", self.build_folder, join(self.package_folder, "lib"), keep_path=False)
        copy(self, "*.dylib", self.build_folder, join(self.package_folder, "lib"), keep_path=False)
        copy(self, "*.dll", self.build_folder, join(self.package_folder, "lib"), keep_path=False)

    def package_info(self):
        if self.options.sanitize:
            self.cpp_info.sharedlinkflags.append("-fsanitize=address")
            self.cpp_info.exelinkflags.append("-fsanitize=address")
            self.cpp_info.sharedlinkflags.append("-fsanitize=undefined")
            self.cpp_info.exelinkflags.append("-fsanitize=undefined")
        if self.settings.os == "Linux":
            self.cpp_info.system_libs.append("aio")<|MERGE_RESOLUTION|>--- conflicted
+++ resolved
@@ -9,11 +9,7 @@
 
 class HomestoreConan(ConanFile):
     name = "homestore"
-    version = "6.4.55"
-<<<<<<< HEAD
-
-=======
->>>>>>> 0fa6a0c1
+    version = "6.4.56"
 
     homepage = "https://github.com/eBay/Homestore"
     description = "HomeStore Storage Engine"
