from os.path import join
from conan import ConanFile
from conan.tools.files import copy
from conans import CMake

class HomestoreConan(ConanFile):
    name = "homestore"
    version = "4.0.13"

    homepage = "https://github.com/eBay/Homestore"
    description = "HomeStore Storage Engine"
    topics = ("ebay", "nublox")
    url = "https://github.com/eBay/Homestore"
    license = "Apache-2.0"

    settings = "arch", "os", "compiler", "build_type"

    options = {
                "shared": ['True', 'False'],
                "fPIC": ['True', 'False'],
                "coverage": ['True', 'False'],
                "sanitize": ['True', 'False'],
                "testing" : ['full', 'min', 'off', 'epoll_mode', 'spdk_mode'],
                "skip_testing": ['True', 'False'],
            }
    default_options = {
                'shared': False,
                'fPIC': True,
                'coverage': False,
                'sanitize': False,
                'testing': 'epoll_mode',
                'skip_testing': False,
                'sisl:prerelease': True,
            }


    generators = "cmake", "cmake_find_package"
    exports_sources = "cmake/*", "src/*", "CMakeLists.txt", "test_wrap.sh", "LICENSE"
    keep_imports = True

    def configure(self):
        if self.options.shared:
            del self.options.fPIC
        if self.settings.build_type == "Debug":
            if self.options.coverage and self.options.sanitize:
                raise ConanInvalidConfiguration("Sanitizer does not work with Code Coverage!")
            if self.options.sanitize:
                self.options['sisl'].malloc_impl = 'libc'
            elif self.options.coverage:
                self.options.testing = 'min'

    def imports(self):
        self.copy(root_package="sisl", pattern="*", dst="bin/scripts/python/flip/", src="bindings/flip/python/", keep_path=False)

    def build_requirements(self):
        self.build_requires("benchmark/1.7.1")
        self.build_requires("gtest/1.13.0")

    def requirements(self):
        self.requires("iomgr/[~=8, include_prerelease=True]@oss/master")
        self.requires("sisl/[~=9, include_prerelease=True]@oss/master")

        # FOSS, rarely updated
        self.requires("boost/1.79.0")
        self.requires("farmhash/cci.20190513@")
        self.requires("folly/2022.01.31.00")
        self.requires("isa-l/2.30.0")
        self.requires("nlohmann_json/3.11.2")
        self.requires("spdk/21.07.y")

    def build(self):
        cmake = CMake(self)

        definitions = {'TEST_TARGET': 'off',
                       'CMAKE_EXPORT_COMPILE_COMMANDS': 'ON',
                       'MEMORY_SANITIZER_ON': 'OFF'}
        test_target = None

        definitions['TEST_TARGET'] = self.options.testing
        if self.settings.build_type == 'Debug':
<<<<<<< HEAD
            definitions['CMAKE_BUILD_TYPE'] = 'Debug'

=======
            if self.options.sanitize:
                definitions['MEMORY_SANITIZER_ON'] = 'ON'
            elif self.options.coverage:
                definitions['CONAN_BUILD_COVERAGE'] = 'ON'
>>>>>>> 62494cdc
        cmake.configure(defs=definitions)
        cmake.build()
        if not self.options.testing == 'off' and not self.options.skip_testing:
            cmake.test(target=test_target, output_on_failure=True)

    def package(self):
        copy(self, "LICENSE", self.source_folder, join(self.package_folder, "licenses"), keep_path=False)
        copy(self, "*.h", join(self.source_folder, "src", "include"), join(self.package_folder, "include"), keep_path=True)
        copy(self, "*.hpp", join(self.source_folder, "src", "include"), join(self.package_folder, "include"), keep_path=True)
        copy(self, "*.ipp", join(self.source_folder, "src", "include"), join(self.package_folder, "include"), keep_path=True)
        copy(self, "*.a", self.build_folder, join(self.package_folder, "lib"), keep_path=False)
        copy(self, "*.so", self.build_folder, join(self.package_folder, "lib"), keep_path=False)
        copy(self, "*.dylib", self.build_folder, join(self.package_folder, "lib"), keep_path=False)
        copy(self, "*.dll", self.build_folder, join(self.package_folder, "lib"), keep_path=False)

    def package_info(self):
        self.cpp_info.libs = ["homestore"]
        if self.options.sanitize:
            self.cpp_info.sharedlinkflags.append("-fsanitize=address")
            self.cpp_info.exelinkflags.append("-fsanitize=address")
            self.cpp_info.sharedlinkflags.append("-fsanitize=undefined")
            self.cpp_info.exelinkflags.append("-fsanitize=undefined")
        if self.settings.os == "Linux":
            self.cpp_info.system_libs.append("aio")<|MERGE_RESOLUTION|>--- conflicted
+++ resolved
@@ -78,15 +78,10 @@
 
         definitions['TEST_TARGET'] = self.options.testing
         if self.settings.build_type == 'Debug':
-<<<<<<< HEAD
-            definitions['CMAKE_BUILD_TYPE'] = 'Debug'
-
-=======
             if self.options.sanitize:
                 definitions['MEMORY_SANITIZER_ON'] = 'ON'
             elif self.options.coverage:
                 definitions['CONAN_BUILD_COVERAGE'] = 'ON'
->>>>>>> 62494cdc
         cmake.configure(defs=definitions)
         cmake.build()
         if not self.options.testing == 'off' and not self.options.skip_testing:
