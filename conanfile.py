--- conflicted
+++ resolved
@@ -5,12 +5,7 @@
 
 class HomestoreConan(ConanFile):
     name = "homestore"
-<<<<<<< HEAD
-    version = "4.9.4"
-
-=======
-    version = "5.0.1"
->>>>>>> 7801ac64
+    version = "5.0.2"
     homepage = "https://github.com/eBay/Homestore"
     description = "HomeStore Storage Engine"
     topics = ("ebay", "nublox")
