--- conflicted
+++ resolved
@@ -4,12 +4,7 @@
 
 class HomestoreConan(ConanFile):
     name = "homestore"
-<<<<<<< HEAD
-    version = "2.7.25"
-=======
-
-    version = "2.7.27"
->>>>>>> 9d90c2a4
+    version = "2.7.28"
 
     revision_mode = "scm"
     license = "Proprietary"
