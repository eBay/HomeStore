--- conflicted
+++ resolved
@@ -2,11 +2,7 @@
 
 class HomestoreConan(ConanFile):
     name = "homestore"
-<<<<<<< HEAD
     version = "3.8.0"
-=======
-    version = "3.7.6"
->>>>>>> 87fb5935
 
     homepage = "https://github.corp.ebay.com/SDS/homestore"
     description = "HomeStore"
@@ -32,11 +28,7 @@
                 'testing': 'epoll_mode',
                 'skip_testing': False,
                 'sisl:prerelease': True,
-<<<<<<< HEAD
                 'pistache:with_ssl': True,
-=======
-                "pistache:with_ssl": True,
->>>>>>> 87fb5935
             }
 
 
@@ -63,13 +55,8 @@
         self.build_requires("gtest/1.12.1")
 
     def requirements(self):
-<<<<<<< HEAD
-        self.requires("iomgr/[~=8]")
-        self.requires("sisl/[~=8.9]")
-=======
         self.requires("iomgr/8.8.1")
         self.requires("sisl/8.9.1")
->>>>>>> 87fb5935
 
         # FOSS, rarely updated
         self.requires("boost/1.79.0")
