from os.path import join
from conan import ConanFile
from conan.tools.files import copy
from conans import CMake

class HomestoreConan(ConanFile):
    name = "homestore"
<<<<<<< HEAD
    version = "5.0.3"
=======
    version = "5.0.4"
>>>>>>> ce8e8e1f
    homepage = "https://github.com/eBay/Homestore"
    description = "HomeStore Storage Engine"
    topics = ("ebay", "nublox")
    url = "https://github.com/eBay/Homestore"
    license = "Apache-2.0"

    settings = "arch", "os", "compiler", "build_type"

    options = {
                "shared": ['True', 'False'],
                "fPIC": ['True', 'False'],
                "coverage": ['True', 'False'],
                "sanitize": ['True', 'False'],
                "testing" : ['full', 'min', 'off', 'epoll_mode', 'spdk_mode'],
                "skip_testing": ['True', 'False'],
            }
    default_options = {
                'shared': False,
                'fPIC': True,
                'coverage': False,
                'sanitize': False,
                'testing': 'epoll_mode',
                'skip_testing': False,
            }


    generators = "cmake", "cmake_find_package"
    exports_sources = "cmake/*", "src/*", "CMakeLists.txt", "test_wrap.sh", "LICENSE"
    keep_imports = True

    def configure(self):
        if self.options.shared:
            del self.options.fPIC
        if self.settings.build_type == "Debug":
            if self.options.coverage and self.options.sanitize:
                raise ConanInvalidConfiguration("Sanitizer does not work with Code Coverage!")
            if self.options.testing == 'off':
                if self.options.coverage or self.options.sanitize:
                    raise ConanInvalidConfiguration("Coverage/Sanitizer requires Testing!")

    def imports(self):
        self.copy(root_package="sisl", pattern="*", dst="bin/scripts/python/flip/", src="bindings/flip/python/", keep_path=False)

    def build_requirements(self):
        self.build_requires("benchmark/1.8.2")
        self.build_requires("gtest/1.14.0")

    def requirements(self):
        self.requires("iomgr/[~=11, include_prerelease=True]@oss/master")
        self.requires("sisl/[~=11, include_prerelease=True]@oss/master")
        self.requires("nuraft_mesg/[~=2, include_prerelease=True]@oss/main")

        self.requires("farmhash/cci.20190513@")
        if self.settings.arch in ['x86', 'x86_64']:
            self.requires("isa-l/2.30.0")
        self.requires("spdk/21.07.y")

    def build(self):
        cmake = CMake(self)

        definitions = {'TEST_TARGET': 'off',
                       'CONAN_CMAKE_SILENT_OUTPUT': 'ON',
                       'CMAKE_EXPORT_COMPILE_COMMANDS': 'ON',
                       'MEMORY_SANITIZER_ON': 'OFF'}
        test_target = None

        definitions['TEST_TARGET'] = self.options.testing
        if self.settings.build_type == 'Debug':
            if self.options.sanitize:
                definitions['MEMORY_SANITIZER_ON'] = 'ON'
            elif self.options.coverage:
                definitions['CONAN_BUILD_COVERAGE'] = 'ON'
        cmake.configure(defs=definitions)
        cmake.build()
        if not self.options.testing == 'off' and not self.options.skip_testing:
            cmake.test(target=test_target, output_on_failure=True)

    def package(self):
        copy(self, "LICENSE", self.source_folder, join(self.package_folder, "licenses"), keep_path=False)
        copy(self, "*.h", join(self.source_folder, "src", "include"), join(self.package_folder, "include"), keep_path=True)
        copy(self, "*.hpp", join(self.source_folder, "src", "include"), join(self.package_folder, "include"), keep_path=True)
        copy(self, "*.ipp", join(self.source_folder, "src", "include"), join(self.package_folder, "include"), keep_path=True)
        copy(self, "*.a", self.build_folder, join(self.package_folder, "lib"), keep_path=False)
        copy(self, "*.so", self.build_folder, join(self.package_folder, "lib"), keep_path=False)
        copy(self, "*.dylib", self.build_folder, join(self.package_folder, "lib"), keep_path=False)
        copy(self, "*.dll", self.build_folder, join(self.package_folder, "lib"), keep_path=False)

    def package_info(self):
        self.cpp_info.libs = ["homestore"]
        if self.options.sanitize:
            self.cpp_info.sharedlinkflags.append("-fsanitize=address")
            self.cpp_info.exelinkflags.append("-fsanitize=address")
            self.cpp_info.sharedlinkflags.append("-fsanitize=undefined")
            self.cpp_info.exelinkflags.append("-fsanitize=undefined")
        if self.settings.os == "Linux":
            self.cpp_info.system_libs.append("aio")<|MERGE_RESOLUTION|>--- conflicted
+++ resolved
@@ -5,11 +5,7 @@
 
 class HomestoreConan(ConanFile):
     name = "homestore"
-<<<<<<< HEAD
-    version = "5.0.3"
-=======
-    version = "5.0.4"
->>>>>>> ce8e8e1f
+    version = "5.0.5"
     homepage = "https://github.com/eBay/Homestore"
     description = "HomeStore Storage Engine"
     topics = ("ebay", "nublox")
