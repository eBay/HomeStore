--- conflicted
+++ resolved
@@ -17,12 +17,8 @@
                 "shared": ['True', 'False'],
                 "fPIC": ['True', 'False'],
                 "sanitize": ['True', 'False'],
-<<<<<<< HEAD
-                'malloc_impl' : ['libc', 'tcmalloc', 'jemalloc'],
+                'malloc_impl' : ['libc', 'jemalloc'],
                 'testing' : ['coverage', 'full', 'min', 'off'],
-=======
-                'malloc_impl' : ['libc', 'jemalloc']
->>>>>>> 4cf31be6
                 }
     default_options = (
                         'shared=False',
