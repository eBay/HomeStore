from conan import ConanFile
from conan.errors import ConanInvalidConfiguration
from conan.tools.build import check_min_cppstd
from conan.tools.cmake import CMakeToolchain, CMakeDeps, CMake
from conan.tools.files import copy
from os.path import join

required_conan_version = ">=1.60.0"

class HomestoreConan(ConanFile):
    name = "homestore"
<<<<<<< HEAD
    version = "6.6.26"
=======
    version = "6.7.0"
>>>>>>> cd242fd3

    homepage = "https://github.com/eBay/Homestore"
    description = "HomeStore Storage Engine"
    topics = ("ebay", "nublox")
    url = "https://github.com/eBay/Homestore"
    license = "Apache-2.0"

    settings = "arch", "os", "compiler", "build_type"

    options = {
                "shared": ['True', 'False'],
                "fPIC": ['True', 'False'],
                "coverage": ['True', 'False'],
                "sanitize": ['True', 'False'],
                "testing" : ['full', 'min', 'off', 'epoll_mode', 'spdk_mode'],
            }
    default_options = {
                'shared':       False,
                'fPIC':         True,
                'coverage':     False,
                'sanitize':     False,
                'testing':      'epoll_mode',
            }

    exports_sources = "cmake/*", "src/*", "CMakeLists.txt", "test_wrap.sh", "LICENSE"
    keep_imports = True

    def configure(self):
        if self.options.shared:
            self.options.rm_safe("fPIC")
        if self.settings.build_type == "Debug":
            if self.options.coverage and self.options.sanitize:
                raise ConanInvalidConfiguration("Sanitizer does not work with Code Coverage!")
            if self.conf.get("tools.build:skip_test", default=False):
                if self.options.coverage or self.options.sanitize:
                    raise ConanInvalidConfiguration("Coverage/Sanitizer requires Testing!")

    def build_requirements(self):
        self.test_requires("benchmark/1.8.2")
        self.test_requires("gtest/1.14.0")

    def requirements(self):
        self.requires("iomgr/[^11.3]@oss/master", transitive_headers=True)
        self.requires("sisl/[^12.2]@oss/master", transitive_headers=True)
        self.requires("nuraft_mesg/[^3.7.3]@oss/main", transitive_headers=True)

        self.requires("farmhash/cci.20190513@", transitive_headers=True)
        if self.settings.arch in ['x86', 'x86_64']:
            self.requires("isa-l/2.30.0", transitive_headers=True)

    def imports(self):
        self.copy(root_package="sisl", pattern="*", dst="bin/scripts/python/flip/", src="bindings/flip/python/", keep_path=False)

    def layout(self):
        self.folders.source = "."
        self.folders.build = join("build", str(self.settings.build_type))
        self.folders.generators = join(self.folders.build, "generators")

        self.cpp.source.includedirs = ["src/include"]

        self.cpp.build.libdirs = ["src"]

        self.cpp.package.libs = ["homestore"]
        self.cpp.package.includedirs = ["include"] # includedirs is already set to 'include' by
        self.cpp.package.libdirs = ["lib"]

        if not self.settings.arch in ['x86', 'x86_64']:
            self.cpp.package.defines.append("NO_ISAL")

    def generate(self):
        # This generates "conan_toolchain.cmake" in self.generators_folder
        tc = CMakeToolchain(self)
        if self.options.testing != "off":
            tc.variables["TEST_TARGET"] = self.options.testing
        tc.variables["CONAN_CMAKE_SILENT_OUTPUT"] = "ON"
        tc.variables['CMAKE_EXPORT_COMPILE_COMMANDS'] = 'ON'
        tc.variables["CTEST_OUTPUT_ON_FAILURE"] = "ON"
        tc.variables["MEMORY_SANITIZER_ON"] = "OFF"
        tc.variables["BUILD_COVERAGE"] = "OFF"
        if self.settings.build_type == "Debug":
            if self.options.get_safe("coverage"):
                tc.variables['BUILD_COVERAGE'] = 'ON'
            elif self.options.get_safe("sanitize"):
                tc.variables['MEMORY_SANITIZER_ON'] = 'ON'
        tc.variables["CONAN_PACKAGE_NAME"] = self.name
        tc.variables["CONAN_PACKAGE_VERSION"] = self.version
        tc.generate()

        # This generates "boost-config.cmake" and "grpc-config.cmake" etc in self.generators_folder
        deps = CMakeDeps(self)
        deps.generate()

    def build(self):
        cmake = CMake(self)
        cmake.configure()
        cmake.build()
        if not self.conf.get("tools.build:skip_test", default=False):
            cmake.test()

    def package(self):
        copy(self, "LICENSE", self.source_folder, join(self.package_folder, "licenses"), keep_path=False)
        copy(self, "*.h", join(self.source_folder, "src", "include"), join(self.package_folder, "include"), keep_path=True)
        copy(self, "*.hpp", join(self.source_folder, "src", "include"), join(self.package_folder, "include"), keep_path=True)
        copy(self, "*.ipp", join(self.source_folder, "src", "include"), join(self.package_folder, "include"), keep_path=True)
        copy(self, "*.a", self.build_folder, join(self.package_folder, "lib"), keep_path=False)
        copy(self, "*.so", self.build_folder, join(self.package_folder, "lib"), keep_path=False)
        copy(self, "*.dylib", self.build_folder, join(self.package_folder, "lib"), keep_path=False)
        copy(self, "*.dll", self.build_folder, join(self.package_folder, "lib"), keep_path=False)

    def package_info(self):
        if self.options.sanitize:
            self.cpp_info.sharedlinkflags.append("-fsanitize=address")
            self.cpp_info.exelinkflags.append("-fsanitize=address")
            self.cpp_info.sharedlinkflags.append("-fsanitize=undefined")
            self.cpp_info.exelinkflags.append("-fsanitize=undefined")
        if self.settings.os == "Linux":
            self.cpp_info.system_libs.append("aio")<|MERGE_RESOLUTION|>--- conflicted
+++ resolved
@@ -9,11 +9,7 @@
 
 class HomestoreConan(ConanFile):
     name = "homestore"
-<<<<<<< HEAD
-    version = "6.6.26"
-=======
-    version = "6.7.0"
->>>>>>> cd242fd3
+    version = "6.7.1"
 
     homepage = "https://github.com/eBay/Homestore"
     description = "HomeStore Storage Engine"
