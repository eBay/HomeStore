--- conflicted
+++ resolved
@@ -5,11 +5,8 @@
 
 class HomestoreConan(ConanFile):
     name = "homestore"
-<<<<<<< HEAD
-    version = "4.0.4"
-=======
-    version = "4.0.5"
->>>>>>> 89b33b49
+    version = "4.0.7"
+
     homepage = "https://github.com/eBay/Homestore"
     description = "HomeStore Storage Engine"
     topics = ("ebay", "nublox")
