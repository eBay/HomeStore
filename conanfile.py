--- conflicted
+++ resolved
@@ -9,11 +9,7 @@
 
 class HomestoreConan(ConanFile):
     name = "homestore"
-<<<<<<< HEAD
-    version = "6.4.50"
-=======
-    version = "6.4.51"
->>>>>>> 0691a364
+    version = "6.4.52"
 
     homepage = "https://github.com/eBay/Homestore"
     description = "HomeStore Storage Engine"
