--- conflicted
+++ resolved
@@ -5,11 +5,7 @@
 
 class HomestoreConan(ConanFile):
     name = "homestore"
-<<<<<<< HEAD
-    version = "3.6.2"
-=======
-    version = "4.0.11"
->>>>>>> e20fa236
+    version = "4.0.12"
 
     homepage = "https://github.com/eBay/Homestore"
     description = "HomeStore Storage Engine"
@@ -54,7 +50,7 @@
 
     def build_requirements(self):
         self.build_requires("benchmark/1.7.1")
-        self.build_requires("gtest/1.12.1")
+        self.build_requires("gtest/1.13.0")
 
     def requirements(self):
         self.requires("iomgr/[~=8, include_prerelease=True]@oss/master")
