--- conflicted
+++ resolved
@@ -4,11 +4,8 @@
 
 class HomestoreConan(ConanFile):
     name = "homestore"
-<<<<<<< HEAD
+
     version = "4.0.1"
-=======
-    version = "3.0.13"
->>>>>>> 99b973c3
 
     revision_mode = "scm"
     license = "Proprietary"
