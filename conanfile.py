--- conflicted
+++ resolved
@@ -5,11 +5,7 @@
 
 class HomestoreConan(ConanFile):
     name = "homestore"
-<<<<<<< HEAD
-    version = "5.1.4"
-=======
-    version = "5.1.5"
->>>>>>> 56546991
+    version = "5.1.6"
 
     homepage = "https://github.com/eBay/Homestore"
     description = "HomeStore Storage Engine"
