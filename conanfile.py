from conan import ConanFile
from conan.errors import ConanInvalidConfiguration
from conan.tools.build import check_min_cppstd
from conan.tools.cmake import CMakeToolchain, CMakeDeps, CMake
from conan.tools.files import copy
from os.path import join

required_conan_version = ">=1.60.0"

class HomestoreConan(ConanFile):
    name = "homestore"
<<<<<<< HEAD
    version = "6.14.1"
=======
    version = "6.15.1"
>>>>>>> 3e8d3237

    homepage = "https://github.com/eBay/Homestore"
    description = "HomeStore Storage Engine"
    topics = ("ebay", "nublox")
    url = "https://github.com/eBay/Homestore"
    license = "Apache-2.0"

    settings = "arch", "os", "compiler", "build_type"

    options = {
                "shared": ['True', 'False'],
                "fPIC": ['True', 'False'],
                "coverage": ['True', 'False'],
                "sanitize": ['True', 'False'],
                "testing" : ['full', 'min', 'off', 'epoll_mode', 'spdk_mode'],
            }
    default_options = {
                'shared':       False,
                'fPIC':         True,
                'coverage':     False,
                'sanitize':     False,
                'testing':      'epoll_mode',
            }

    exports_sources = "cmake/*", "src/*", "CMakeLists.txt", "test_wrap.sh", "LICENSE"
    keep_imports = True

    def configure(self):
        if self.options.shared:
            self.options.rm_safe("fPIC")
        if self.settings.build_type == "Debug":
            if self.options.coverage and self.options.sanitize:
                raise ConanInvalidConfiguration("Sanitizer does not work with Code Coverage!")
            if self.conf.get("tools.build:skip_test", default=False):
                if self.options.coverage or self.options.sanitize:
                    raise ConanInvalidConfiguration("Coverage/Sanitizer requires Testing!")

    def build_requirements(self):
        self.test_requires("benchmark/1.8.2")
        self.test_requires("gtest/1.14.0")

    def requirements(self):
        self.requires("iomgr/[^11.3]@oss/master", transitive_headers=True)
        self.requires("sisl/[^12.2]@oss/master", transitive_headers=True)
        self.requires("nuraft_mesg/[~3.8.0]@oss/main", transitive_headers=True)

        self.requires("farmhash/cci.20190513@", transitive_headers=True)
        if self.settings.arch in ['x86', 'x86_64']:
            self.requires("isa-l/2.30.0", transitive_headers=True)

        # Tests require OpenSSL 3.x
        self.requires("openssl/[^3.1]", override=True)

    def imports(self):
        self.copy(root_package="sisl", pattern="*", dst="bin/scripts/python/flip/", src="bindings/flip/python/", keep_path=False)

    def layout(self):
        self.folders.source = "."
        if self.options.get_safe("sanitize"):
            self.folders.build = join("build", "Sanitized")
        elif self.options.get_safe("coverage"):
            self.folders.build = join("build", "Coverage")
        else:
            self.folders.build = join("build", str(self.settings.build_type))
        self.folders.generators = join(self.folders.build, "generators")

        self.cpp.source.includedirs = ["src/include"]

        self.cpp.build.libdirs = ["src"]

        self.cpp.package.libs = ["homestore"]
        self.cpp.package.includedirs = ["include"] # includedirs is already set to 'include' by
        self.cpp.package.libdirs = ["lib"]

        if not self.settings.arch in ['x86', 'x86_64']:
            self.cpp.package.defines.append("NO_ISAL")

    def generate(self):
        # This generates "conan_toolchain.cmake" in self.generators_folder
        tc = CMakeToolchain(self)
        if self.options.testing != "off":
            tc.variables["TEST_TARGET"] = self.options.testing
        tc.variables["CONAN_CMAKE_SILENT_OUTPUT"] = "ON"
        tc.variables['CMAKE_EXPORT_COMPILE_COMMANDS'] = 'ON'
        tc.variables["CTEST_OUTPUT_ON_FAILURE"] = "ON"
        tc.variables["MEMORY_SANITIZER_ON"] = "OFF"
        tc.variables["BUILD_COVERAGE"] = "OFF"
        if self.settings.build_type == "Debug":
            if self.options.get_safe("coverage"):
                tc.variables['BUILD_COVERAGE'] = 'ON'
            elif self.options.get_safe("sanitize"):
                tc.variables['MEMORY_SANITIZER_ON'] = 'ON'
        tc.variables["CONAN_PACKAGE_NAME"] = self.name
        tc.variables["CONAN_PACKAGE_VERSION"] = self.version
        tc.generate()

        # This generates "boost-config.cmake" and "grpc-config.cmake" etc in self.generators_folder
        deps = CMakeDeps(self)
        deps.generate()

    def build(self):
        cmake = CMake(self)
        cmake.configure()
        cmake.build()
        if not self.conf.get("tools.build:skip_test", default=False):
            cmake.test()

    def package(self):
        copy(self, "LICENSE", self.source_folder, join(self.package_folder, "licenses"), keep_path=False)
        copy(self, "*.h", join(self.source_folder, "src", "include"), join(self.package_folder, "include"), keep_path=True)
        copy(self, "*.hpp", join(self.source_folder, "src", "include"), join(self.package_folder, "include"), keep_path=True)
        copy(self, "*.ipp", join(self.source_folder, "src", "include"), join(self.package_folder, "include"), keep_path=True)
        copy(self, "*.a", self.build_folder, join(self.package_folder, "lib"), keep_path=False)
        copy(self, "*.so", self.build_folder, join(self.package_folder, "lib"), keep_path=False)
        copy(self, "*.dylib", self.build_folder, join(self.package_folder, "lib"), keep_path=False)
        copy(self, "*.dll", self.build_folder, join(self.package_folder, "lib"), keep_path=False)

    def package_info(self):
        if self.options.sanitize:
            self.cpp_info.sharedlinkflags.append("-fsanitize=address")
            self.cpp_info.exelinkflags.append("-fsanitize=address")
            self.cpp_info.sharedlinkflags.append("-fsanitize=undefined")
            self.cpp_info.exelinkflags.append("-fsanitize=undefined")
        if self.settings.os == "Linux":
            self.cpp_info.system_libs.append("aio")<|MERGE_RESOLUTION|>--- conflicted
+++ resolved
@@ -9,11 +9,7 @@
 
 class HomestoreConan(ConanFile):
     name = "homestore"
-<<<<<<< HEAD
-    version = "6.14.1"
-=======
-    version = "6.15.1"
->>>>>>> 3e8d3237
+    version = "6.15.2"
 
     homepage = "https://github.com/eBay/Homestore"
     description = "HomeStore Storage Engine"
