#!/usr/bin/env python
# -*- coding: utf-8 -*-
from conans import ConanFile, CMake, tools

class HomestoreConan(ConanFile):
    name = "homestore"

    version = "0.14.0"
    revision_mode = "scm"

    license = "Proprietary"
    url = "https://github.corp.ebay.com/SDS/Homestore"
    description = "HomeStore"

    settings = "arch", "os", "compiler", "build_type"
    options = {
                "shared": ['True', 'False'],
                "fPIC": ['True', 'False'],
                "coverage": ['True', 'False'],
                "sanitize": ['True', 'False'],
                'malloc_impl' : ['libc', 'tcmalloc', 'jemalloc']
                }
    default_options = (
                        'shared=False',
                        'fPIC=True',
                        'coverage=False',
                        'sanitize=True',
                        'malloc_impl=libc',
                        )

    requires = (
            "flip/0.2.9@sds/develop",
            "iomgr/[>=3.4.0,<3.5.0]@sds/iomgr_v3",
            "sds_logging/7.0.2@sds/develop",
<<<<<<< HEAD
            "sisl/[>=1.0.21]@sisl/testing",
=======
            "sisl/[>=1.0.18]@sisl/develop",
>>>>>>> 0a45455f

            # FOSS, rarely updated
            "benchmark/1.5.0",
            "boost/1.73.0",
            "double-conversion/3.1.5",
            "evhtp/1.2.18.2",
            "farmhash/1.0.0",
            "folly/2020.05.04.00",
            "isa-l/2.21.0",
            "libevent/2.1.11",
            "openssl/1.1.1g"
            )

    generators = "cmake"
    exports_sources = "cmake/*", "src/*", "CMakeLists.txt"
    keep_imports = True

    def configure(self):
        if not self.settings.build_type == "Debug":
            self.options.sanitize = False

        if self.options.sanitize:
            self.options.coverage = False

    def imports(self):
        self.copy(root_package="flip", pattern="*.py", dst="bin/scripts", src="python/flip/", keep_path=True)

    def requirements(self):
        if not self.settings.build_type == "Debug":
            if self.settings.build_type == "RelWithDebInfo":
                self.requires("gperftools/2.7.0")
                self.options.malloc_impl = "tcmalloc"
            else:
                self.requires("jemalloc/5.2.1")
                self.options.malloc_impl = "jemalloc"

    def build(self):
        cmake = CMake(self)

        definitions = {'CONAN_BUILD_COVERAGE': 'OFF',
                       'CMAKE_EXPORT_COMPILE_COMMANDS': 'ON',
                       'MEMORY_SANITIZER_ON': 'OFF'}
        test_target = None

        if self.options.sanitize:
            definitions['MEMORY_SANITIZER_ON'] = 'ON'

        if self.options.coverage:
            definitions['CONAN_BUILD_COVERAGE'] = 'ON'
            test_target = 'coverage'

        if self.settings.build_type == 'Debug':
            definitions['CMAKE_BUILD_TYPE'] = 'Debug'

        definitions['MALLOC_IMPL'] = self.options.malloc_impl

        cmake.configure(defs=definitions)
        cmake.build()
        cmake.test(target=test_target, output_on_failure=True)

    def package(self):
        self.copy("*.h", dst="include", src="src", keep_path=True)
        self.copy("*.hpp", dst="include", src="src", keep_path=True)
        self.copy("*/btree_node.cpp", dst="include", src="src", keep_path=True)
        self.copy("*cache/cache.cpp", dst="include", src="src", keep_path=True)
        self.copy("*homeblks.so", dst="lib", keep_path=False)
        self.copy("*homeblks.dll", dst="lib", keep_path=False)
        self.copy("*homeblks.dylib", dst="lib", keep_path=False)
        self.copy("*homeblks.lib", dst="lib", keep_path=False)
        self.copy("*homeblks.a", dst="lib", keep_path=False)
        if self.settings.build_type != 'Debug':
            self.copy("*test_load", dst="bin", keep_path=False)
            self.copy("*test_mapping", dst="bin", keep_path=False)
            self.copy("*test_volume", dst="bin", keep_path=False)
            self.copy("*check_btree", dst="bin", keep_path=False)
            self.copy("*", dst="bin/scripts", src="bin/scripts", keep_path=True)

    def package_info(self):
        self.cpp_info.libs = tools.collect_libs(self)
        self.cpp_info.cxxflags.append("-DBOOST_ALLOW_DEPRECATED_HEADERS")
        if self.options.sanitize:
            self.cpp_info.sharedlinkflags.append("-fsanitize=address")
            self.cpp_info.exelinkflags.append("-fsanitize=address")
            self.cpp_info.sharedlinkflags.append("-fsanitize=undefined")
            self.cpp_info.exelinkflags.append("-fsanitize=undefined")
        elif self.options.coverage == 'True':
            self.cpp_info.libs.append('gcov')
        if self.settings.os == "Linux":
            self.cpp_info.libs.extend(["aio"])

    def deploy(self):
        self.copy("*test_load", dst="/usr/local/bin", keep_path=False)
        self.copy("*test_mapping", dst="/usr/local/bin", keep_path=False)
        self.copy("*test_volume", dst="/usr/local/bin", keep_path=False)
        self.copy("*check_btree", dst="/usr/local/bin", keep_path=False)
        self.copy("vol_test.py", dst="/usr/local/bin", src="bin/scripts", keep_path=False)
        self.copy("*", dst="/usr/local/bin/home_blks_scripts", src="bin/scripts", keep_path=True)<|MERGE_RESOLUTION|>--- conflicted
+++ resolved
@@ -32,11 +32,7 @@
             "flip/0.2.9@sds/develop",
             "iomgr/[>=3.4.0,<3.5.0]@sds/iomgr_v3",
             "sds_logging/7.0.2@sds/develop",
-<<<<<<< HEAD
-            "sisl/[>=1.0.21]@sisl/testing",
-=======
-            "sisl/[>=1.0.18]@sisl/develop",
->>>>>>> 0a45455f
+            "sisl/[>=1.0.21]@sisl/develop",
 
             # FOSS, rarely updated
             "benchmark/1.5.0",
