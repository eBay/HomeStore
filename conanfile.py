--- conflicted
+++ resolved
@@ -9,11 +9,8 @@
 
 class HomestoreConan(ConanFile):
     name = "homestore"
-<<<<<<< HEAD
-    version = "6.4.53"
-=======
-    version = "6.4.54"
->>>>>>> 7cd1eab1
+    version = "6.4.55"
+
 
     homepage = "https://github.com/eBay/Homestore"
     description = "HomeStore Storage Engine"
