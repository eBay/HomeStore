from os.path import join
from conan import ConanFile
from conan.tools.files import copy
from conans import CMake

class HomestoreConan(ConanFile):
    name = "homestore"
<<<<<<< HEAD
    version = "5.0.5"
=======
    version = "5.0.7"
>>>>>>> b89f2751
    homepage = "https://github.com/eBay/Homestore"
    description = "HomeStore Storage Engine"
    topics = ("ebay", "nublox")
    url = "https://github.com/eBay/Homestore"
    license = "Apache-2.0"

    settings = "arch", "os", "compiler", "build_type"

    options = {
                "shared": ['True', 'False'],
                "fPIC": ['True', 'False'],
                "coverage": ['True', 'False'],
                "sanitize": ['True', 'False'],
                "testing" : ['full', 'min', 'off', 'epoll_mode', 'spdk_mode'],
                "skip_testing": ['True', 'False'],
            }
    default_options = {
                'shared': False,
                'fPIC': True,
                'coverage': False,
                'sanitize': False,
                'testing': 'epoll_mode',
                'skip_testing': False,
            }


    generators = "cmake", "cmake_find_package"
    exports_sources = "cmake/*", "src/*", "CMakeLists.txt", "test_wrap.sh", "LICENSE"
    keep_imports = True

    def configure(self):
        if self.options.shared:
            del self.options.fPIC
        if self.settings.build_type == "Debug":
            if self.options.coverage and self.options.sanitize:
                raise ConanInvalidConfiguration("Sanitizer does not work with Code Coverage!")
            if self.options.testing == 'off':
                if self.options.coverage or self.options.sanitize:
                    raise ConanInvalidConfiguration("Coverage/Sanitizer requires Testing!")

    def imports(self):
        self.copy(root_package="sisl", pattern="*", dst="bin/scripts/python/flip/", src="bindings/flip/python/", keep_path=False)

    def build_requirements(self):
        self.build_requires("benchmark/1.8.2")
        self.build_requires("gtest/1.14.0")

    def requirements(self):
        self.requires("iomgr/[~=11, include_prerelease=True]@oss/master")
        self.requires("sisl/[~=11, include_prerelease=True]@oss/master")
        self.requires("nuraft_mesg/[~=2, include_prerelease=True]@oss/main")

        self.requires("farmhash/cci.20190513@")
        if self.settings.arch in ['x86', 'x86_64']:
            self.requires("isa-l/2.30.0")
        self.requires("spdk/21.07.y")

    def build(self):
        cmake = CMake(self)

        definitions = {'TEST_TARGET': 'off',
                       'CONAN_CMAKE_SILENT_OUTPUT': 'ON',
                       'CMAKE_EXPORT_COMPILE_COMMANDS': 'ON',
                       'MEMORY_SANITIZER_ON': 'OFF'}
        test_target = None

        definitions['TEST_TARGET'] = self.options.testing
        if self.settings.build_type == 'Debug':
            if self.options.sanitize:
                definitions['MEMORY_SANITIZER_ON'] = 'ON'
            elif self.options.coverage:
                definitions['CONAN_BUILD_COVERAGE'] = 'ON'
        cmake.configure(defs=definitions)
        cmake.build()
        if not self.options.testing == 'off' and not self.options.skip_testing:
            cmake.test(target=test_target, output_on_failure=True)

    def package(self):
        copy(self, "LICENSE", self.source_folder, join(self.package_folder, "licenses"), keep_path=False)
        copy(self, "*.h", join(self.source_folder, "src", "include"), join(self.package_folder, "include"), keep_path=True)
        copy(self, "*.hpp", join(self.source_folder, "src", "include"), join(self.package_folder, "include"), keep_path=True)
        copy(self, "*.ipp", join(self.source_folder, "src", "include"), join(self.package_folder, "include"), keep_path=True)
        copy(self, "*.a", self.build_folder, join(self.package_folder, "lib"), keep_path=False)
        copy(self, "*.so", self.build_folder, join(self.package_folder, "lib"), keep_path=False)
        copy(self, "*.dylib", self.build_folder, join(self.package_folder, "lib"), keep_path=False)
        copy(self, "*.dll", self.build_folder, join(self.package_folder, "lib"), keep_path=False)

    def package_info(self):
        self.cpp_info.libs = ["homestore"]
        if self.options.sanitize:
            self.cpp_info.sharedlinkflags.append("-fsanitize=address")
            self.cpp_info.exelinkflags.append("-fsanitize=address")
            self.cpp_info.sharedlinkflags.append("-fsanitize=undefined")
            self.cpp_info.exelinkflags.append("-fsanitize=undefined")
        if self.settings.os == "Linux":
            self.cpp_info.system_libs.append("aio")<|MERGE_RESOLUTION|>--- conflicted
+++ resolved
@@ -5,11 +5,8 @@
 
 class HomestoreConan(ConanFile):
     name = "homestore"
-<<<<<<< HEAD
-    version = "5.0.5"
-=======
-    version = "5.0.7"
->>>>>>> b89f2751
+    version = "5.0.8"
+
     homepage = "https://github.com/eBay/Homestore"
     description = "HomeStore Storage Engine"
     topics = ("ebay", "nublox")
