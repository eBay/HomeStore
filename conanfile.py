--- conflicted
+++ resolved
@@ -9,11 +9,8 @@
 
 class HomestoreConan(ConanFile):
     name = "homestore"
-    version = "6.4.27"
-<<<<<<< HEAD
+    version = "6.4.28"
 
-=======
->>>>>>> 4ef08439
     homepage = "https://github.com/eBay/Homestore"
     description = "HomeStore Storage Engine"
     topics = ("ebay", "nublox")
@@ -61,7 +58,6 @@
 
         self.requires("farmhash/cci.20190513@", transitive_headers=True)
         if self.settings.arch in ['x86', 'x86_64']:
-<<<<<<< HEAD
             self.requires("isa-l/2.30.0", transitive_headers=True)
 
     def imports(self):
@@ -91,10 +87,6 @@
         # This generates "boost-config.cmake" and "grpc-config.cmake" etc in self.generators_folder
         deps = CMakeDeps(self)
         deps.generate()
-=======
-            self.requires("isa-l/2.30.0")
-        self.requires("spdk/nbi.21.07.y")
->>>>>>> 4ef08439
 
     def build(self):
         cmake = CMake(self)
