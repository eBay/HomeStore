--- conflicted
+++ resolved
@@ -2,11 +2,7 @@
 
 class HomestoreConan(ConanFile):
     name = "homestore"
-<<<<<<< HEAD
-    version = "3.8.3"
-=======
-    version = "3.7.2"
->>>>>>> 5b3a605c
+    version = "3.8.4"
 
     homepage = "https://github.corp.ebay.com/SDS/homestore"
     description = "HomeStore"
@@ -67,10 +63,6 @@
         self.requires("folly/2022.01.31.00")
         self.requires("isa-l/2.30.0")
         self.requires("nlohmann_json/3.11.2")
-<<<<<<< HEAD
-=======
-        self.requires("spdk/nbi.21.07.y")
->>>>>>> 5b3a605c
 
     def build(self):
         cmake = CMake(self)
