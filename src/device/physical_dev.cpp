--- conflicted
+++ resolved
@@ -30,7 +30,7 @@
 static std::atomic< uint64_t > glob_phys_dev_offset(0);
 static std::atomic< uint32_t > glob_phys_dev_ids(0);
 
-<<<<<<< HEAD
+
 PhysicalDev::~PhysicalDev() {
     
     LOGINFO("device name {} superblock magic {} product name {} version {}", m_devname, m_super_blk->magic, 
@@ -38,9 +38,6 @@
     free(m_super_blk);
     // m_ep will be deleted in iomgr::stop
 }
-=======
-PhysicalDev::~PhysicalDev() { free(m_super_blk); }
->>>>>>> d3f244ab
 
 void PhysicalDev::update(uint32_t dev_num, uint64_t dev_offset, uint32_t first_chunk_id) {
 
@@ -138,15 +135,11 @@
 
     auto temp = m_devsize;
     m_devsize = ALIGN_SIZE_TO_LEFT(m_devsize, HomeStoreConfig::phys_page_size);
-<<<<<<< HEAD
+
     if (m_devsize != temp) {
         LOGWARN("device size is not the multiple of physical page size old size {}", temp);
     }
     LOGINFO("Device {} size is {}", m_devname, m_devsize);
-=======
-    if (m_devsize != temp) { LOGWARN("device size is not the multiple of physical page size old size {}", temp); }
-    LOGINFO("size of disk {} is {}", m_devname, m_devsize);
->>>>>>> d3f244ab
     m_dm_chunk[0] = m_dm_chunk[1] = nullptr;
     if (is_init) {
         /* create a chunk */
@@ -199,15 +192,12 @@
     // Validate if its homestore formatted device
 
     bool is_omstore_dev = validate_device();
-<<<<<<< HEAD
+
     if (!is_omstore_dev) {
         LOGCRITICAL("invalid device name {} found magic {} product name {} version {}", m_devname, m_super_blk->magic, 
                         m_super_blk->product_name, m_super_blk->version);
         return false;
     }
-=======
-    if (!is_omstore_dev) { return false; }
->>>>>>> d3f244ab
 
     if (m_super_blk->system_uuid != m_system_uuid) {
         std::stringstream ss;
