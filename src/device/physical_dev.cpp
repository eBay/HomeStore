/*
 * PhysicalDev.cpp
 *
 *  Created on: 05-Aug-2016
 *      Author: hkadayam
 */

#include "device.h"
#include <sys/types.h>
#include <sys/stat.h>
#include <fcntl.h>
#include <assert.h>
#include <unistd.h>
#include <iostream>
#include <folly/Exception.h>
#include <boost/utility.hpp>
#ifdef __linux__
#include <linux/fs.h>
#include <sys/ioctl.h>
#endif
#include "main/homestore_assert.hpp"
#include <iomgr/iomgr.hpp>

SDS_LOGGING_DECL(device)

#define drive_iface iomgr::IOManager::instance().default_drive_interface()

namespace homestore {

static std::atomic< uint64_t > glob_phys_dev_offset(0);
static std::atomic< uint32_t > glob_phys_dev_ids(0);

PhysicalDev::~PhysicalDev() { free(m_super_blk); }

void PhysicalDev::update(uint32_t dev_num, uint64_t dev_offset, uint32_t first_chunk_id) {

    HS_ASSERT_CMP(DEBUG, m_info_blk.get_dev_num(), ==, INVALID_DEV_ID);
    HS_ASSERT_CMP(DEBUG, m_info_blk.get_first_chunk_id(), ==, INVALID_CHUNK_ID);

    m_info_blk.dev_num = dev_num;
    m_info_blk.dev_offset = dev_offset;
    m_info_blk.first_chunk_id = first_chunk_id;
}

void PhysicalDev::attach_superblock_chunk(PhysicalDevChunk* chunk) {
    if (!m_superblock_valid) {
        HS_ASSERT_NULL(DEBUG, m_dm_chunk[m_cur_indx]);
        HS_ASSERT_CMP(DEBUG, m_cur_indx, <, 2);
        m_dm_chunk[m_cur_indx++] = chunk;
        return;
    }
    if (chunk->get_chunk_id() == m_super_blk->dm_chunk[0].chunk_id) {
        HS_ASSERT_NULL(DEBUG, m_dm_chunk[0]);
        m_dm_chunk[0] = chunk;
    } else {
        HS_ASSERT_CMP(DEBUG, chunk->get_chunk_id(), ==, m_super_blk->dm_chunk[1].get_chunk_id());
        HS_ASSERT_NULL(DEBUG, m_dm_chunk[1]);
        m_dm_chunk[1] = chunk;
    }
}

PhysicalDev::PhysicalDev(DeviceManager* mgr, const std::string& devname, int const oflags,
                         boost::uuids::uuid& system_uuid, uint32_t dev_num, uint64_t dev_offset, uint32_t is_file,
                         bool is_init, uint64_t dm_info_size, bool* is_inited) :
        m_mgr(mgr),
        m_devname(devname),
        m_metrics(devname) {

    struct stat stat_buf;
    stat(devname.c_str(), &stat_buf);
    m_devsize = (uint64_t)stat_buf.st_size;

    HS_ASSERT_CMP(LOGMSG, sizeof(super_block), <=, SUPERBLOCK_SIZE, "opening device {} device size {} inited {}",
                  devname, m_devsize, is_init);

    auto ret = posix_memalign((void**)&m_super_blk, HomeStoreConfig::align_size, SUPERBLOCK_SIZE);

    /* super block should always be written atomically. */
    HS_ASSERT_NOTNULL(LOGMSG, m_super_blk);
    HS_ASSERT_CMP(LOGMSG, sizeof(super_block), <=, HomeStoreConfig::atomic_phys_page_size);

<<<<<<< HEAD
=======
    if (!m_ep) { m_ep = new DriveEndPoint(iomgr, cb); }

>>>>>>> 4e9cf0fb
    m_info_blk.dev_num = dev_num;
    m_info_blk.dev_offset = dev_offset;
    m_info_blk.first_chunk_id = INVALID_CHUNK_ID;
    m_cur_indx = 0;
    m_superblock_valid = false;

    m_devfd = drive_iface->open_dev(devname.c_str(), oflags);
    if (m_devfd == -1
#ifdef _PRERELEASE
        || (homestore_flip->test_flip("device_boot_fail", devname.c_str()))
#endif
    ) {

        free(m_super_blk);

        HS_LOG(ERROR, device, "device open failed errno {} dev_name {}", errno, devname.c_str());

        throw std::system_error(errno, std::system_category(), "error while opening the device");
    }

    LOGINFO("FD of {} device name {}", m_devfd, m_devname);

    if (is_file) {
        struct stat buf;
        if (fstat(m_devfd, &buf) < 0) {
            free(m_super_blk);
            HS_ASSERT(LOGMSG, 0, "device stat failed errno {} dev_name {}", errno, devname.c_str());
            throw std::system_error(errno, std::system_category(), "error while getting size of the device");
        }
        m_devsize = buf.st_size;
    } else {
        if (ioctl(m_devfd, BLKGETSIZE64, &m_devsize) < 0) {
            free(m_super_blk);
            HS_ASSERT(LOGMSG, 0, "device stat failed errno {} dev_name {}", errno, devname.c_str());
            throw std::system_error(errno, std::system_category(), "error while getting size of the device");
        }
    }
    m_system_uuid = system_uuid;

    HS_ASSERT_CMP(LOGMSG, m_devsize, >, 0);
    if (m_devsize == 0) {
        std::stringstream ss;
        ss << "disk size is " << m_devsize;
        const std::string s = ss.str();
        throw homestore::homestore_exception(s, homestore_error::min_size_not_avail);
    }

    auto temp = m_devsize;
    m_devsize = ALIGN_SIZE_TO_LEFT(m_devsize, HomeStoreConfig::phys_page_size);
    if (m_devsize != temp) { LOGWARN("device size is not the multiple of physical page size old size {}", temp); }
    LOGINFO("size of disk {} is {}", m_devname, m_devsize);
    m_dm_chunk[0] = m_dm_chunk[1] = nullptr;
    if (is_init) {
        /* create a chunk */
        uint64_t align_size = ALIGN_SIZE(SUPERBLOCK_SIZE, HomeStoreConfig::phys_page_size);
        HS_ASSERT_CMP(LOGMSG, get_size() % HomeStoreConfig::phys_page_size, ==, 0);
        m_mgr->create_new_chunk(this, align_size, get_size() - align_size, nullptr);

        /* check for min size */
        uint64_t min_size = SUPERBLOCK_SIZE + 2 * dm_info_size;
        if (m_devsize <= min_size) {
            std::stringstream ss;
            ss << "Min size requiired is " << min_size << " and disk size is " << m_devsize;
            const std::string s = ss.str();
            HS_LOG(ERROR, device, "{}", ss.str());
            throw homestore::homestore_exception(s, homestore_error::min_size_not_avail);
        }

        /* We create two chunks for super blocks. Since writing a sb chunk is not atomic operation,
         * so at any given point only one SB chunk is valid.
         */
        for (int i = 0; i < 2; ++i) {
            uint64_t align_size = ALIGN_SIZE(dm_info_size, HomeStoreConfig::phys_page_size);
            HS_ASSERT_CMP(LOGMSG, align_size, ==, dm_info_size);
            m_dm_chunk[i] = m_mgr->alloc_chunk(this, INVALID_VDEV_ID, align_size, INVALID_CHUNK_ID);
            m_dm_chunk[i]->set_sb_chunk();
        }
        /* super block is written when first DM info block is written. Writing a superblock and making
         * a disk valid before that doesn't make sense as that disk is of no use until DM info is not
         * written.
         */
    } else {
        *is_inited = load_super_block();
        if (*is_inited) {
            /* If it is different then it mean it require upgrade/revert handling */
            HS_ASSERT_CMP(LOGMSG, m_super_blk->dm_chunk[0].get_chunk_size(), ==, dm_info_size);
            HS_ASSERT_CMP(LOGMSG, m_super_blk->dm_chunk[1].get_chunk_size(), ==, dm_info_size);
        }
    }
}

size_t PhysicalDev::get_total_cap() {
    return (m_devsize - (SUPERBLOCK_SIZE + m_dm_chunk[0]->get_size() + m_dm_chunk[1]->get_size()));
}

bool PhysicalDev::load_super_block() {
    memset(m_super_blk, 0, SUPERBLOCK_SIZE);

    read_superblock();

    // Validate if its homestore formatted device

    bool is_omstore_dev = validate_device();
    if (!is_omstore_dev) { return false; }

    if (m_super_blk->system_uuid != m_system_uuid) {
        std::stringstream ss;
        ss << "we found the homestore formatted device with a different system UUID";
        const std::string s = ss.str();
        LOGCRITICAL("{}", ss.str());
        throw homestore::homestore_exception(s, homestore_error::formatted_disk_found);
    }

    m_info_blk.dev_num = m_super_blk->this_dev_info.dev_num;
    m_info_blk.dev_offset = m_super_blk->this_dev_info.dev_offset;
    m_info_blk.first_chunk_id = m_super_blk->this_dev_info.first_chunk_id;
    m_cur_indx = m_super_blk->cur_indx;
    m_superblock_valid = true;

    return true;
}

void PhysicalDev::read_dm_chunk(char* mem, uint64_t size) {
    HS_ASSERT_CMP(DEBUG, m_super_blk->dm_chunk[m_cur_indx % 2].get_chunk_size(), ==, size);
    auto offset = m_super_blk->dm_chunk[m_cur_indx % 2].chunk_start_offset;
    drive_iface->sync_read(get_devfd(), mem, size, (off_t)offset);
}

void PhysicalDev::write_dm_chunk(uint64_t gen_cnt, char* mem, uint64_t size) {
    auto offset = m_dm_chunk[(++m_cur_indx) % 2]->get_start_offset();
    drive_iface->sync_write(get_devfd(), mem, size, (off_t)offset);
    write_super_block(gen_cnt);
}

uint64_t PhysicalDev::sb_gen_cnt() { return m_super_blk->gen_cnt; }

void PhysicalDev::write_super_block(uint64_t gen_cnt) {

    // Format the super block and this device info structure
    m_super_blk->magic = MAGIC;
    strcpy(m_super_blk->product_name, PRODUCT_NAME);
    m_super_blk->version = CURRENT_SUPERBLOCK_VERSION;

    HS_ASSERT_CMP(DEBUG, m_info_blk.get_dev_num(), !=, INVALID_DEV_ID);
    HS_ASSERT_CMP(DEBUG, m_info_blk.get_first_chunk_id(), !=, INVALID_CHUNK_ID);

    m_super_blk->system_uuid = m_system_uuid;
    m_super_blk->this_dev_info.dev_num = m_info_blk.dev_num;
    m_super_blk->this_dev_info.first_chunk_id = m_info_blk.first_chunk_id;
    m_super_blk->this_dev_info.dev_offset = m_info_blk.dev_offset;
    m_super_blk->gen_cnt = gen_cnt;
    m_super_blk->cur_indx = m_cur_indx;

    for (int i = 0; i < 2; i++) {
        memcpy(&m_super_blk->dm_chunk[i], m_dm_chunk[i]->get_chunk_info(), sizeof(chunk_info_block));
    }

    // Write the information to the offset
    write_superblock();
    m_superblock_valid = true;
}

inline bool PhysicalDev::validate_device() {
    return ((m_super_blk->magic == MAGIC) && (strcmp(m_super_blk->product_name, "OmStore") == 0) &&
            (m_super_blk->version == CURRENT_SUPERBLOCK_VERSION));
}

inline void PhysicalDev::write_superblock() {
    ssize_t bytes = pwrite(m_devfd, m_super_blk, SUPERBLOCK_SIZE, 0);
    if (sisl_unlikely((bytes < 0) || (size_t)bytes != SUPERBLOCK_SIZE)) {
        throw std::system_error(errno, std::system_category(), "error while writing a superblock" + get_devname());
    }
}

inline void PhysicalDev::read_superblock() {
    memset(m_super_blk, 0, SUPERBLOCK_SIZE);
    ssize_t bytes = pread(m_devfd, m_super_blk, SUPERBLOCK_SIZE, 0);
    if (sisl_unlikely((bytes < 0) || ((size_t)bytes != SUPERBLOCK_SIZE))) {
        throw std::system_error(errno, std::system_category(), "error while reading a superblock" + get_devname());
    }
}

void PhysicalDev::write(const char* data, uint32_t size, uint64_t offset, uint8_t* cookie) {
    drive_iface->async_write(get_devfd(), data, size, (off_t)offset, cookie);
}

void PhysicalDev::writev(const iovec* iov, int iovcnt, uint32_t size, uint64_t offset, uint8_t* cookie) {
    drive_iface->async_writev(get_devfd(), iov, iovcnt, size, offset, cookie);
}

void PhysicalDev::read(char* data, uint32_t size, uint64_t offset, uint8_t* cookie) {
<<<<<<< HEAD
    drive_iface->async_read(get_devfd(), data, size, (off_t)offset, cookie);
}

void PhysicalDev::readv(const iovec* iov, int iovcnt, uint32_t size, uint64_t offset, uint8_t* cookie) {
    drive_iface->async_readv(get_devfd(), iov, iovcnt, size, (off_t)offset, cookie);
=======
    return m_ep->async_read(get_devfd(), data, size, (off_t)offset, cookie);
}

void PhysicalDev::readv(const struct iovec* iov, int iovcnt, uint32_t size, uint64_t offset, uint8_t* cookie) {
    return m_ep->async_readv(get_devfd(), iov, iovcnt, size, (off_t)offset, cookie);
>>>>>>> 4e9cf0fb
}

ssize_t PhysicalDev::sync_write(const char* data, uint32_t size, uint64_t offset) {
    try {
<<<<<<< HEAD
        drive_iface->sync_write(get_devfd(), data, size, (off_t)offset);
=======
        return m_ep->sync_write(get_devfd(), data, size, (off_t)offset);
>>>>>>> 4e9cf0fb
    } catch (const std::system_error& e) {
        std::stringstream ss;
        ss << "dev_name " << get_devname() << ":" << e.what() << "\n";
        const std::string s = ss.str();
        device_manager()->handle_error(this);
        throw std::system_error(e.code(), s);
    }
}

<<<<<<< HEAD
void PhysicalDev::sync_writev(const iovec* iov, int iovcnt, uint32_t size, uint64_t offset) {
    try {
        drive_iface->sync_writev(get_devfd(), iov, iovcnt, size, (off_t)offset);
=======
ssize_t PhysicalDev::sync_writev(const struct iovec* iov, int iovcnt, uint32_t size, uint64_t offset) {
    try {
        return m_ep->sync_writev(get_devfd(), iov, iovcnt, size, (off_t)offset);
>>>>>>> 4e9cf0fb
    } catch (const std::system_error& e) {
        std::stringstream ss;
        ss << "dev_name " << get_devname() << e.what() << "\n";
        const std::string s = ss.str();
        device_manager()->handle_error(this);
        throw std::system_error(e.code(), s);
    }
}

ssize_t PhysicalDev::sync_read(char* data, uint32_t size, uint64_t offset) {
    try {
<<<<<<< HEAD
        drive_iface->sync_read(get_devfd(), data, size, (off_t)offset);
=======
        return m_ep->sync_read(get_devfd(), data, size, (off_t)offset);
>>>>>>> 4e9cf0fb
    } catch (const std::system_error& e) {
        std::stringstream ss;
        ss << "dev_name " << get_devname() << e.what() << "\n";
        const std::string s = ss.str();
        device_manager()->handle_error(this);
        throw std::system_error(e.code(), s);
        return -1;
    }
}

<<<<<<< HEAD
void PhysicalDev::sync_readv(const iovec* iov, int iovcnt, uint32_t size, uint64_t offset) {
    try {
        drive_iface->sync_readv(get_devfd(), iov, iovcnt, size, (off_t)offset);
=======
ssize_t PhysicalDev::sync_readv(const struct iovec* iov, int iovcnt, uint32_t size, uint64_t offset) {
    try {
        return m_ep->sync_readv(get_devfd(), iov, iovcnt, size, (off_t)offset);
>>>>>>> 4e9cf0fb
    } catch (const std::system_error& e) {
        std::stringstream ss;
        ss << "dev_name " << get_devname() << e.what() << "\n";
        const std::string s = ss.str();
        device_manager()->handle_error(this);
        throw std::system_error(e.code(), s);
        return -1;
    }
}

void PhysicalDev::attach_chunk(PhysicalDevChunk* chunk, PhysicalDevChunk* after) {
    if (after) {
        chunk->set_next_chunk(after->get_next_chunk());
        chunk->set_prev_chunk(after);

        auto next = after->get_next_chunk();
        if (next) next->set_prev_chunk(chunk);
        after->set_next_chunk(chunk);
    } else {
        HS_ASSERT_CMP(DEBUG, m_info_blk.get_first_chunk_id(), ==, INVALID_CHUNK_ID);
        m_info_blk.first_chunk_id = chunk->get_chunk_id();
    }
}

std::array< uint32_t, 2 > PhysicalDev::merge_free_chunks(PhysicalDevChunk* chunk) {
    std::array< uint32_t, 2 > freed_ids = {INVALID_CHUNK_ID, INVALID_CHUNK_ID};
    uint32_t nids = 0;

    // Check if previous and next chunk are free, if so make it contiguous chunk
    PhysicalDevChunk* prev_chunk = chunk->get_prev_chunk();
    PhysicalDevChunk* next_chunk = chunk->get_next_chunk();

    if (prev_chunk && !prev_chunk->is_busy()) {
        // We can merge our space to prev_chunk and remove our current chunk.
        prev_chunk->set_size(prev_chunk->get_size() + chunk->get_size());
        prev_chunk->set_next_chunk(chunk->get_next_chunk());

        // Erase the current chunk entry
        prev_chunk->set_next_chunk(chunk->get_next_chunk());
        if (next_chunk) next_chunk->set_prev_chunk(prev_chunk);

        freed_ids[nids++] = chunk->get_chunk_id();
        chunk = prev_chunk;
    }

    if (next_chunk && !next_chunk->is_busy()) {
        next_chunk->set_size(chunk->get_size() + next_chunk->get_size());
        next_chunk->set_start_offset(chunk->get_start_offset());

        // Erase the current chunk entry
        next_chunk->set_prev_chunk(chunk->get_prev_chunk());
        auto p = chunk->get_prev_chunk();
        if (p) p->set_next_chunk(next_chunk);
        freed_ids[nids++] = chunk->get_chunk_id();
    }
    return freed_ids;
}

pdev_info_block PhysicalDev::get_info_blk() { return m_info_blk; }

PhysicalDevChunk* PhysicalDev::find_free_chunk(uint64_t req_size) {
    // Get the slot with closest size;
    PhysicalDevChunk* closest_chunk = nullptr;

    PhysicalDevChunk* chunk = device_manager()->get_chunk(m_info_blk.first_chunk_id);
    while (chunk) {
        if (!chunk->is_busy() && (chunk->get_size() >= req_size)) {
            if ((closest_chunk == nullptr) || (chunk->get_size() < closest_chunk->get_size())) {
                closest_chunk = chunk;
            }
        }
        chunk = device_manager()->get_chunk(chunk->get_next_chunk_id());
    }

    return closest_chunk;
}

std::string PhysicalDev::to_string() {
    std::stringstream ss;
    ss << "Device name = " << m_devname << "\n";
    ss << "Device fd = " << m_devfd << "\n";
    ss << "Device size = " << m_devsize << "\n";
    ss << "Super Block :\n";
    ss << "\tMagic = " << m_super_blk->magic << "\n";
    ss << "\tProduct Name = " << m_super_blk->product_name << "\n";
    ss << "\tHeader version = " << m_super_blk->version << "\n";
    ss << "\tPdev Id = " << m_info_blk.dev_num << "\n";
    ss << "\tPdev Offset = " << m_info_blk.dev_offset << "\n";
    ss << "\tFirst chunk id = " << m_info_blk.first_chunk_id << "\n";

    PhysicalDevChunk* pchunk = device_manager()->get_chunk(m_info_blk.first_chunk_id);
    while (pchunk) {
        ss << "\t\t" << pchunk->to_string() << "\n";
        pchunk = pchunk->get_next_chunk();
    }

    return ss.str();
}

/********************* PhysicalDevChunk Section ************************/
PhysicalDevChunk::PhysicalDevChunk(PhysicalDev* pdev, chunk_info_block* cinfo) {
    m_chunk_info = cinfo;
    m_pdev = pdev;
#if 0
    const std::unique_ptr< PhysicalDev > &p =
            (static_cast<const homeds::sparse_vector< std::unique_ptr< PhysicalDev > > &>(device_manager()->m_pdevs))[cinfo->pdev_id];
    m_pdev = p.get();
#endif
}

PhysicalDevChunk::PhysicalDevChunk(PhysicalDev* pdev, uint32_t chunk_id, uint64_t start_offset, uint64_t size,
                                   chunk_info_block* cinfo) {
    m_chunk_info = cinfo;
    // Fill in with new chunk info
    m_chunk_info->chunk_id = chunk_id;
    m_chunk_info->slot_allocated = true;
    m_chunk_info->pdev_id = pdev->get_dev_id();
    m_chunk_info->chunk_start_offset = start_offset;
    m_chunk_info->chunk_size = size;
    m_chunk_info->prev_chunk_id = INVALID_CHUNK_ID;
    m_chunk_info->next_chunk_id = INVALID_CHUNK_ID;
    m_chunk_info->primary_chunk_id = INVALID_CHUNK_ID;
    m_chunk_info->vdev_id = INVALID_VDEV_ID;
    m_chunk_info->is_sb_chunk = false;
    m_chunk_info->end_of_chunk_offset = size;
    m_pdev = pdev;
}

PhysicalDevChunk* PhysicalDevChunk::get_next_chunk() const { return device_manager()->get_chunk(get_next_chunk_id()); }

PhysicalDevChunk* PhysicalDevChunk::get_prev_chunk() const { return device_manager()->get_chunk(get_prev_chunk_id()); }

PhysicalDevChunk* PhysicalDevChunk::get_primary_chunk() const {
    return device_manager()->get_chunk(m_chunk_info->primary_chunk_id);
}

DeviceManager* PhysicalDevChunk::device_manager() const { return get_physical_dev()->device_manager(); }
} // namespace homestore<|MERGE_RESOLUTION|>--- conflicted
+++ resolved
@@ -79,11 +79,6 @@
     HS_ASSERT_NOTNULL(LOGMSG, m_super_blk);
     HS_ASSERT_CMP(LOGMSG, sizeof(super_block), <=, HomeStoreConfig::atomic_phys_page_size);
 
-<<<<<<< HEAD
-=======
-    if (!m_ep) { m_ep = new DriveEndPoint(iomgr, cb); }
-
->>>>>>> 4e9cf0fb
     m_info_blk.dev_num = dev_num;
     m_info_blk.dev_offset = dev_offset;
     m_info_blk.first_chunk_id = INVALID_CHUNK_ID;
@@ -275,28 +270,16 @@
 }
 
 void PhysicalDev::read(char* data, uint32_t size, uint64_t offset, uint8_t* cookie) {
-<<<<<<< HEAD
     drive_iface->async_read(get_devfd(), data, size, (off_t)offset, cookie);
 }
 
 void PhysicalDev::readv(const iovec* iov, int iovcnt, uint32_t size, uint64_t offset, uint8_t* cookie) {
     drive_iface->async_readv(get_devfd(), iov, iovcnt, size, (off_t)offset, cookie);
-=======
-    return m_ep->async_read(get_devfd(), data, size, (off_t)offset, cookie);
-}
-
-void PhysicalDev::readv(const struct iovec* iov, int iovcnt, uint32_t size, uint64_t offset, uint8_t* cookie) {
-    return m_ep->async_readv(get_devfd(), iov, iovcnt, size, (off_t)offset, cookie);
->>>>>>> 4e9cf0fb
 }
 
 ssize_t PhysicalDev::sync_write(const char* data, uint32_t size, uint64_t offset) {
     try {
-<<<<<<< HEAD
-        drive_iface->sync_write(get_devfd(), data, size, (off_t)offset);
-=======
-        return m_ep->sync_write(get_devfd(), data, size, (off_t)offset);
->>>>>>> 4e9cf0fb
+        return drive_iface->sync_write(get_devfd(), data, size, (off_t)offset);
     } catch (const std::system_error& e) {
         std::stringstream ss;
         ss << "dev_name " << get_devname() << ":" << e.what() << "\n";
@@ -306,15 +289,9 @@
     }
 }
 
-<<<<<<< HEAD
-void PhysicalDev::sync_writev(const iovec* iov, int iovcnt, uint32_t size, uint64_t offset) {
+ssize_t PhysicalDev::sync_writev(const iovec* iov, int iovcnt, uint32_t size, uint64_t offset) {
     try {
-        drive_iface->sync_writev(get_devfd(), iov, iovcnt, size, (off_t)offset);
-=======
-ssize_t PhysicalDev::sync_writev(const struct iovec* iov, int iovcnt, uint32_t size, uint64_t offset) {
-    try {
-        return m_ep->sync_writev(get_devfd(), iov, iovcnt, size, (off_t)offset);
->>>>>>> 4e9cf0fb
+        return drive_iface->sync_writev(get_devfd(), iov, iovcnt, size, (off_t)offset);
     } catch (const std::system_error& e) {
         std::stringstream ss;
         ss << "dev_name " << get_devname() << e.what() << "\n";
@@ -326,11 +303,7 @@
 
 ssize_t PhysicalDev::sync_read(char* data, uint32_t size, uint64_t offset) {
     try {
-<<<<<<< HEAD
-        drive_iface->sync_read(get_devfd(), data, size, (off_t)offset);
-=======
-        return m_ep->sync_read(get_devfd(), data, size, (off_t)offset);
->>>>>>> 4e9cf0fb
+        return drive_iface->sync_read(get_devfd(), data, size, (off_t)offset);
     } catch (const std::system_error& e) {
         std::stringstream ss;
         ss << "dev_name " << get_devname() << e.what() << "\n";
@@ -341,15 +314,9 @@
     }
 }
 
-<<<<<<< HEAD
-void PhysicalDev::sync_readv(const iovec* iov, int iovcnt, uint32_t size, uint64_t offset) {
+ssize_t PhysicalDev::sync_readv(const iovec* iov, int iovcnt, uint32_t size, uint64_t offset) {
     try {
-        drive_iface->sync_readv(get_devfd(), iov, iovcnt, size, (off_t)offset);
-=======
-ssize_t PhysicalDev::sync_readv(const struct iovec* iov, int iovcnt, uint32_t size, uint64_t offset) {
-    try {
-        return m_ep->sync_readv(get_devfd(), iov, iovcnt, size, (off_t)offset);
->>>>>>> 4e9cf0fb
+        return drive_iface->sync_readv(get_devfd(), iov, iovcnt, size, (off_t)offset);
     } catch (const std::system_error& e) {
         std::stringstream ss;
         ss << "dev_name " << get_devname() << e.what() << "\n";
