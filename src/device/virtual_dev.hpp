--- conflicted
+++ resolved
@@ -967,15 +967,11 @@
                 HS_ASSERT_CMP(DEBUG, size, <=, get_size());
             }
             return status;
-<<<<<<< HEAD
         } catch (const std::exception& e) {
             LOGERROR("exception happened {}", e.what());
             assert(0);
             return BLK_ALLOC_FAILED;
         }
-=======
-        } catch (const std::exception& e) { return BLK_ALLOC_FAILED; }
->>>>>>> 4e9cf0fb
     }
 
     void free_blk(const BlkId& b) {
@@ -990,17 +986,10 @@
 
     void write(const BlkId& bid, const homeds::MemVector& buf, boost::intrusive_ptr< virtualdev_req > req,
                uint32_t data_offset = 0) {
-<<<<<<< HEAD
         BlkOpStatus  ret_status = BLK_OP_SUCCESS;
         uint32_t     size = bid.get_nblks() * get_page_size();
         iovec iov[BlkId::max_blks_in_op()];
         int          iovcnt = 0;
-=======
-        BlkOpStatus ret_status = BLK_OP_SUCCESS;
-        uint32_t size = bid.get_nblks() * get_page_size();
-        struct iovec iov[BlkId::max_blks_in_op()];
-        int iovcnt = 0;
->>>>>>> 4e9cf0fb
 
         uint32_t p = 0;
         uint32_t end_offset = data_offset + bid.data_size(m_pagesz);
@@ -1094,14 +1083,10 @@
             HS_ASSERT_CMP(DEBUG, b.size, ==, bid.data_size(m_pagesz));
             mchunk->get_physical_dev_mutable()->sync_read((char*)b.bytes, b.size, dev_offset);
 
-<<<<<<< HEAD
             ++cnt;
             if (cnt == nmirror + 1) {
                 break;
             }
-=======
-            if (cnt == nmirror) { break; }
->>>>>>> 4e9cf0fb
         }
     }
 
@@ -1165,15 +1150,9 @@
 
     void readv(const BlkId& bid, const homeds::MemVector& buf, boost::intrusive_ptr< virtualdev_req > req) {
         // Convert the input memory to iovector
-<<<<<<< HEAD
         iovec iov[BlkId::max_blks_in_op()];
         int          iovcnt = 0;
         uint32_t     size = buf.size();
-=======
-        struct iovec iov[BlkId::max_blks_in_op()];
-        int iovcnt = 0;
-        uint32_t size = buf.size();
->>>>>>> 4e9cf0fb
 
         HS_ASSERT_CMP(DEBUG, buf.size(), ==,
                       bid.get_nblks() * get_page_size()); // Expected to be less than allocated blk originally.
