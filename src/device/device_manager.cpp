--- conflicted
+++ resolved
@@ -25,26 +25,11 @@
         m_system_uuid(system_uuid),
         m_vdev_error_cb(vdev_error_cb) {
 
-<<<<<<< HEAD
     switch(HomeStoreConfig::open_flag) {
         case BUFFERED_IO : m_open_flags = O_RDWR; break;
         case READ_ONLY   : m_open_flags = O_RDONLY; break;
         case DIRECT_IO   :
         default          : m_open_flags = O_RDWR | O_DIRECT;
-=======
-    switch (HomeStoreConfig::open_flag) {
-#ifndef NDEBUG
-    case BUFFERED_IO:
-        m_open_flags = O_RDWR;
-        break;
-#endif
-    case READ_ONLY:
-        m_open_flags = O_RDONLY;
-        break;
-    case DIRECT_IO:
-    default:
-        m_open_flags = O_RDWR | O_DIRECT;
->>>>>>> fbe0edf2
     }
     m_last_vdevid = INVALID_VDEV_ID;
     m_vdev_metadata_size = vdev_metadata_size;
