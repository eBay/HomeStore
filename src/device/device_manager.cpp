--- conflicted
+++ resolved
@@ -172,11 +172,7 @@
         m_pdevs[pdev->get_dev_id()] = std::move(pdev);
     }
 
-<<<<<<< HEAD
-=======
     HS_ASSERT_CMP(LOGMSG, m_gen_cnt.load(), !=, 0, "Couldn't find any valid device.");
-
->>>>>>> 25444fa1
     if (m_gen_cnt.load() == 0) {
         std::stringstream ss;
         ss << "No valid device found. line no:" << __LINE__ << "file name:" << __FILE__;
