/*
 * device.h
 *
 *  Created on: 05-Aug-2016
 *      Author: Hari Kadayam
 */

#pragma once

#define BOOST_UUID_RANDOM_PROVIDER_FORCE_POSIX 1

#include <boost/intrusive/list.hpp>
#include <sys/uio.h>
#include <unistd.h>
#include <exception>
#include <string>
#include <sds_logging/logging.h>
#include <fcntl.h>
#include "blkalloc/blk_allocator.h"
#include <boost/uuid/uuid.hpp>            // uuid class
#include <boost/uuid/uuid_generators.hpp> // generators
#include <boost/uuid/uuid_io.hpp>         // streaming operators etc.
#include "homeds/array/sparse_vector.hpp"
#include "iomgr/iomgr.hpp"
#include "endpoint/drive_endpoint.hpp"
#include <boost/uuid/uuid_generators.hpp>
#include <fds/utils.hpp>
#include <isa-l/crc.h>

namespace homestore {

const uint16_t init_crc_16 = 0x8005;

#define MAGIC 0xCEEDDEEB
#define PRODUCT_NAME "OmStore"

/************* Super Block definition ******************/

#define CURRENT_SUPERBLOCK_VERSION 1
#define CURRENT_DM_INFO_VERSION 1

/*******************************************************************************************************
 *  _______________________             _________________________________________________________      *
 * |                       |           |                  |            |             |            |    *
 * |  Super block header   |---------->| Super Block info | Pdev Block | Chunk Block | Vdev Block |    *
 * |_______________________|           |__________________|____________|_____________|____________|    *
 *                                                                                                     *
 *******************************************************************************************************/

/************* Physical Device Info Block definition ******************/

struct pdevs_block {
    uint64_t magic;         // Header magic expected to be at the top of block
    uint32_t num_phys_devs; // Total number of physical devices in the entire system
    uint32_t max_phys_devs;
    uint64_t info_offset;

    uint64_t get_magic() const { return magic; }
    uint32_t get_num_phys_devs() const { return num_phys_devs; }
} __attribute((packed));

struct pdev_info_block {
    uint32_t dev_num;        // Device ID for this store instance.
    uint32_t first_chunk_id; // First chunk id for this physical device
    uint64_t dev_offset;     // Start offset of the device in global offset

    uint32_t get_dev_num() const { return dev_num; }
    uint32_t get_first_chunk_id() const { return first_chunk_id; }
    uint64_t get_dev_offset() const { return dev_offset; }
} __attribute((packed));

/************* chunk Info Block definition ******************/

struct chunks_block {
    uint64_t magic;      // Header magic expected to be at the top of block
    uint32_t num_chunks; // Number of physical chunks for this block
    uint32_t max_num_chunks;
    uint64_t info_offset;

    uint64_t get_magic() const { return magic; }
    uint32_t get_num_chunks() const { return num_chunks; }
} __attribute((packed));

struct chunk_info_block {
    uint64_t chunk_start_offset; // Start offset of the chunk within a pdev
    uint64_t chunk_size;         // Chunk size
    uint32_t chunk_id;           // Chunk id in global scope. It is the index in the array of chunk_info_blks
    uint32_t pdev_id;            // Physical device id this chunk is hosted on
    uint32_t vdev_id;            // Virtual device id this chunk hosts. UINT32_MAX if chunk is free
    uint32_t prev_chunk_id;      // Prev pointer in the chunk
    uint32_t next_chunk_id;      // Next pointer in the chunk
    uint32_t primary_chunk_id;   // Valid chunk id if this is a mirror of some chunk
    bool slot_allocated;         // Is this slot allocated for any chunks.
    bool is_sb_chunk;            // This chunk is not assigned to any vdev but super block

    uint64_t get_chunk_size() const { return chunk_size; }
    uint32_t get_chunk_id() const { return chunk_id; }
    bool is_slot_allocated() const { return slot_allocated; }
} __attribute((packed));

/************* Vdev Info Block definition ******************/
#define MAX_CONTEXT_DATA_SZ 512

struct vdevs_block {
    uint64_t magic;     // Header magic expected to be at the top of block
    uint32_t num_vdevs; // Number of virtual devices
    uint32_t max_num_vdevs;
    uint32_t first_vdev_id; // First vdev id / Head of the vdev list;
    uint64_t info_offset;
    uint32_t context_data_size;

    uint32_t get_num_vdevs() const { return num_vdevs; }
    uint64_t get_magic() const { return magic; }
    uint32_t get_first_vdev_id() const { return first_vdev_id; }
} __attribute((packed));

struct vdev_info_block {
    uint32_t vdev_id;                       // Id for this vdev. It is a index in the array of vdev_info_blk
    uint64_t size;                          // Size of the vdev
    uint32_t num_mirrors;                   // Total number of mirrors
    uint32_t page_size;                     // IO block size for this vdev
    uint32_t prev_vdev_id;                  // Prev pointer of vdevice list
    uint32_t next_vdev_id;                  // Next pointer of vdevice list
    bool slot_allocated;                    // Is this current slot allocated
    bool failed;                            // set to true if disk is replaced
    char context_data[MAX_CONTEXT_DATA_SZ]; // Application dependent context data
    uint32_t num_primary_chunks;

    uint32_t get_vdev_id() const { return vdev_id; }
    uint64_t get_size() const { return size; }
} __attribute((packed));

/*******************Super Block Definition*******************/

/* This header should be atomically written to the disks. It should always be smaller then ssd atomic page size */
struct super_block {
    uint64_t magic;   // Header magic expected to be at the top of block
    uint32_t version; // Version Id of this structure
    uint64_t gen_cnt;
    char product_name[64]; // Product name
    int cur_indx;
    pdev_info_block this_dev_info; // Info about this device itself
    chunk_info_block dm_chunk[2];  // chunk info blocks
    boost::uuids::uuid system_uuid;

    uint64_t get_magic() const { return magic; }
} __attribute((packed));
#define SUPERBLOCK_SIZE (HomeStoreConfig::atomic_phys_page_size)
#define SUPERBLOCK_PAYLOAD_OFFSET 10

struct dm_info {
    /* header of pdev, chunk and vdev */
    uint64_t magic;    // Header magic expected to be at the top of block
    uint16_t checksum; // Payload Checksum
    uint32_t version;
    uint64_t size;
    pdevs_block pdev_hdr;
    chunks_block chunk_hdr;
    vdevs_block vdev_hdr;

    uint64_t get_magic() const { return magic; }
    uint64_t get_size() const { return size; }
    uint32_t get_version() const { return version; }
    uint16_t get_checksum() const { return checksum; }
} __attribute((packed));

#define PDEV_INFO_BLK_OFFSET sizeof(dm_info)
#define CHUNK_INFO_BLK_OFFSET (PDEV_INFO_BLK_OFFSET + (sizeof(pdev_info_block) * HomeStoreConfig::max_pdevs))
#define VDEV_INFO_BLK_OFFSET (CHUNK_INFO_BLK_OFFSET + sizeof(chunk_info_block) * HomeStoreConfig::max_chunks)

#define DM_INFO_BLK_SIZE (VDEV_INFO_BLK_OFFSET + HomeStoreConfig::max_vdevs * sizeof(vdev_info_block))

#define DM_PAYLOAD_OFFSET 10

#define INVALID_PDEV_ID UINT32_MAX
#define INVALID_VDEV_ID UINT32_MAX
#define INVALID_CHUNK_ID UINT32_MAX
#define INVALID_DEV_ID UINT32_MAX

class PhysicalDev;

class DeviceManager;
typedef std::function< void(int status, uint8_t* cookie) > comp_callback;

class PhysicalDevChunk {
public:
    friend class DeviceManager;

    PhysicalDevChunk(PhysicalDev* pdev, chunk_info_block* cinfo);
    PhysicalDevChunk(PhysicalDev* pdev, uint32_t chunk_id, uint64_t start_offset, uint64_t size,
                     chunk_info_block* cinfo);

    const PhysicalDev* get_physical_dev() const { return m_pdev; }

    DeviceManager* device_manager() const;

    PhysicalDev* get_physical_dev_mutable() { return m_pdev; };

    void set_blk_allocator(std::shared_ptr< BlkAllocator > alloc) { m_allocator = alloc; }

    std::shared_ptr< BlkAllocator > get_blk_allocator() { return m_allocator; }

    void set_sb_chunk() { m_chunk_info->is_sb_chunk = true; }
    void set_start_offset(uint64_t offset) { m_chunk_info->chunk_start_offset = offset; }

    uint64_t get_start_offset() const { return m_chunk_info->chunk_start_offset; }

    void set_size(uint64_t size) { m_chunk_info->chunk_size = size; }

    uint64_t get_size() const { return m_chunk_info->chunk_size; }

    bool is_busy() const { return (m_chunk_info->vdev_id != INVALID_VDEV_ID || m_chunk_info->is_sb_chunk); }

    void set_free() {
        set_vdev_id(INVALID_VDEV_ID);
        m_chunk_info->primary_chunk_id = INVALID_CHUNK_ID;
        m_chunk_info->is_sb_chunk = false;
    }

    uint32_t get_vdev_id() const { return m_chunk_info->vdev_id; }

    void set_vdev_id(uint32_t vdev_id) { m_chunk_info->vdev_id = vdev_id; }

    void set_next_chunk_id(uint32_t next_chunk_id) { m_chunk_info->next_chunk_id = next_chunk_id; }

    void set_next_chunk(PhysicalDevChunk* next_chunk) {
        set_next_chunk_id(next_chunk ? next_chunk->get_chunk_id() : INVALID_CHUNK_ID);
    }

    uint32_t get_next_chunk_id() const { return m_chunk_info->next_chunk_id; }

    PhysicalDevChunk* get_next_chunk() const;

    void set_prev_chunk_id(uint32_t prev_chunk_id) { m_chunk_info->prev_chunk_id = prev_chunk_id; }

    void set_prev_chunk(PhysicalDevChunk* prev_chunk) {
        set_prev_chunk_id(prev_chunk ? prev_chunk->get_chunk_id() : INVALID_CHUNK_ID);
    }

    uint32_t get_prev_chunk_id() const { return m_chunk_info->prev_chunk_id; }

    PhysicalDevChunk* get_prev_chunk() const;

    chunk_info_block* get_chunk_info() { return m_chunk_info; }
    uint16_t get_chunk_id() const { return (uint16_t)m_chunk_info->chunk_id; }

    void free_slot() { m_chunk_info->slot_allocated = false; }

    PhysicalDevChunk* get_primary_chunk() const;

    void set_primary_chunk_id(uint32_t primary_id) { m_chunk_info->primary_chunk_id = primary_id; }

    std::string to_string() {
        std::stringstream ss;
        ss << "chunk_id = " << get_chunk_id() << " pdev_id = " << m_chunk_info->pdev_id
           << " vdev_id = " << m_chunk_info->vdev_id << " start_offset = " << m_chunk_info->chunk_start_offset
           << " size = " << m_chunk_info->chunk_size << " prev_chunk_id = " << m_chunk_info->prev_chunk_id
           << " next_chunk_id = " << m_chunk_info->next_chunk_id << " busy? = " << is_busy()
           << " slot_allocated? = " << m_chunk_info->slot_allocated;
        return ss.str();
    }

private:
    chunk_info_block* m_chunk_info;
    PhysicalDev* m_pdev;
    std::shared_ptr< BlkAllocator > m_allocator;
    uint64_t m_vdev_metadata_size;
};

class PhysicalDevMetrics : public sisl::MetricsGroupWrapper {
public:
    explicit PhysicalDevMetrics(const std::string& devname) : sisl::MetricsGroupWrapper("PhysicalDev", devname) {
        REGISTER_COUNTER(drive_sync_write_count, "Drive sync write count");
        REGISTER_COUNTER(drive_sync_read_count, "Drive sync read count");
        REGISTER_COUNTER(drive_async_write_count, "Drive async write count");
        REGISTER_COUNTER(drive_async_read_count, "Drive async read count");
        REGISTER_COUNTER(drive_write_vector_count, "Total Count of buffer provided for write");
        REGISTER_COUNTER(drive_read_vector_count, "Total Count of buffer provided for read");
        REGISTER_COUNTER(drive_read_errors, "Total drive read errors");
        REGISTER_COUNTER(drive_write_errors, "Total drive write errors");
        REGISTER_COUNTER(drive_spurios_events, "Total number of spurious events per drive");

        REGISTER_HISTOGRAM(drive_write_latency, "BlkStore drive write latency in us");
        REGISTER_HISTOGRAM(drive_read_latency, "BlkStore drive read latency in us");

        register_me_to_farm();
    }
};

class PhysicalDev {
    friend class PhysicalDevChunk;
    friend class DeviceManager;

public:
    PhysicalDev(DeviceManager* mgr, const std::string& devname, int const oflags, std::shared_ptr< iomgr::ioMgr > iomgr,
                homeio::comp_callback& cb, boost::uuids::uuid& uuid, uint32_t dev_num, uint64_t dev_offset,
                uint32_t is_file, bool is_init, uint64_t dm_info_size, bool* is_inited);
    ~PhysicalDev();

    void update(uint32_t dev_num, uint64_t dev_offset, uint32_t first_chunk_id);
    void attach_superblock_chunk(PhysicalDevChunk* chunk);
    uint64_t sb_gen_cnt();
    size_t get_total_cap();

    int get_devfd() const { return m_devfd; }
    std::string get_devname() const { return m_devname; }
    uint64_t get_size() const { return m_devsize; }
    uint32_t get_first_chunk_id() const { return m_info_blk.first_chunk_id; }
    uint64_t get_dev_offset() const { return m_info_blk.dev_offset; }
    uint32_t get_dev_id() const { return m_info_blk.dev_num; }
    PhysicalDevMetrics& get_metrics() { return m_metrics; }

    void set_dev_offset(uint64_t offset) { m_info_blk.dev_offset = offset; }
    void set_dev_id(uint32_t id) { m_info_blk.dev_num = id; }

    DeviceManager* device_manager() const { return m_mgr; }

    std::string to_string();
    /* Attach the given chunk to the list of chunks in the physical device. Parameter after provides the position
     * it needs to attach after. If null, attach to the end */
    void attach_chunk(PhysicalDevChunk* chunk, PhysicalDevChunk* after);

    /* Merge previous and next chunk from the chunk, if either one or both of them free. Returns the array of
     * chunk id which were merged and can be freed if needed */
    std::array< uint32_t, 2 > merge_free_chunks(PhysicalDevChunk* chunk);

    /* Find a free chunk which closestly match for the required size */
    PhysicalDevChunk* find_free_chunk(uint64_t req_size);

    void write(const char* data, uint32_t size, uint64_t offset, uint8_t* cookie);
    void writev(const struct iovec* iov, int iovcnt, uint32_t size, uint64_t offset, uint8_t* cookie);

    void read(char* data, uint32_t size, uint64_t offset, uint8_t* cookie);
    void readv(const struct iovec* iov, int iovcnt, uint32_t size, uint64_t offset, uint8_t* cookie);

    void sync_write(const char* data, uint32_t size, uint64_t offset);
    void sync_writev(const struct iovec* iov, int iovcnt, uint32_t size, uint64_t offset);

<<<<<<< HEAD
    void sync_read(char* data, uint32_t size, uint64_t offset);
    void sync_readv(const struct iovec* iov, int iovcnt, uint32_t size, uint64_t offset);
=======
    ssize_t sync_read(char* data, uint32_t size, uint64_t offset);
    ssize_t sync_readv(const struct iovec* iov, int iovcnt, uint32_t size, uint64_t offset);
>>>>>>> a7c0901a
    pdev_info_block get_info_blk();
    void read_dm_chunk(char* mem, uint64_t size);
    void write_dm_chunk(uint64_t gen_cnt, char* mem, uint64_t size);
    uint64_t inc_error_cnt() { return (m_error_cnt.increment(1)); }

private:
    inline void write_superblock();
    inline void read_superblock();

    /* Load the physical device info from persistent storage. If its not a valid device, it will throw
     * std::system_exception. Returns true if the device has already formatted for Omstore, false otherwise. */
    bool load_super_block();

    /* Format the physical device info. Intended to use first time or anytime we need to reformat the drives. Throws
     * std::system_exception if there is any write errors */
    void write_super_block(uint64_t gen_cnt);

    /* Validate if this device is a homestore validated device. If there is any corrupted device, then it
     * throws std::system_exception */
    bool validate_device();

private:
    static homeio::DriveEndPoint* m_ep; // one instance for all physical devices

    DeviceManager* m_mgr; // Back pointer to physical device
    int m_devfd;
    std::string m_devname;
    super_block* m_super_blk; // Persisent header block
    uint64_t m_devsize;
    homeio::comp_callback m_comp_cb;
    std::shared_ptr< iomgr::ioMgr > m_iomgr;
    struct pdev_info_block m_info_blk;
    PhysicalDevChunk* m_dm_chunk[2];
    PhysicalDevMetrics m_metrics; // Metrics instance per physical device
    int m_cur_indx;
    bool m_superblock_valid;
    boost::uuids::uuid m_system_uuid;
    sisl::atomic_counter< uint64_t > m_error_cnt;
};

class AbstractVirtualDev {
public:
    virtual void add_chunk(PhysicalDevChunk* chunk) = 0;
};

class DeviceManager {
    typedef std::function< void(DeviceManager*, vdev_info_block*) > NewVDevCallback;
    typedef std::function< void(PhysicalDevChunk*) > chunk_add_callback;
    typedef std::function< void(vdev_info_block*) > vdev_error_callback;

    friend class PhysicalDev;
    friend class PhysicalDevChunk;

public:
    DeviceManager(NewVDevCallback vcb, uint32_t const vdev_metadata_size, std::shared_ptr< iomgr::ioMgr > iomgr,
                  homeio::comp_callback comp_cb, bool is_file, boost::uuids::uuid system_uuid,
                  vdev_error_callback vdev_error_cb);

    ~DeviceManager();

    /* Initial routine to call upon bootup or everytime new physical devices to be added dynamically */
    void add_devices(std::vector< dev_info >& devices, bool is_init);
    size_t get_total_cap(void);
#define MAX_ERROR_CNT 1000
    void handle_error(PhysicalDev* pdev);

    /* This is not very efficient implementation of get_all_devices(), however, this is expected to be called during
     * the start of the devices and for that purpose its efficient enough */
    std::vector< PhysicalDev* > get_all_devices() {
        std::vector< PhysicalDev* > vec;
        std::lock_guard< decltype(m_dev_mutex) > lock(m_dev_mutex);

        vec.reserve(m_pdevs.size());
        for (auto& pdev : m_pdevs) {
            if (pdev) vec.push_back(pdev.get());
        }
        return vec;
    }

    /* Allocate a chunk for required size on the given physical dev and associate the chunk to provide virtual device.
     * Returns the allocated PhysicalDevChunk */
    PhysicalDevChunk* alloc_chunk(PhysicalDev* pdev, uint32_t vdev_id, uint64_t req_size, uint32_t primary_id);

    /* Free the chunk for later user */
    void free_chunk(PhysicalDevChunk* chunk);

    /* Allocate a new vdev for required size */
    vdev_info_block* alloc_vdev(uint32_t req_size, uint32_t nmirrors, uint32_t blk_size, uint32_t nchunks, char* blob,
                                uint64_t size);

    /* Free up the vdev_id */
    void free_vdev(vdev_info_block* vb);

    /* Given an ID, get the chunk */
    PhysicalDevChunk* get_chunk(uint32_t chunk_id) const {
        return (chunk_id == INVALID_CHUNK_ID) ? nullptr : m_chunks[chunk_id].get();
    }

    PhysicalDevChunk* get_chunk_mutable(uint32_t chunk_id) {
        return (chunk_id == INVALID_CHUNK_ID) ? nullptr : m_chunks[chunk_id].get();
    }

    PhysicalDev* get_pdev(uint32_t pdev_id) const {
        return (pdev_id == INVALID_PDEV_ID) ? nullptr : m_pdevs[pdev_id].get();
    }

    void add_chunks(uint32_t vid, chunk_add_callback cb);
    void inited();
    void write_info_blocks();
    void update_vb_context(uint32_t vdev_id, uint8_t* blob);

private:
    void load_and_repair_devices(std::vector< dev_info >& devices);
    void init_devices(std::vector< dev_info >& devices);

    void read_info_blocks(uint32_t dev_id);

    chunk_info_block* alloc_new_chunk_slot(uint32_t* pslot_num);
    vdev_info_block* alloc_new_vdev_slot();

    PhysicalDevChunk* create_new_chunk(PhysicalDev* pdev, uint64_t start_offset, uint64_t size,
                                       PhysicalDevChunk* prev_chunk);
    void remove_chunk(uint32_t chunk_id);

private:
    int m_open_flags;
    homeio::comp_callback m_comp_cb;
    NewVDevCallback m_new_vdev_cb;
    std::shared_ptr< iomgr::ioMgr > m_iomgr;
    std::atomic< uint64_t > m_gen_cnt;
    bool m_is_file;

    char* m_chunk_memory;

    /* This memory is carved out of chunk memory. Any changes in any of the block should end up writing all the blocks
     * on disk.
     */
    dm_info* m_dm_info;
    pdevs_block* m_pdev_hdr;
    chunks_block* m_chunk_hdr;
    vdevs_block* m_vdev_hdr;
    pdev_info_block* m_pdev_info;
    chunk_info_block* m_chunk_info;
    vdev_info_block* m_vdev_info;

    std::mutex m_dev_mutex;

    homeds::sparse_vector< std::unique_ptr< PhysicalDev > > m_pdevs;
    homeds::sparse_vector< std::unique_ptr< PhysicalDevChunk > > m_chunks;
    homeds::sparse_vector< AbstractVirtualDev* > m_vdevs;
    uint32_t m_last_vdevid;
    uint32_t m_vdev_metadata_size; // Appln metadata size for vdev
    uint32_t m_pdev_id;
    bool m_scan_cmpltd;
    uint64_t m_dm_info_size;
    boost::uuids::uuid m_system_uuid;
    vdev_error_callback m_vdev_error_cb;
};

} // namespace homestore<|MERGE_RESOLUTION|>--- conflicted
+++ resolved
@@ -336,13 +336,8 @@
     void sync_write(const char* data, uint32_t size, uint64_t offset);
     void sync_writev(const struct iovec* iov, int iovcnt, uint32_t size, uint64_t offset);
 
-<<<<<<< HEAD
-    void sync_read(char* data, uint32_t size, uint64_t offset);
-    void sync_readv(const struct iovec* iov, int iovcnt, uint32_t size, uint64_t offset);
-=======
     ssize_t sync_read(char* data, uint32_t size, uint64_t offset);
     ssize_t sync_readv(const struct iovec* iov, int iovcnt, uint32_t size, uint64_t offset);
->>>>>>> a7c0901a
     pdev_info_block get_info_blk();
     void read_dm_chunk(char* mem, uint64_t size);
     void write_dm_chunk(uint64_t gen_cnt, char* mem, uint64_t size);
