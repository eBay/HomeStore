--- conflicted
+++ resolved
@@ -908,10 +908,7 @@
     return (buf->at_offset(offset));
 }
 
-<<<<<<< HEAD
 #ifndef NDEBUG
-void HomeBlks::print_tree(const VolumePtr& vol) { vol->print_tree(); }
-
 void HomeBlks::set_io_flip() {
     Volume::set_io_flip();
     MappingBtreeDeclType::set_io_flip();
@@ -922,7 +919,7 @@
     MappingBtreeDeclType::set_error_flip(); 
 }
 #endif
-=======
+
 void HomeBlks::print_tree(const VolumePtr& vol, bool chksum) {
     m_print_checksum = chksum;
     vol->print_tree();
@@ -932,7 +929,6 @@
     m_print_checksum = chksum;
     vol->print_node(blkid);
 }
->>>>>>> 77ffe27a
 
 void HomeBlks::get_version(sisl::HttpCallData cd) {
     HomeBlks *hb = (HomeBlks *)(cd->cookie());
