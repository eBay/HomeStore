#include "home_blks.hpp"
#include "volume.hpp"
#include <device/device.h>
#include <device/virtual_dev.hpp>
#include <cassert>
#include <device/blkbuffer.hpp>
#include <iostream>
#include <fstream>
#include <stdexcept>
#include <nlohmann/json.hpp>
#include <boost/lexical_cast.hpp>
#include <boost/uuid/uuid_io.hpp>
#include <logdev/log_store.hpp>

SDS_OPTION_GROUP(home_blks,
                 (hb_stats_port, "", "hb_stats_port", "Stats port for HTTP service",
                  cxxopts::value< int32_t >()->default_value("5000"), "port"))

using namespace homestore;

#ifndef DEBUG
bool same_value_gen = false;
#endif

HomeBlksSafePtr HomeBlks::_instance = nullptr;
std::string HomeBlks::version = PACKAGE_VERSION;

VolInterface* VolInterfaceImpl::init(const init_params& cfg, bool force_reinit) {
    return (HomeBlks::init(cfg, force_reinit));
}
#if 0
boost::intrusive_ptr< VolInterface > VolInterfaceImpl::safe_instance() {
    return boost::dynamic_pointer_cast< VolInterface >(HomeBlks::safe_instance());
}
#endif
VolInterface* VolInterfaceImpl::raw_instance() { return HomeBlks::instance(); }

VolInterface* HomeBlks::init(const init_params& cfg, bool force_reinit) {
    fLI::FLAGS_minloglevel = 3;

    static std::once_flag flag1;
    try {
        if (force_reinit) {
            _instance = HomeBlksSafePtr(new HomeBlks(cfg));
        } else {
            std::call_once(flag1, [&cfg]() {
#ifndef NDEBUG
                LOGINFO("HomeBlks DEBUG version: {}", HomeBlks::version);
#else
                LOGINFO("HomeBlks RELEASE version: {}", HomeBlks::version);
#endif
                _instance = HomeBlksSafePtr(new HomeBlks(cfg));
            });
        }
        return (VolInterface*)(_instance.get());
    } catch (const std::exception& e) {
        LOGERROR("{}", e.what());
        assert(0);
        return nullptr;
    }
}

HomeBlks::HomeBlks(const init_params& cfg) :
        m_cfg(cfg),
        m_rdy(false),
        m_last_vol_sb(nullptr),
        m_vdev_failed(false),
        m_size_avail(0),
        m_scan_cnt(0),
        m_init_failed(false),
        m_shutdown_start_time(0),
        m_init_finished(false),
        m_print_checksum(true),
        m_metrics("HomeBlks") {
    LOGINFO("Initializing HomeBlks with Config {}", m_cfg.to_string());
    /* set the homestore config parameters */
    populate_disk_attrs();
    /* If these parameters changes then we need to take care of upgrade/revert in device manager */
    HomeStoreConfig::max_chunks = MAX_CHUNKS;
    HomeStoreConfig::max_vdevs = MAX_VDEVS;
    HomeStoreConfig::max_pdevs = MAX_PDEVS;
    HomeStoreConfig::min_io_size = m_cfg.min_virtual_page_size > HomeStoreConfig::atomic_phys_page_size
        ? HomeStoreConfig::atomic_phys_page_size
        : m_cfg.min_virtual_page_size;
    HomeStoreConfig::open_flag = m_cfg.flag;
    HomeStoreConfig::is_read_only = (m_cfg.is_read_only) ? true : false;
#ifndef NDEBUG
    HomeStoreConfig::mem_btree_page_size = m_cfg.mem_btree_page_size;
    flip::Flip::instance().start_rpc_server();
#endif
    /* Btree leaf node in mapping btree should accomdate minimum 2 entries to do the split. And on a average
     * a value consume 2 bytes (for checksum) per blk and few bytes for each IO and node header.
     * max_blk_cnt represents max number of blks blk allocator should give in a blk. We are taking
     * conservatively 4 entries in a node with avg size of 2 for each blk.
     * Note :- This restriction will go away once btree start supporinting higer size value.
     */
    HomeStoreConfig::max_blk_cnt = HomeStoreConfig::atomic_phys_page_size / (4 * 2);

    m_data_pagesz = m_cfg.min_virtual_page_size;

    if (m_cfg.devices.size() == 0) {
        LOGERROR("no devices given");
        throw std::invalid_argument("null device list");
    }

    nlohmann::json json;

    json["phys_page_size"] = HomeStoreConfig::phys_page_size;
    json["atomic_phys_page_size"] = HomeStoreConfig::atomic_phys_page_size;
    json["align_size"] = HomeStoreConfig::align_size;
    json["min_virtual_page_size"] = m_cfg.min_virtual_page_size;
    json["open_flag"] = HomeStoreConfig::open_flag;
    json["cache_size"] = m_cfg.cache_size;
    json["system_uuid"] = boost::lexical_cast< std::string >(m_cfg.system_uuid);
    json["is_file"] = m_cfg.is_file;

    for (auto& device : m_cfg.devices) {
        json["devices"].emplace_back(device.dev_names);
    }

    std::ofstream hs_config("hs_config.json");
    hs_config << json;

    assert(VOL_SB_SIZE >= sizeof(vol_ondisk_sb));
    assert(VOL_SB_SIZE >= sizeof(homeblks_sb));
    assert(HomeStoreConfig::phys_page_size >= HomeStoreConfig::atomic_phys_page_size);
    assert(HomeStoreConfig::phys_page_size >= HomeStoreConfig::min_io_size);

    m_out_params.max_io_size = VOL_MAX_IO_SIZE;
    m_homeblks_sb = sisl::make_aligned_unique< homeblks_sb >(HomeStoreConfig::align_size, HOMEBLKS_SB_SIZE);

    /* create cache */
    m_cache = std::make_unique< Cache< BlkId > >(m_cfg.cache_size, HomeStoreConfig::atomic_phys_page_size);

    /* create device manager */
    m_dev_mgr = std::make_unique< homestore::DeviceManager >(
        new_vdev_found, sizeof(sb_blkstore_blob), virtual_dev_process_completions, m_cfg.is_file, m_cfg.system_uuid,
        std::bind(&HomeBlks::process_vdev_error, this, std::placeholders::_1));

    /* start thread */
    m_thread_id = std::thread(&HomeBlks::init_thread, this);
}

void HomeBlks::populate_disk_attrs() {
    if (m_cfg.disk_attr) {
        HomeStoreConfig::phys_page_size = m_cfg.disk_attr->physical_page_size;
        HomeStoreConfig::align_size = m_cfg.disk_attr->disk_align_size;
        HomeStoreConfig::atomic_phys_page_size = m_cfg.disk_attr->atomic_page_size;
    } else {
        /* We should take these params from the config file or from the disks direectly */
        HomeStoreConfig::phys_page_size = 4096;
        HomeStoreConfig::align_size = 512;
#ifndef NDEBUG
        if (!m_cfg.is_file) {
            HomeStoreConfig::atomic_phys_page_size = 512;
        } else {
            HomeStoreConfig::atomic_phys_page_size = 4096;
        }
#else
        HomeStoreConfig::atomic_phys_page_size = 4096;
#endif
    }
    LOGINFO("HomeBlks with config: atomic_phys_page size = {}, align size = {}, phys_page size = {}",
            HomeStoreConfig::atomic_phys_page_size, HomeStoreConfig::align_size, HomeStoreConfig::phys_page_size);
}

cap_attrs HomeBlks::get_system_capacity() {
    cap_attrs cap;
    cap.used_data_size = get_data_blkstore()->get_used_size();
    cap.used_metadata_size = get_metadata_blkstore()->get_used_size();
    cap.used_total_size = cap.used_data_size + cap.used_metadata_size;
    cap.initial_total_size = get_data_blkstore()->get_size() + get_metadata_blkstore()->get_size();
    return cap;
}

cap_attrs HomeBlks::get_vol_capacity(const VolumePtr& vol) {
    if (!vol) {
        assert(0);
        throw std::invalid_argument("null vol ptr");
    }
    cap_attrs cap;
    cap.used_data_size = vol->get_data_used_size();
    cap.used_metadata_size = vol->get_metadata_used_size();
    cap.used_total_size = cap.used_data_size + cap.used_metadata_size;
    cap.initial_total_size = vol->get_size();
    return cap;
}

vol_interface_req_ptr HomeBlks::create_vol_interface_req(std::shared_ptr< Volume > vol, void *buf, 
        uint64_t lba, uint32_t nlbas, bool read, bool sync) { 
    return Volume::create_volume_req(vol, buf, lba, nlbas, read, sync);
}

std::error_condition HomeBlks::write(const VolumePtr& vol, const vol_interface_req_ptr& req) {
    assert(m_rdy);
    if (!vol) {
        assert(0);
        throw std::invalid_argument("null vol ptr");
    }
    if (!m_rdy || is_shutdown()) { return std::make_error_condition(std::errc::device_or_resource_busy); }
    return (vol->write(req));
}

std::error_condition HomeBlks::read(const VolumePtr& vol, const vol_interface_req_ptr& req) {
    assert(m_rdy);
    if (!vol) {
        assert(0);
        throw std::invalid_argument("null vol ptr");
    }
    if (!m_rdy || is_shutdown()) { return std::make_error_condition(std::errc::device_or_resource_busy); }
    return (vol->read(req));
}

std::error_condition HomeBlks::sync_read(const VolumePtr& vol, const vol_interface_req_ptr& req) {
    assert(m_rdy);
    if (!vol) {
        assert(0);
        throw std::invalid_argument("null vol ptr");
    }
    if (!m_rdy || is_shutdown()) { return std::make_error_condition(std::errc::device_or_resource_busy); }
    return (vol->read(req));
}

VolumePtr HomeBlks::create_volume(const vol_params& params) {
    if (m_cfg.is_read_only) {
        assert(0);
        LOGERROR("can not create vol on read only boot");
        return nullptr;
    }
    if (!m_rdy || is_shutdown()) { return nullptr; }

    if (params.page_size != get_data_pagesz()) {
        LOGERROR("{} page size is not supported", params.page_size);
        return nullptr;
    }

    if (params.size >= m_size_avail) {
        LOGINFO("there is a possibility of running out of space as total size of the volumes"
                "created are more then maximum capacity");
    }
    try {
        decltype(m_volume_map)::iterator it;
        // Try to add an entry for this volume
        std::lock_guard< std::recursive_mutex > lg(m_vol_lock);
        bool happened{false};
        std::tie(it, happened) = m_volume_map.emplace(std::make_pair(params.uuid, nullptr));
        if (!happened) {
            if (m_volume_map.end() != it) { return it->second; }
            throw std::runtime_error("Unknown bug");
        }
        // Okay, this is a new volume so let's create it
        auto new_vol = Volume::make_volume(params);
        it->second = new_vol;
        if (m_size_avail < params.size) {
            m_size_avail = 0;
        } else {
            m_size_avail -= params.size;
        }
        VOL_INFO_LOG(params.uuid, "Create volume with params: {}", params.to_string());

        auto system_cap = get_system_capacity();
        LOGINFO("System capacity after vol create: {}", system_cap.to_string());
        return it->second;
    } catch (const std::exception& e) { LOGERROR("{}", e.what()); }
    return nullptr;
}

//
// Each volume will have use_count set to 2 here in this function:
// 1. HomeBlks::m_volume_map;
// 2. This function's it->second hold another use_count
// 3. IOTest::vol will hold another use_count but we will release use_count
// in IOTest before this function so it will be same use_count both with production or test.
//

std::error_condition HomeBlks::remove_volume(const boost::uuids::uuid& uuid) {
    if (m_cfg.is_read_only) {
        assert(0);
        return std::make_error_condition(std::errc::device_or_resource_busy);
    }

    if (!m_rdy || is_shutdown()) { return std::make_error_condition(std::errc::device_or_resource_busy); }

    try {
        std::lock_guard< std::recursive_mutex > lg(m_vol_lock);
        auto it = m_volume_map.find(uuid);
        if (it == m_volume_map.end()) { return std::make_error_condition(std::errc::no_such_device_or_address); }
        auto cur_vol = it->second;
        auto sb = cur_vol->get_sb();
        /* Remove the block from the previous super block. We are going to delete the super block later when
         * ref count on volume drops to zero.
         */

        // updating the previous super block
        vol_mem_sb* prev_sb = nullptr;
        if (sb->ondisk_sb->prev_blkid.to_integer() != BlkId::invalid_internal_id()) {
            prev_sb = vol_sb_read(sb->ondisk_sb->prev_blkid);
            assert(prev_sb);
            // we do have a valid prev_sb, update it.
            auto it = m_volume_map.find(prev_sb->ondisk_sb->uuid);
            delete (prev_sb);
            assert(it != m_volume_map.end());

            auto vol = it->second;
            prev_sb = vol->get_sb();
            // need to update the in-memory copy of sb then persist this copy to disk;
            prev_sb->lock();
            prev_sb->ondisk_sb->next_blkid = sb->ondisk_sb->next_blkid;
            prev_sb->unlock();
            vol_sb_write(prev_sb);
            if (sb == m_last_vol_sb) { m_last_vol_sb = prev_sb; }
        } else {
            // no prev_sb, this is the first sb being removed.
            // we need to update m_homeblks_sb to sb->nextblkid;
            // if there is next sb, sb->next_blkid will be invalid interal blkid, which is good;
            m_homeblks_sb->vol_list_head.set(sb->ondisk_sb->next_blkid);
            if (sb == m_last_vol_sb) { m_last_vol_sb = nullptr; }
        }

        // updating the next super block
        vol_mem_sb* next_sb = nullptr;
        if (sb->ondisk_sb->next_blkid.to_integer() != BlkId::invalid_internal_id()) {
            next_sb = vol_sb_read(sb->ondisk_sb->next_blkid);
            assert(next_sb);
            auto it = m_volume_map.find(next_sb->ondisk_sb->uuid);
            delete (next_sb);
            assert(it != m_volume_map.end());
            auto vol = it->second;

            next_sb = vol->get_sb();
            // need to update the in-memory copy of sb then persist this copy to disk;
            next_sb->lock();
            next_sb->ondisk_sb->prev_blkid = sb->ondisk_sb->prev_blkid;
            next_sb->unlock();
            vol_sb_write(next_sb);
        }

        // persist m_homeblks_sb
        m_homeblks_sb->num_vols--;
        homeblks_sb_write();

        // Destroy the current volume and remove it from the map
        cur_vol->destroy();
        m_volume_map.erase(uuid);

        // volume destructor will be called since the user_count of share_ptr
        // will drop to zero while going out of this scope;
        std::error_condition no_err;
        VOL_INFO_LOG(uuid, " Deleting the volume name: {}", cur_vol->get_name());
        return no_err;
    } catch (std::exception& e) {
        LOGERROR("{}", e.what());
        auto error = std::make_error_condition(std::errc::io_error);
        return error;
    }
}

VolumePtr HomeBlks::lookup_volume(const boost::uuids::uuid& uuid) {
    std::lock_guard< std::recursive_mutex > lg(m_vol_lock);
    auto it = m_volume_map.find(uuid);
    if (m_volume_map.end() != it) { return it->second; }
    return nullptr;
}

SnapshotPtr HomeBlks::snap_volume(VolumePtr volptr) {
    if (!m_rdy || is_shutdown()) {
        LOGINFO("Snapshot: volume not online");
        return nullptr;
    }

    auto sp = volptr->make_snapshot();
    LOGINFO("Snapshot created volume {}, Snapshot {}", volptr->to_string(), sp->to_string());
    return sp;
}

HomeBlks* HomeBlks::instance() { return _instance.get(); }
HomeBlksSafePtr HomeBlks::safe_instance() { return _instance; }

BlkId HomeBlks::alloc_blk() {
    BlkId bid;
    blk_alloc_hints hints;
    hints.desired_temp = 0;
    hints.dev_id_hint = -1;
    hints.is_contiguous = true;
    auto ret = m_sb_blk_store->alloc_blk(VOL_SB_SIZE, hints, &bid);
    if (ret != BLK_ALLOC_SUCCESS) {
        throw homestore::homestore_exception("space not available", homestore_error::space_not_avail);
    }
    assert(ret == BLK_ALLOC_SUCCESS);
    return bid;
}

void HomeBlks::vol_sb_init(vol_mem_sb* sb) {
    /* allocate block */

    assert(!m_cfg.is_read_only);
    BlkId bid = alloc_blk();
    std::lock_guard< std::recursive_mutex > lg(m_vol_lock);
    // No need to hold vol's sb update lock here since it is being initiated and not added to m_volume_map yet;
    sb->ondisk_sb->gen_cnt = 0;
    sb->ondisk_sb->prev_blkid.set(m_last_vol_sb ? m_last_vol_sb->ondisk_sb->blkid.to_integer()
                                                : BlkId::invalid_internal_id());
    sb->ondisk_sb->next_blkid.set(BlkId::invalid_internal_id());
    sb->ondisk_sb->blkid.set(bid);
    sb->ondisk_sb->version = VOL_SB_VERSION;
    sb->ondisk_sb->magic = VOL_SB_MAGIC;

    /* write the sb */
    vol_sb_write(sb);

    /* update the previous pointers */
    if (m_last_vol_sb != nullptr) {
        m_last_vol_sb->lock();
        assert(m_homeblks_sb->vol_list_head.to_integer() != BlkId::invalid_internal_id());
        assert(m_last_vol_sb->ondisk_sb->next_blkid.to_integer() == BlkId::invalid_internal_id());
        m_last_vol_sb->ondisk_sb->next_blkid.set(bid);
        m_last_vol_sb->unlock();
        vol_sb_write(m_last_vol_sb);
    } else {
        assert(m_homeblks_sb->vol_list_head.to_integer() == BlkId::invalid_internal_id());
        m_homeblks_sb->vol_list_head.set(bid);
    }

    m_homeblks_sb->num_vols++;
    homeblks_sb_write();
    /* update the last volume super block. If exception happens in between it won't be updated */
    m_last_vol_sb = sb;
}

bool HomeBlks::vol_sb_sanity(vol_mem_sb* sb) {
    return ((sb->ondisk_sb->magic == VOL_SB_MAGIC) && (sb->ondisk_sb->version == VOL_SB_VERSION));
}

vol_mem_sb* HomeBlks::vol_sb_read(BlkId bid) {
    bool rewrite = false;
    if (bid.to_integer() == BlkId::invalid_internal_id()) return nullptr;
    std::vector< blk_buf_t > bbuf = m_sb_blk_store->read_nmirror(bid, m_cfg.devices.size() - 1);
    blk_buf_t valid_buf = get_valid_buf(bbuf, rewrite);

    vol_mem_sb* sb = new vol_mem_sb(HomeStoreConfig::align_size, VOL_SB_SIZE);
    memcpy(sb->ondisk_sb.get(), valid_buf->at_offset(0).bytes, sizeof(vol_ondisk_sb));

    // TODO: how do we recover this if it fails in release mode?
    assert(sb->ondisk_sb->blkid.to_integer() == bid.to_integer());

    if (!vol_sb_sanity(sb)) {
        VOL_ERROR_LOG(sb->ondisk_sb->vol_name, "Sanity check failure in volume superblock");
        return nullptr;
    }

    if (rewrite) {
        /* update the super block */
        vol_sb_write(sb);
    }

    return sb;
}

//
// Steps:
// 1. Read the super block based on BlkId.
// 2. Get prev_blkid/next_blkid.
// 3. Read previous super block into memory and point its next_blkid to next_blkid;
// 4. Read next super block into memory and point its prev_blkid to prev_blkid;
// 5. Persiste the previous/nxt super block.
// 6. Free the vol_sb's blk_id
//
void HomeBlks::vol_sb_remove(vol_mem_sb* sb) {
    VOL_INFO_LOG(sb->ondisk_sb->uuid, " Removing superblock of the volume");
    std::lock_guard< std::recursive_mutex > lg(m_vol_lock);
    m_sb_blk_store->free_blk(sb->ondisk_sb->blkid, boost::none, boost::none);
}

void HomeBlks::homeblks_sb_init(BlkId& bid) {
    /* build the homeblks super block */
    m_homeblks_sb->blkid.set(bid);
    m_homeblks_sb->vol_list_head.set(BlkId::invalid_internal_id());
    m_homeblks_sb->num_vols = 0;
    m_homeblks_sb->gen_cnt = 0;
    m_homeblks_sb->version = HOMEBLKS_SB_VERSION;
    m_homeblks_sb->magic = HOMEBLKS_SB_MAGIC;
    m_homeblks_sb->boot_cnt = 0;
    m_homeblks_sb->init_flag(0);
    m_homeblks_sb->uuid = m_cfg.system_uuid;
    homeblks_sb_write();
}

boost::uuids::uuid HomeBlks::get_uuid(VolumePtr vol) { return vol->get_uuid(); }

void HomeBlks::homeblks_sb_write() {
    homeds::MemVector mvec;
    std::lock_guard< std::recursive_mutex > lg(m_vol_lock);

    m_homeblks_sb->gen_cnt++;
    try {
        mvec.set((uint8_t*)m_homeblks_sb.get(), VOL_SB_SIZE, 0);
        m_sb_blk_store->write(m_homeblks_sb->blkid, mvec);
    } catch (std::exception& e) { throw e; }
}

void HomeBlks::vol_sb_write(vol_mem_sb* sb) {
    homeds::MemVector mvec;
    std::lock_guard< std::recursive_mutex > lg(m_vol_lock);

    /* take a sb lock so that nobody update the in memory copy while
     * we are persisting it to disk.
     */
    sb->lock();
    try {
        sb->ondisk_sb->gen_cnt++;
        mvec.set((uint8_t*)sb->ondisk_sb.get(), VOL_SB_SIZE, 0);
        m_sb_blk_store->write(sb->ondisk_sb->blkid, mvec);
    } catch (std::exception& e) {
        sb->unlock();
        throw e;
    }

    sb->unlock();
}

void HomeBlks::process_vdev_error(vdev_info_block* vb) {
    /* For now we need to move all volumes in a failed state. Later on when we move to multiple virtual devices for
     * data blkstoree we need to move only those volumes to failed state which  belong to this virtual device.
     */
    std::lock_guard< std::recursive_mutex > lg(m_vol_lock);
    auto it = m_volume_map.begin();
    while (it != m_volume_map.end()) {
        auto old_state = it->second->get_state();
        if (old_state == vol_state::ONLINE) {
            /* We don't persist this state. Reason that we come over here is that
             * disks are not working. It doesn't make sense to write to faulty
             * disks.
             */
            it->second->set_state(vol_state::FAILED, false);
            m_cfg.vol_state_change_cb(it->second, old_state, vol_state::FAILED);
        }
        ++it;
    }
}

void HomeBlks::new_vdev_found(DeviceManager* dev_mgr, vdev_info_block* vb) {
    /* create blkstore */
    blkstore_blob* blob = (blkstore_blob*)vb->context_data;
    switch (blob->type) {
    case DATA_STORE:
        HomeBlks::safe_instance()->create_data_blkstore(vb);
        break;
    case METADATA_STORE:
        HomeBlks::safe_instance()->create_metadata_blkstore(vb);
        break;
    case SB_STORE:
        HomeBlks::safe_instance()->create_sb_blkstore(vb);
        break;
    case LOGDEV_STORE:
        HomeBlks::safe_instance()->create_logdev_blkstore(vb);
        break;
    default:
        assert(0);
    }
}

void HomeBlks::create_blkstores() {
    create_data_blkstore(nullptr);
    create_metadata_blkstore(nullptr);
    create_sb_blkstore(nullptr);
    create_logdev_blkstore(nullptr);
}

void HomeBlks::attach_vol_completion_cb(const VolumePtr& vol, io_comp_callback cb) { vol->attach_completion_cb(cb); }

void HomeBlks::add_devices() {
    m_dev_mgr->add_devices(m_cfg.devices, m_cfg.disk_init);
    assert(m_dev_mgr->get_total_cap() / m_cfg.devices.size() > MIN_DISK_CAP_SUPPORTED);
    assert(m_dev_mgr->get_total_cap() < MAX_SUPPORTED_CAP);
}

void HomeBlks::vol_mounted(const VolumePtr& vol, vol_state state) {
    m_cfg.vol_mounted_cb(vol, state);
    VOL_INFO_LOG(vol->get_sb()->ondisk_sb->uuid, " Mounted the volume in state {}", state);
}

bool HomeBlks::vol_state_change(const VolumePtr& vol, vol_state new_state) {
    assert(new_state == vol_state::OFFLINE || new_state == vol_state::ONLINE);
    std::lock_guard< std::recursive_mutex > lg(m_vol_lock);
    try {
        vol->set_state(new_state);
    } catch (std::exception& e) {
        LOGERROR("{}", e.what());
        return false;
    }
    return true;
}

logdev_blkstore_t* HomeBlks::get_logdev_blkstore() { return m_logdev_blk_store.get(); }
data_blkstore_t* HomeBlks::get_data_blkstore() { return m_data_blk_store.get(); }
metadata_blkstore_t* HomeBlks::get_metadata_blkstore() { return m_metadata_blk_store.get(); }

blk_buf_t HomeBlks::get_valid_buf(const std::vector< blk_buf_t >& bbuf, bool& rewrite) {
    blk_buf_t valid_buf = nullptr;
    uint32_t gen_cnt = 0;
    boost::uuids::uuid uuid;
    for (uint32_t i = 0; i < bbuf.size(); i++) {
        vol_ondisk_sb* hdr = (vol_ondisk_sb*)(bbuf[i]->at_offset(0).bytes);

        if (hdr->magic != VOL_SB_MAGIC || hdr->version != VOL_SB_VERSION) {
            LOGINFO("found superblock with invalid magic and version");
            continue;
        }

        if (gen_cnt == 0) {
            /* update only for first valid sb */
            uuid = hdr->uuid;
        }

        /* It is not possible to get two valid super blocks with different uuid. */
        HS_ASSERT_CMP(RELEASE, uuid, ==, hdr->uuid)

        if (hdr->gen_cnt > gen_cnt) {
            if (valid_buf != nullptr) {
                /* superblock is not consistent across the disks */
                rewrite = true;
                LOGINFO("gen_cnt is mismatched of vol superblock");
            }
            gen_cnt = hdr->gen_cnt;
            valid_buf = bbuf[i];
        }
    }
    assert(gen_cnt > 0);
    return valid_buf;
}

//
// TODO: Do we need to handle shutdown request during scan_volumes since it may take a long to
// time to finish scan all the volumes?
//
// Does it make sense to let consumer wait until a shutdown request can be served by HomeStore after scan_volumes?
//
void HomeBlks::scan_volumes() {
    auto blkid = m_homeblks_sb->vol_list_head;
    bool rewrite = false;
    m_scan_cnt++;
    int num_vol = 0;
#ifdef _PRERELEASE
    if (homestore_flip->test_flip("reboot_abort")) { abort(); }
#endif
    try {
        while (blkid.to_integer() != BlkId::invalid_internal_id()) {
            vol_mem_sb* sb = vol_sb_read(blkid);
            if (sb == nullptr) {
                // TODO: Error handling here...
            }

            auto vol_uuid = sb->ondisk_sb->uuid;

            if (!m_cfg.vol_found_cb(vol_uuid)) {
                VOL_INFO_LOG(vol_uuid, "Deleting the volume after recovery: Vol name {}", sb->ondisk_sb->vol_name);
                //                             boost::uuids::to_string(vol_uuid));

                /* don't need to mount this volume. Delete this volume. Its block will be recaimed automatically */
                if (m_last_vol_sb) {
                    m_last_vol_sb->ondisk_sb->next_blkid = sb->ondisk_sb->next_blkid;
                    /* write vdev superblocks */
                    vol_sb_write(m_last_vol_sb);
                } else {
                    m_homeblks_sb->vol_list_head = sb->ondisk_sb->next_blkid;
                }
                m_homeblks_sb->num_vols--;
            } else {
                /* create the volume */
                assert(sb->ondisk_sb->state != vol_state::DESTROYING);
                if (m_last_vol_sb && BlkId::compare(sb->ondisk_sb->prev_blkid, m_last_vol_sb->ondisk_sb->blkid)) {
                    /* prev volume is deleted. update the prev blkid */
                    LOGINFO("updating the previous volume blkid");
                    sb->ondisk_sb->prev_blkid.set(m_last_vol_sb->ondisk_sb->blkid);
                    vol_sb_write(sb);
                }

                if (sb->ondisk_sb->state == vol_state::ONLINE && m_vdev_failed) {
                    /* Move all the volumes to failed state */
                    sb->ondisk_sb->state = vol_state::FAILED;
                    vol_sb_write(sb);
                }
                num_vol++;
                decltype(m_volume_map)::iterator it;

                bool happened{false};
                std::tie(it, happened) = m_volume_map.emplace(std::make_pair(vol_uuid, nullptr));
                assert(happened);

                m_scan_cnt++;
                VolumePtr new_vol;
                try {
                    new_vol = Volume::make_volume(sb);
                    new_vol->recovery_start();
                } catch (const std::exception& e) {
                    m_scan_cnt--;
                    throw e;
                }
                it->second = new_vol;

                /* allocate this blkid in the sb blkstore */
                m_sb_blk_store->alloc_blk(blkid);
                m_last_vol_sb = sb;
            }
            blkid = sb->ondisk_sb->next_blkid;

            VOL_INFO_LOG(sb->ondisk_sb->uuid, "Found the volume name: {}", sb->ondisk_sb->vol_name);
        }
        assert(num_vol <= m_homeblks_sb->num_vols);
        m_homeblks_sb->num_vols = num_vol;
        if (!m_cfg.is_read_only) { homeblks_sb_write(); }
        /* clear the state in virtual devices as appropiate state is set in volume superblocks */
        if (m_vdev_failed) {
            m_data_blk_store->reset_vdev_failed_state();
            m_metadata_blk_store->reset_vdev_failed_state();
            m_sb_blk_store->reset_vdev_failed_state();
            m_logdev_blk_store->reset_vdev_failed_state();
            m_vdev_failed = false;
        }
    } catch (const std::exception& e) {
        m_init_failed = true;
        int cnt = m_scan_cnt.fetch_sub(1, std::memory_order_relaxed);
        if (cnt == 1) {
            LOGERROR("{}", e.what());
            auto error = std::make_error_condition(std::errc::io_error);
            init_done(error, m_out_params);
        }
        return;
    }

    int cnt = m_scan_cnt.fetch_sub(1, std::memory_order_relaxed);
    if (cnt == 1) {
        m_rdy = true;
        m_dev_mgr->inited();
        init_done(no_error, m_out_params);
    }
}

void HomeBlks::init_done(std::error_condition err, const out_params& params) {
    LOGINFO("init done status {}", err.message());
    if (!err) {
        auto system_cap = get_system_capacity();
        LOGINFO("{}", system_cap.to_string());
#ifndef NDEBUG
        /* It will trigger race conditions without generating any IO error */
        set_io_flip();
#endif
    }
    m_cfg.init_done_cb(err, m_out_params);
}

void HomeBlks::create_logdev_blkstore(vdev_info_block* vb) {
    if (vb == nullptr) {
        struct blkstore_blob blob;
        blob.type = blkstore_type::LOGDEV_STORE;
        uint64_t size = (1 * m_dev_mgr->get_total_cap()) / 100;
        size = ALIGN_SIZE(size, HomeStoreConfig::phys_page_size);
        m_logdev_blk_store = std::make_unique< BlkStore< VdevVarSizeBlkAllocatorPolicy > >(
            m_dev_mgr.get(), m_cache.get(), size, PASS_THRU, 0, (char*)&blob, sizeof(blkstore_blob),
            HomeStoreConfig::atomic_phys_page_size, "logdev",
            std::bind(&LogDev::process_logdev_completions, &HomeLogStoreMgr::logdev(), std::placeholders::_1));
    } else {
        m_logdev_blk_store = std::make_unique< BlkStore< VdevVarSizeBlkAllocatorPolicy > >(
            m_dev_mgr.get(), m_cache.get(), vb, PASS_THRU, HomeStoreConfig::atomic_phys_page_size, "logdev",
            (vb->failed ? true : false),
            std::bind(&LogDev::process_logdev_completions, &HomeLogStoreMgr::logdev(), std::placeholders::_1));
        if (vb->failed) {
            m_vdev_failed = true;
            LOGINFO("logdev block store is in failed state");
        }
    }
    home_log_store_mgr.start((vb == nullptr));
}

void HomeBlks::create_data_blkstore(vdev_info_block* vb) {
    if (vb == nullptr) {
        /* change it to context */
        struct blkstore_blob blob;
        blob.type = blkstore_type::DATA_STORE;
        uint64_t size = (90 * m_dev_mgr->get_total_cap()) / 100;
        size = ALIGN_SIZE(size, HomeStoreConfig::phys_page_size);
        m_size_avail = size;
        LOGINFO("maximum capacity for data blocks is {}", m_size_avail);
        m_data_blk_store = std::make_unique< data_blkstore_t >(m_dev_mgr.get(), m_cache.get(), size, WRITEBACK_CACHE, 0,
                                                               (char*)&blob, sizeof(blkstore_blob), m_data_pagesz,
                                                               "data", Volume::process_vol_data_completions);
    } else {
        m_data_blk_store = std::make_unique< data_blkstore_t >(m_dev_mgr.get(), m_cache.get(), vb, WRITEBACK_CACHE,
                                                               m_data_pagesz, "data", (vb->failed ? true : false),
                                                               Volume::process_vol_data_completions);
        if (vb->failed) {
            m_vdev_failed = true;
            LOGINFO("data block store is in failed state");
        }
    }
}

void HomeBlks::create_metadata_blkstore(vdev_info_block* vb) {
    if (vb == nullptr) {
        struct blkstore_blob blob;
        blob.type = blkstore_type::METADATA_STORE;
        uint64_t size = (2 * m_dev_mgr->get_total_cap()) / 100;
        size = ALIGN_SIZE(size, HomeStoreConfig::phys_page_size);
        m_metadata_blk_store = std::make_unique< metadata_blkstore_t >(
            m_dev_mgr.get(), m_cache.get(), size, RD_MODIFY_WRITEBACK_CACHE, 0, (char*)&blob, sizeof(blkstore_blob),
            HomeStoreConfig::atomic_phys_page_size, "metadata");
    } else {
        m_metadata_blk_store = std::make_unique< metadata_blkstore_t >(
            m_dev_mgr.get(), m_cache.get(), vb, RD_MODIFY_WRITEBACK_CACHE, HomeStoreConfig::atomic_phys_page_size,
            "metadata", (vb->failed ? true : false));
        if (vb->failed) {
            m_vdev_failed = true;
            LOGINFO("metadata block store is in failed state");
        }
    }
}

uint32_t HomeBlks::get_data_pagesz() const { return m_data_pagesz; }

void HomeBlks::create_sb_blkstore(vdev_info_block* vb) {
    if (vb == nullptr) {

        /* create a blkstore */
        struct sb_blkstore_blob blob;
        blob.type = blkstore_type::SB_STORE;
        blob.blkid.set(BlkId::invalid_internal_id());
        uint64_t size = (1 * m_dev_mgr->get_total_cap()) / 100;
        size = ALIGN_SIZE(size, HomeStoreConfig::phys_page_size);
        m_sb_blk_store = std::make_unique< sb_blkstore_t >(
            m_dev_mgr.get(), m_cache.get(), size, PASS_THRU, m_cfg.devices.size() - 1, (char*)&blob,
            sizeof(sb_blkstore_blob), HomeStoreConfig::atomic_phys_page_size, "superblock");

        /* allocate a new blk id */
        BlkId bid = alloc_blk();
        blob.type = blkstore_type::SB_STORE;
        blob.blkid.set(bid);

        /* build the homeblks super block */
        homeblks_sb_init(bid);

        /* update the context info */
        m_sb_blk_store->update_vb_context(sisl::blob((uint8_t*)&blob, (uint32_t)sizeof(sb_blkstore_blob)));
    } else {
        /* create a blkstore */
        m_sb_blk_store = std::make_unique< sb_blkstore_t >(m_dev_mgr.get(), m_cache.get(), vb, PASS_THRU,
                                                           HomeStoreConfig::atomic_phys_page_size, "superblock", false);
        if (vb->failed) {
            m_vdev_failed = true;
            LOGINFO("super block store is in failed state");
        }

        /* get the blkid of homeblks super block */
        sb_blkstore_blob* blob = (sb_blkstore_blob*)(&(vb->context_data));
        if (blob->blkid.to_integer() == BlkId::invalid_internal_id()) {
            LOGINFO("init was failed last time. Should retry it with init flag");
            throw homestore::homestore_exception("init was failed last time. Should retry it with init",
                                                 homestore_error::init_failed);
        }

        /* read and build the homeblks super block */
        std::vector< blk_buf_t > bbuf = m_sb_blk_store->read_nmirror(blob->blkid, m_cfg.devices.size() - 1);
        bool rewrite = false;
        blk_buf_t valid_buf = get_valid_buf(bbuf, rewrite);
        memcpy(m_homeblks_sb.get(), valid_buf->at_offset(0).bytes, sizeof(*m_homeblks_sb));
        assert(m_homeblks_sb->gen_cnt > 0);
        assert(m_homeblks_sb->blkid.to_integer() == blob->blkid.to_integer());
        m_homeblks_sb->boot_cnt++;

        /* update the homeblks super block */
        if (!m_cfg.is_read_only) { homeblks_sb_write(); }
    }
}

bool HomeBlks::is_ready() { return (m_rdy); }

uint64_t HomeBlks::get_boot_cnt() {
    assert(m_homeblks_sb->boot_cnt < UINT16_MAX);
    return (uint16_t)m_homeblks_sb->boot_cnt;
}

//
// Handle the race between shutdown therad and init thread;
// 1. HomeStore starts init
// 2. AM send shutdown request immediately
// 3. Init switched out after is_shutdown() return false;
// 4. Shutdown thread set m_shutdown to true;
//    and found nothing needs to be freed since init thread hasn't finished yet so shutdown thread completes;
// 5. Init thread comes back and init things out with all the memory leaked since shutdown thread has already finished;
//
void HomeBlks::init_thread() {
    std::error_condition error = no_error;
    try {
        bool init = m_cfg.disk_init;
        /* attach physical devices */
        add_devices();

        /* create blkstore if it is a first time boot */
        if (init) { create_blkstores(); }

        //
        // Will not resume shutdown if we reboot from an un-finished shutdown procedure.
        //
        {
            std::lock_guard< std::recursive_mutex > lg(m_vol_lock);
            if (m_homeblks_sb->test_flag(HOMEBLKS_SB_FLAGS_CLEAN_SHUTDOWN)) {
                LOGDEBUG("System was shutdown cleanly.");
                // clear the flag and persist to disk, if we received a new shutdown and completed successfully,
                // the flag should be set again;
                m_homeblks_sb->clear_flag(HOMEBLKS_SB_FLAGS_CLEAN_SHUTDOWN);
                if (!m_cfg.is_read_only) { homeblks_sb_write(); }
            } else if (!init) {
                LOGCRITICAL("System experienced sudden panic since last boot!");
            } else {
                LOGINFO("Initializing the system");
            }
        }

        sisl::HttpServerConfig cfg;
        cfg.is_tls_enabled = false;
        cfg.bind_address = "0.0.0.0";
        cfg.server_port = SDS_OPTIONS["hb_stats_port"].as< int32_t >();
        cfg.read_write_timeout_secs = 10;

        m_http_server = std::unique_ptr< sisl::HttpServer >(new sisl::HttpServer(cfg, {{
                handler_info("/api/v1/version", HomeBlks::get_version, (void *)this),
                handler_info("/api/v1/getMetrics", HomeBlks::get_metrics, (void *)this),
                handler_info("/api/v1/getObjLife", HomeBlks::get_obj_life, (void *)this),
                handler_info("/metrics", HomeBlks::get_prometheus_metrics, (void *)this),
                handler_info("/api/v1/getLogLevel", HomeBlks::get_log_level, (void *)this),
                handler_info("/api/v1/setLogLevel", HomeBlks::set_log_level, (void *)this),
                handler_info("/api/v1/dumpStackTrace", HomeBlks::dump_stack_trace, (void *)this),
                handler_info("/api/v1/verifyHS", HomeBlks::verify_hs, (void *)this),
        }}));
        m_http_server->start();

        /* scan volumes */
        auto vol_scan_start_time = Clock::now();
        scan_volumes();
        HISTOGRAM_OBSERVE(m_metrics, scan_volumes_latency, get_elapsed_time_ms(vol_scan_start_time));

        m_init_finished = true;
        m_cv.notify_all();
        return;

    } catch (const std::exception& e) {
        m_init_failed = true;
        LOGERROR("{}", e.what());
        error = std::make_error_condition(std::errc::io_error);
    }
    init_done(error, m_out_params);
}

void HomeBlks::vol_scan_cmpltd(const VolumePtr& vol, vol_state state, bool success) {

    if (success) {
        vol_mounted(vol, state);
    } else {
        m_init_failed = true;
    }

    int cnt = m_scan_cnt.fetch_sub(1, std::memory_order_relaxed);
    if (cnt == 1) {
        if (m_init_failed) {
            LOGCRITICAL("init failed");
            auto error = std::make_error_condition(std::errc::io_error);
            init_done(error, m_out_params);
        } else {
            LOGINFO("init completed");
            m_rdy = true;
            m_dev_mgr->inited();
            init_done(no_error, m_out_params);
        }
    }
}

const char* HomeBlks::get_name(const VolumePtr& vol) { return vol->get_name(); }
uint64_t HomeBlks::get_page_size(const VolumePtr& vol) { return vol->get_page_size(); }

homeds::blob HomeBlks::at_offset(const blk_buf_t& buf, uint32_t offset) { return (buf->at_offset(offset)); }

#ifdef _PRERELEASE
void HomeBlks::set_io_flip() {
    Volume::set_io_flip();
    MappingBtreeDeclType::set_io_flip();
}

void HomeBlks::set_error_flip() {
    Volume::set_error_flip();
    MappingBtreeDeclType::set_error_flip();
}
#endif

void HomeBlks::print_tree(const VolumePtr& vol, bool chksum) {
    m_print_checksum = chksum;
    vol->print_tree();
}

bool HomeBlks::verify_tree(const VolumePtr& vol) {
    VOL_INFO_LOG(vol->get_uuid(), "Verifying the integrity of the index tree");
    return vol->verify_tree();
}

void HomeBlks::verify_vols() {
    std::unique_lock< std::recursive_mutex > lg(m_vol_lock);
    auto it = m_volume_map.begin();
    while (it != m_volume_map.end()) {
        verify_tree(it->second);
        ++it;
    }
}

void HomeBlks::verify_hs(sisl::HttpCallData cd) {
    HomeBlks* hb = (HomeBlks*)(cd->cookie());
    hb->verify_vols();
    hb->m_http_server->respond_OK(cd, EVHTP_RES_OK, std::string("HomeBlks verified"));
}

void HomeBlks::print_node(const VolumePtr& vol, uint64_t blkid, bool chksum) {
    m_print_checksum = chksum;
    vol->print_node(blkid);
}

void HomeBlks::get_version(sisl::HttpCallData cd) {
    HomeBlks* hb = (HomeBlks*)(cd->cookie());
    hb->m_http_server->respond_OK(cd, EVHTP_RES_OK, std::string("HomeBlks: ") + HomeBlks::version);
}

void HomeBlks::get_metrics(sisl::HttpCallData cd) {
    HomeBlks* hb = (HomeBlks*)(cd->cookie());
    std::string msg = sisl::MetricsFarm::getInstance().get_result_in_json_string();
    hb->m_http_server->respond_OK(cd, EVHTP_RES_OK, msg);
}

void HomeBlks::get_prometheus_metrics(sisl::HttpCallData cd) {
    HomeBlks* hb = (HomeBlks*)(cd->cookie());
    std::string msg = sisl::MetricsFarm::getInstance().report(sisl::ReportFormat::kTextFormat);
    hb->m_http_server->respond_OK(cd, EVHTP_RES_OK, msg);
}

void HomeBlks::get_obj_life(sisl::HttpCallData cd) {
    HomeBlks* hb = (HomeBlks*)(cd->cookie());
    nlohmann::json j;
    sisl::ObjCounterRegistry::foreach ([&j](const std::string& name, int64_t created, int64_t alive) {
        std::stringstream ss;
        ss << "created=" << created << " alive=" << alive;
        j[name] = ss.str();
    });
    hb->m_http_server->respond_OK(cd, EVHTP_RES_OK, j.dump());
}

void HomeBlks::set_log_level(sisl::HttpCallData cd) {
    HomeBlks* hb = (HomeBlks*)(cd->cookie());
    auto req = cd->request();

    const evhtp_kv_t* _new_log_level = nullptr;
    const evhtp_kv_t* _new_log_module = nullptr;
    const char* logmodule = nullptr;
    char* endptr = nullptr;

    _new_log_module = evhtp_kvs_find_kv(req->uri->query, "logmodule");
    if (_new_log_module) { logmodule = _new_log_module->val; }

    _new_log_level = evhtp_kvs_find_kv(req->uri->query, "loglevel");
    if (!_new_log_level) {
        hb->m_http_server->respond_NOTOK(cd, EVHTP_RES_BADREQ, "Invalid loglevel param!");
        return;
    }
    auto new_log_level = _new_log_level->val;

    if (logmodule == nullptr) {
        sds_logging::SetAllModuleLogLevel(spdlog::level::from_str(new_log_level));
    } else {
        sds_logging::SetModuleLogLevel(logmodule, spdlog::level::from_str(new_log_level));
    }

    hb->m_http_server->respond_OK(cd, EVHTP_RES_OK, sds_logging::GetAllModuleLogLevel().dump());
}

void HomeBlks::get_log_level(sisl::HttpCallData cd) {
    HomeBlks* hb = (HomeBlks*)(cd->cookie());
    hb->m_http_server->respond_OK(cd, EVHTP_RES_OK, sds_logging::GetAllModuleLogLevel().dump());
}

void HomeBlks::dump_stack_trace(sisl::HttpCallData cd) {
    HomeBlks* hb = (HomeBlks*)(cd->cookie());
    sds_logging::log_stack_trace(true);
    hb->m_http_server->respond_OK(cd, EVHTP_RES_OK, "Look for stack trace in the log file");
}

bool HomeBlks::shutdown(bool force) {
    std::mutex stop_mutex;
    std::condition_variable cv;
    bool status = false;
    bool done = false;

    done = !trigger_shutdown(
        [&](bool is_success) {
            LOGINFO("Completed the shutdown of HomeBlks with success ? {}", is_success);
            {
                std::unique_lock< std::mutex > lk(stop_mutex);
                status = is_success;
                done = true;
            }
            cv.notify_all();
        },
        force);

    // Wait for the shutdown completion.
    std::unique_lock< std::mutex > lk(stop_mutex);
    if (!done) {
        cv.wait(lk, [&] { return done; });
    }
    return status;
}

//
// Shutdown:
// 1. Set persistent state of shutdown
// 2. Start a thread to do shutdown routines;
//
bool HomeBlks::trigger_shutdown(const shutdown_comp_callback& shutdown_done_cb, bool force) {
    uint64_t expected = 0;
    if (!m_shutdown_start_time.compare_exchange_strong(expected, get_time_since_epoch_ms())) {
        // shutdown thread should be only started once;
        LOGINFO("shutdown thread already started {} milliseconds earlier",
                get_time_since_epoch_ms() - m_shutdown_start_time.load());
        return false;
    }
    LOGINFO("HomeBlks shutdown sequence triggered");

    // No more objects are depending on this other than base _instance. Go ahead and do shutdown processing
    if (m_init_failed) {
        LOGINFO("Init is failed. Nothing to shutdown");
        return false;
    }

    // Execute the shutdown on the io thread, because clean shutdown will do IO (albeit sync io)
    auto sthread = std::thread([this, shutdown_done_cb, force]() {
        iomanager.run_io_loop(false, nullptr, [&](const iomgr_msg& msg) {
            if (msg.m_type == iomgr::iomgr_msg_type::WAKEUP) { schedule_shutdown(shutdown_done_cb, force); }
        });
    });
    sthread.detach();
    return true;
}

void HomeBlks::schedule_shutdown(const shutdown_comp_callback& shutdown_done_cb, bool force) {
    if (do_shutdown(shutdown_done_cb, force)) { iomanager.stop_io_loop(); }
}

bool HomeBlks::do_shutdown(const shutdown_comp_callback& shutdown_done_cb, bool force) {
    //
    // Need to wait m_init_finished to be true before we create shutdown thread because:
    // 1. if init thread is running slower than shutdown thread,
    // 2. it is possible that shutdown thread completed but init thread
    //    is still creating resources, which would be resource leak
    //    after shutdown thread exits;
    //
    {
        std::unique_lock< std::mutex > lk(m_cv_mtx);
        if (!m_init_finished.load()) { m_cv.wait(lk); }
    }

    auto elapsed_time_ms = get_time_since_epoch_ms() - m_shutdown_start_time.load();
    if (elapsed_time_ms > (SHUTDOWN_TIMEOUT_NUM_SECS * 1000)) {
        LOGERROR("Graceful shutdown of volumes took {} ms exceeds time limit, attempting forceful shutdown",
                 elapsed_time_ms);
        force = true;
    }

    try {
        if (!do_volume_shutdown(force)) {
            LOGINFO("Not all volumes are completely shutdown yet, will check again in {} milliseconds",
                    SHUTDOWN_STATUS_CHECK_FREQUENCY_MS);
            m_shutdown_timer_hdl = iomanager.schedule_thread_timer(
                SHUTDOWN_STATUS_CHECK_FREQUENCY_MS * 1000 * 1000, false /* recurring */, nullptr,
                [this, shutdown_done_cb, force](void* cookie) { schedule_shutdown(shutdown_done_cb, force); });
            return false;
        }
        iomanager.cancel_thread_timer(m_shutdown_timer_hdl);
        LOGINFO("All volumes are shutdown successfully, proceed to bring down other subsystems");

        // m_homeblks_sb needs to to be freed in the last, because we need to set the clean shutdown flag
        // after shutdown is succesfully completed;
        // clear the shutdown bit on disk;
        {
            std::lock_guard< std::recursive_mutex > lg(m_vol_lock);
            m_homeblks_sb->set_flag(HOMEBLKS_SB_FLAGS_CLEAN_SHUTDOWN);
            if (!m_cfg.is_read_only) { homeblks_sb_write(); }
        }

        // Waiting for http server thread to join
        m_http_server->stop();
        m_http_server.reset();

        home_log_store_mgr.stop();
        if (shutdown_done_cb) shutdown_done_cb(true);

        /*
         * Decrement a counter which is incremented for indicating that homeblks is up and running. Once homeblks usage
         * count is 1, which means only remaining instance is the global _instance variable, we can do the _instance
         * cleanup
         */
        intrusive_ptr_release(this);
    } catch (const std::exception& e) {
        LOGERROR("{}", e.what());
        if (shutdown_done_cb) shutdown_done_cb(false);
    }
<<<<<<< HEAD
    return true;
}
=======

    // The volume destructor should be triggered automatcially when ref_cnt drops to zero;
>>>>>>> 1068dbde

bool HomeBlks::do_volume_shutdown(bool force) {
    std::unique_lock< std::recursive_mutex > lg(m_vol_lock);
    for (auto& x : m_volume_map) {
        auto pending_ref = x.second.use_count();
        if ((pending_ref != 1) && !force) {
            LOGDEBUG("vol: {} still has ref_count {}. Waiting to be unrefed. ", x.second->get_name(), pending_ref);
            continue;
        }

        if (pending_ref == 1) {
            LOGINFO("vol: {} ref_count successfully drops to 1. Normal volume shutdown. ", x.second->get_name());
        } else if (force) {
            LOGINFO("vol: {} still has ref_count {}, but we are forced to shutdown ", x.second->get_name(),
                    pending_ref);
        }
        x.second->shutdown();
        m_volume_map.erase(x.first);
    }

<<<<<<< HEAD
    return (m_volume_map.size() == 0);
}

// m_shutdown is used for I/O threads to check is_shutdown() without holding m_vol_lock;
bool HomeBlks::is_shutdown() { return (m_shutdown_start_time.load() != 0); }
=======
    return no_error;
}

// m_shutdown is used for I/O threads to check is_shutdown() without holding m_vol_lock;
bool HomeBlks::is_shutdown() { return m_shutdown.load(); }
>>>>>>> 1068dbde

vol_state HomeBlks::get_state(VolumePtr vol) { return vol->get_state(); }

bool HomeBlks::fix_tree(VolumePtr vol, bool verify) {
    std::unique_lock< std::recursive_mutex > lg(m_vol_lock);
    return vol->fix_mapping_btree(verify);
}<|MERGE_RESOLUTION|>--- conflicted
+++ resolved
@@ -186,8 +186,8 @@
     return cap;
 }
 
-vol_interface_req_ptr HomeBlks::create_vol_interface_req(std::shared_ptr< Volume > vol, void *buf, 
-        uint64_t lba, uint32_t nlbas, bool read, bool sync) { 
+vol_interface_req_ptr HomeBlks::create_vol_interface_req(std::shared_ptr< Volume > vol, void* buf, uint64_t lba,
+                                                         uint32_t nlbas, bool read, bool sync) {
     return Volume::create_volume_req(vol, buf, lba, nlbas, read, sync);
 }
 
@@ -921,16 +921,18 @@
         cfg.server_port = SDS_OPTIONS["hb_stats_port"].as< int32_t >();
         cfg.read_write_timeout_secs = 10;
 
-        m_http_server = std::unique_ptr< sisl::HttpServer >(new sisl::HttpServer(cfg, {{
-                handler_info("/api/v1/version", HomeBlks::get_version, (void *)this),
-                handler_info("/api/v1/getMetrics", HomeBlks::get_metrics, (void *)this),
-                handler_info("/api/v1/getObjLife", HomeBlks::get_obj_life, (void *)this),
-                handler_info("/metrics", HomeBlks::get_prometheus_metrics, (void *)this),
-                handler_info("/api/v1/getLogLevel", HomeBlks::get_log_level, (void *)this),
-                handler_info("/api/v1/setLogLevel", HomeBlks::set_log_level, (void *)this),
-                handler_info("/api/v1/dumpStackTrace", HomeBlks::dump_stack_trace, (void *)this),
-                handler_info("/api/v1/verifyHS", HomeBlks::verify_hs, (void *)this),
-        }}));
+        m_http_server = std::unique_ptr< sisl::HttpServer >(
+            new sisl::HttpServer(cfg,
+                                 {{
+                                     handler_info("/api/v1/version", HomeBlks::get_version, (void*)this),
+                                     handler_info("/api/v1/getMetrics", HomeBlks::get_metrics, (void*)this),
+                                     handler_info("/api/v1/getObjLife", HomeBlks::get_obj_life, (void*)this),
+                                     handler_info("/metrics", HomeBlks::get_prometheus_metrics, (void*)this),
+                                     handler_info("/api/v1/getLogLevel", HomeBlks::get_log_level, (void*)this),
+                                     handler_info("/api/v1/setLogLevel", HomeBlks::set_log_level, (void*)this),
+                                     handler_info("/api/v1/dumpStackTrace", HomeBlks::dump_stack_trace, (void*)this),
+                                     handler_info("/api/v1/verifyHS", HomeBlks::verify_hs, (void*)this),
+                                 }}));
         m_http_server->start();
 
         /* scan volumes */
@@ -1206,46 +1208,34 @@
         LOGERROR("{}", e.what());
         if (shutdown_done_cb) shutdown_done_cb(false);
     }
-<<<<<<< HEAD
     return true;
 }
-=======
-
-    // The volume destructor should be triggered automatcially when ref_cnt drops to zero;
->>>>>>> 1068dbde
 
 bool HomeBlks::do_volume_shutdown(bool force) {
     std::unique_lock< std::recursive_mutex > lg(m_vol_lock);
-    for (auto& x : m_volume_map) {
-        auto pending_ref = x.second.use_count();
+    for (auto it = m_volume_map.cbegin(); it != m_volume_map.cend();) {
+        auto pending_ref = it->second.use_count();
         if ((pending_ref != 1) && !force) {
-            LOGDEBUG("vol: {} still has ref_count {}. Waiting to be unrefed. ", x.second->get_name(), pending_ref);
+            LOGDEBUG("vol: {} still has ref_count {}. Waiting to be unrefed. ", it->second->get_name(), pending_ref);
+            ++it;
             continue;
         }
 
         if (pending_ref == 1) {
-            LOGINFO("vol: {} ref_count successfully drops to 1. Normal volume shutdown. ", x.second->get_name());
+            LOGINFO("vol: {} ref_count successfully drops to 1. Normal volume shutdown. ", it->second->get_name());
         } else if (force) {
-            LOGINFO("vol: {} still has ref_count {}, but we are forced to shutdown ", x.second->get_name(),
+            LOGINFO("vol: {} still has ref_count {}, but we are forced to shutdown ", it->second->get_name(),
                     pending_ref);
         }
-        x.second->shutdown();
-        m_volume_map.erase(x.first);
-    }
-
-<<<<<<< HEAD
+        it->second->shutdown();
+        it = m_volume_map.erase(it);
+    }
+
     return (m_volume_map.size() == 0);
 }
 
 // m_shutdown is used for I/O threads to check is_shutdown() without holding m_vol_lock;
 bool HomeBlks::is_shutdown() { return (m_shutdown_start_time.load() != 0); }
-=======
-    return no_error;
-}
-
-// m_shutdown is used for I/O threads to check is_shutdown() without holding m_vol_lock;
-bool HomeBlks::is_shutdown() { return m_shutdown.load(); }
->>>>>>> 1068dbde
 
 vol_state HomeBlks::get_state(VolumePtr vol) { return vol->get_state(); }
 
