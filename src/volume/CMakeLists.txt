--- conflicted
+++ resolved
@@ -24,7 +24,7 @@
 add_executable(test_volume
                   ${TEST_VOLUME_SOURCE_FILES}
                 )
-<<<<<<< HEAD
+
 
 # Coverage doesn't like binaries that don't run...
 if (NOT ${CONAN_BUILD_COVERAGE})
@@ -39,15 +39,8 @@
     TARGET_LINK_LIBRARIES(perf_test_volume ${Boost_LIBRARIES})
     TARGET_LINK_LIBRARIES(check_btree ${Boost_LIBRARIES})
 endif ()
-=======
-add_executable(perf_test_volume
-                  ${PERF_TEST_VOLUME_SOURCE_FILES}
-                )
-add_executable(check_btree
-                  ${BTREE_CHECKER_SOURCE_FILES}
-                )
+
 target_link_libraries(test_merge homeblks ${COMMON_LIB_DEPS})
->>>>>>> 8ac98732
 
 target_link_libraries(test_volume homeblks ${COMMON_LIB_DEPS})
 
