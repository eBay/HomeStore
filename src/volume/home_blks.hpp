#ifndef VOL_CONFIG_HPP
#define VOL_CONFIG_HPP

#include <main/vol_interface.hpp>
#include <memory>
#include <homeds/btree/btree.hpp>
#include <blkstore/blkstore.hpp>
#include <homeds/btree/ssd_btree.hpp>
#include <boost/uuid/uuid_generators.hpp>
#include <boost/uuid/uuid_io.hpp>
#include <async_http/http_server.hpp>
#include <threadpool/thread_pool.h>
#include <utility/atomic_counter.hpp>
#include <metrics/metrics.hpp>

#ifndef DEBUG
extern bool same_value_gen;
#endif
namespace homestore {

#define VOL_MAX_IO_SIZE MEMVEC_MAX_IO_SIZE
#define LBA_BITS 56

/* 1 % of disk space is reserved for volume sb chunks. With 8k page it
 * will come out to be around 7 GB.
 */
#define MIN_DISK_CAP_SUPPORTED (MIN_CHUNK_SIZE * 100 / 99 + MIN_CHUNK_SIZE)

class MappingKey;
class MappingValue;

enum blkstore_type : uint32_t {
    DATA_STORE = 1,
    METADATA_STORE = 2,
    SB_STORE = 3,
    LOGDEV_STORE = 4,
};

struct blkstore_blob {
    enum blkstore_type type;
};

struct sb_blkstore_blob : blkstore_blob {
    BlkId blkid;
};

/* Note: below two structures should not be greater then ssd atomic page size. If it is
 * then we need to use double buffer.
 */

#define VOL_SB_SIZE HomeStoreConfig::atomic_phys_page_size
#define VOL_SB_MAGIC 0xCEEDDEEB
#define VOL_SB_VERSION 0x1
#define HOMEBLKS_SB_SIZE HomeStoreConfig::atomic_phys_page_size
#define HOMEBLKS_SB_MAGIC 0xCEEDDEEB
#define HOMEBLKS_SB_VERSION 0x1

typedef uint32_t homeblks_sb_flag_t;

#define HOMEBLKS_SB_FLAGS_CLEAN_SHUTDOWN 0x00000001UL
struct homeblks_sb {
    uint64_t magic;
    uint64_t version;
    uint32_t gen_cnt;
    BlkId blkid;
    boost::uuids::uuid uuid;

    uint64_t boot_cnt;
    BlkId vol_list_head;
    int num_vols;
    homeblks_sb_flag_t flags;

    void init_flag(homeblks_sb_flag_t f) { flags = f; }
    void set_flag(homeblks_sb_flag_t bit) { flags |= bit; }
    void clear_flag(homeblks_sb_flag_t bit) { flags &= ~bit; }
    bool test_flag(homeblks_sb_flag_t bit) { return flags & bit; }
} __attribute((packed));

// static_assert(std::is_trivially_copyable< homeblks_sb >::value, "Expecting homeblks_sb to be trivally copyable");
static_assert(std::is_trivially_copyable< BlkId >::value, "Expecting BlkId to be trivally copyable");

/* If it exceeds 8k then we need to use two buffer to keep the data consistent */
struct vol_ondisk_sb {
    uint64_t magic;
    uint64_t version;
    uint32_t gen_cnt;
    BlkId blkid;
    boost::uuids::uuid uuid;

    BlkId next_blkid;
    BlkId prev_blkid;

    vol_state state;
    uint64_t page_size;
    uint64_t size;
    char vol_name[VOL_NAME_SIZE];
    homeds::btree::btree_super_block btree_sb;

    vol_state get_state() const { return state; }
    uint64_t get_page_size() const { return page_size; }
    uint64_t get_size() const { return size; }
    const char* get_vol_name() const { return vol_name; }
} __attribute((packed));

struct vol_mem_sb {
<<<<<<< HEAD
    sisl::aligned_unique_ptr< vol_ondisk_sb > ondisk_sb;
    std::mutex m_sb_lock; // lock for updating vol's sb
    void lock() { m_sb_lock.lock(); };
    void unlock() { m_sb_lock.unlock(); };
    vol_mem_sb(size_t align_size, size_t ondisk_size) {
        ondisk_sb = sisl::make_aligned_unique< vol_ondisk_sb >(align_size, ondisk_size);
    }
=======
    vol_ondisk_sb* ondisk_sb;
    std::mutex m_sb_lock; // lock for updating vol's sb
    void lock() { m_sb_lock.lock(); };
    void unlock() { m_sb_lock.unlock(); };
    ~vol_mem_sb() { free(ondisk_sb); }
>>>>>>> 1068dbde
};

using namespace homeds::btree;

#define SHUTDOWN_TIMEOUT_NUM_SECS 300
<<<<<<< HEAD
#define SHUTDOWN_STATUS_CHECK_FREQUENCY_MS 2000
=======
>>>>>>> 1068dbde

#define BLKSTORE_BUFFER_TYPE                                                                                           \
    BtreeBuffer< MappingKey, MappingValue, btree_node_type::VAR_VALUE, btree_node_type::VAR_VALUE >
#define MappingBtreeDeclType                                                                                           \
    Btree< btree_store_type::SSD_BTREE, MappingKey, MappingValue, btree_node_type::VAR_VALUE,                          \
           btree_node_type::VAR_VALUE, writeback_req >
<<<<<<< HEAD

class HomeBlks;
using HomeBlksSafePtr = boost::intrusive_ptr< HomeBlks >;
=======
>>>>>>> 1068dbde

typedef homestore::BlkStore< homestore::VdevVarSizeBlkAllocatorPolicy > data_blkstore_t;
typedef homestore::BlkStore< homestore::VdevVarSizeBlkAllocatorPolicy > sb_blkstore_t;
typedef homestore::BlkStore< homestore::VdevFixedBlkAllocatorPolicy, BLKSTORE_BUFFER_TYPE > metadata_blkstore_t;
<<<<<<< HEAD
typedef homestore::BlkStore< homestore::VdevVarSizeBlkAllocatorPolicy > logdev_blkstore_t;
=======
>>>>>>> 1068dbde
typedef std::map< boost::uuids::uuid, std::shared_ptr< homestore::Volume > > vol_map_t;
typedef boost::intrusive_ptr< BlkBuffer > blk_buf_t;

class HomeBlksMetrics : public sisl::MetricsGroupWrapper {
public:
    explicit HomeBlksMetrics(const char* homeblks_name) : sisl::MetricsGroupWrapper("HomeBlks", homeblks_name) {
        REGISTER_HISTOGRAM(scan_volumes_latency, "Scan Volumes latency");
        register_me_to_farm();
    }
};

/**
 * @brief HomeBlks - Implementor of VolInterface.
 *
 * About HomeBlks life cycle: HomeBlks is a pseudo singleton class wherein it can be accessed as singelton, but using
 * that way is strongly discouraged. Upon the start of the application, the main routine or user of HomeBlks library,
 * need to initialize it by calling HomeBlks::init(). This sets the main homeblks object reference count to 2, one for
 * maintaning singleton status, 1 for the fact it is initialized and not shutdown. Whichever submodule, which needs to
 * access the homeblks should get the reference to the homeblks and store it locally by calling
 * HomeBlks::safe_instance(), to guarantee that homeblks are not shutdown underneath them.
 *
 * When the main routine calls, HomeBlks::shutdown(), it simply decrements the initial reference count and wait for
 * ref count to become 1, when every subsystem starts
 */
class HomeBlks : public VolInterface {
<<<<<<< HEAD
    static HomeBlksSafePtr _instance;

    init_params m_cfg;
    std::thread m_thread_id;
    std::unique_ptr< DeviceManager > m_dev_mgr;
    std::unique_ptr< data_blkstore_t > m_data_blk_store;
    std::unique_ptr< metadata_blkstore_t > m_metadata_blk_store;
    std::unique_ptr< sb_blkstore_t > m_sb_blk_store;
    std::unique_ptr< logdev_blkstore_t > m_logdev_blk_store;
    sisl::aligned_unique_ptr< homeblks_sb > m_homeblks_sb; // the homestore super block
    std::unique_ptr< Cache< BlkId > > m_cache;
=======
    static HomeBlks* _instance;

    init_params m_cfg;
    std::thread m_thread_id;
    homestore::DeviceManager* m_dev_mgr;
    data_blkstore_t* m_data_blk_store;
    metadata_blkstore_t* m_metadata_blk_store;
    sb_blkstore_t* m_sb_blk_store;
    homeblks_sb* m_homeblks_sb; // the homesotre super block
    Cache< BlkId >* m_cache;
>>>>>>> 1068dbde
    bool m_rdy;
    vol_map_t m_volume_map;
    std::recursive_mutex m_vol_lock;
    vol_mem_sb* m_last_vol_sb;
    bool m_vdev_failed;
    uint64_t m_size_avail;
    uint32_t m_data_pagesz;
    std::atomic< int > m_scan_cnt;
    std::atomic< bool > m_init_failed;
    out_params m_out_params;
    std::unique_ptr< sisl::HttpServer > m_http_server;
<<<<<<< HEAD
    std::atomic< uint64_t > m_shutdown_start_time;
    std::atomic< bool > m_init_finished;
    std::condition_variable m_cv;
    std::mutex m_cv_mtx;
    sisl::atomic_counter< uint64_t > m_usage_counter = 1;
    bool m_print_checksum;
    iomgr::timer_handle_t m_shutdown_timer_hdl = iomgr::null_timer_handle;
    HomeBlksMetrics m_metrics;

public:
    static std::string version;
    static VolInterface* init(const init_params& cfg, bool force_reinit = false);
    static HomeBlks* instance();
    static HomeBlksSafePtr safe_instance();

    friend void intrusive_ptr_add_ref(HomeBlks* hb) { hb->m_usage_counter.increment(1); }
    friend void intrusive_ptr_release(HomeBlks* hb) {
        // If there is only one reference remaining after decrementing, then we are done with shutdown, cleanup the
        // _instance and delete the homeblks.
        if (hb->m_usage_counter.decrement_test_eq(1)) {
            auto p = HomeBlks::_instance.detach();
            assert(p == hb);
            delete hb;
        }
    }

=======
    std::atomic< bool > m_shutdown;
    std::atomic< bool > m_init_finished;
    std::condition_variable m_cv;
    std::mutex m_cv_mtx;
    bool m_print_checksum;
    HomeBlksMetrics m_metrics;

public:
    static VolInterface* init(const init_params& cfg);
    static std::string version;
    static HomeBlks* instance();
>>>>>>> 1068dbde
    // Sanity check for sb;
    bool vol_sb_sanity(vol_mem_sb* sb);

    // Read volume super block based on blkid
    vol_mem_sb* vol_sb_read(BlkId bid);

    HomeBlks(const init_params& cfg);
<<<<<<< HEAD
    ~HomeBlks() {  
        m_thread_id.join();
    }
    virtual vol_interface_req_ptr  create_vol_interface_req(std::shared_ptr< Volume > vol, void *buf,
                                                            uint64_t lba, uint32_t nlbas, bool read, bool sync) override;
    virtual std::error_condition write(const VolumePtr& vol, const vol_interface_req_ptr& req) override;
    virtual std::error_condition read(const VolumePtr& vol, const vol_interface_req_ptr& req) override;
    virtual std::error_condition sync_read(const VolumePtr& vol, const vol_interface_req_ptr& req) override;
    virtual VolumePtr            create_volume(const vol_params& params) override;

    virtual std::error_condition remove_volume(const boost::uuids::uuid& uuid) override;
    virtual VolumePtr lookup_volume(const boost::uuids::uuid& uuid) override;
    virtual SnapshotPtr snap_volume(VolumePtr) override;
=======
    ~HomeBlks() { m_thread_id.join(); }
    virtual std::error_condition write(const VolumePtr& vol, uint64_t lba, uint8_t* buf, uint32_t nblks,
                                       const vol_interface_req_ptr& req) override;
    virtual std::error_condition read(const VolumePtr& vol, uint64_t lba, int nblks,
                                      const vol_interface_req_ptr& req) override;
    virtual std::error_condition sync_read(const VolumePtr& vol, uint64_t lba, int nblks,
                                           const vol_interface_req_ptr& req) override;
    virtual VolumePtr create_volume(const vol_params& params) override;

    virtual std::error_condition remove_volume(const boost::uuids::uuid& uuid) override;
    virtual VolumePtr lookup_volume(const boost::uuids::uuid& uuid) override;
>>>>>>> 1068dbde
    virtual const char* get_name(const VolumePtr& vol) override;
    virtual uint64_t get_page_size(const VolumePtr& vol) override;
    virtual boost::uuids::uuid get_uuid(VolumePtr vol) override;
    virtual homeds::blob at_offset(const blk_buf_t& buf, uint32_t offset) override;
    virtual bool vol_state_change(const VolumePtr& vol, vol_state new_state) override;
    void vol_sb_write(vol_mem_sb* sb);
    void vol_sb_init(vol_mem_sb* sb);
    void homeblks_sb_init(BlkId& bid);
    void homeblks_sb_write();
    void vol_scan_cmpltd(const VolumePtr& vol, vol_state state, bool success);
    void populate_disk_attrs();
    virtual void attach_vol_completion_cb(const VolumePtr& vol, io_comp_callback cb) override;

<<<<<<< HEAD
    virtual bool shutdown(bool force = false) override;
    virtual bool trigger_shutdown(const shutdown_comp_callback& shutdown_done_cb = nullptr,
                                  bool force = false) override;
=======
    virtual std::error_condition shutdown(shutdown_comp_callback shutdown_comp_cb, bool force = false) override;
>>>>>>> 1068dbde
    virtual cap_attrs get_system_capacity() override;
    virtual cap_attrs get_vol_capacity(const VolumePtr& vol) override;

    data_blkstore_t* get_data_blkstore();
    metadata_blkstore_t* get_metadata_blkstore();
<<<<<<< HEAD
    logdev_blkstore_t* get_logdev_blkstore();
=======
>>>>>>> 1068dbde
    void vol_sb_remove(vol_mem_sb* sb);
    uint32_t get_data_pagesz() const;
    uint64_t get_boot_cnt();
    void init_done(std::error_condition err, const out_params& params);

    void print_tree(const VolumePtr& vol, bool chksum = true);
    bool verify_tree(const VolumePtr& vol);
    void print_node(const VolumePtr& vol, uint64_t blkid, bool chksum = true);

    /**
     * @brief : fix corrupted mapping in volume
     *
     * @param vol : volume pointer that holds the mapping btree being fxied
     *
     * @return : true for a successful fix;
     *           false for a failed fix;
     */
    virtual bool fix_tree(VolumePtr vol, bool verify = false) override;

    /**
     * @brief : get volume state
     *
     * @param vol : volume pointer to whose state is being returned;
     *
     * @return : volume state
     */
    virtual vol_state get_state(VolumePtr vol) override;

#ifdef _PRERELEASE
    void set_io_flip();
    void set_error_flip();
#endif

    bool print_checksum() { return m_print_checksum; }

public:
    // All http handlers, TODO: Consider moving this to separate class
    static void get_version(sisl::HttpCallData cd);
    static void get_metrics(sisl::HttpCallData cd);
    static void get_obj_life(sisl::HttpCallData cd);
    static void get_prometheus_metrics(sisl::HttpCallData cd);
    static void get_log_level(sisl::HttpCallData cd);
    static void set_log_level(sisl::HttpCallData cd);
    static void dump_stack_trace(sisl::HttpCallData cd);
    static void verify_hs(sisl::HttpCallData cd);

private:
    BlkId alloc_blk();
    void process_vdev_error(vdev_info_block* vb);
    void create_blkstores();
    void add_devices();
    void vol_mounted(const VolumePtr& vol, vol_state state);
    void vol_state_change(const VolumePtr& vol, vol_state old_state, vol_state new_state);
    void scan_volumes();
    void create_data_blkstore(vdev_info_block* vb);
    void create_metadata_blkstore(vdev_info_block* vb);
    void create_sb_blkstore(vdev_info_block* vb);
<<<<<<< HEAD
    void create_logdev_blkstore(vdev_info_block* vb);
    bool is_ready();
    void init_thread();
    bool is_shutdown();
    void verify_vols();
    void schedule_shutdown(const shutdown_comp_callback& shutdown_done_cb, bool force);
    bool do_shutdown(const shutdown_comp_callback& shutdown_done_cb, bool force);
    bool do_volume_shutdown(bool force);
=======
    bool is_ready();
    void init_thread();
    void volume_destroy();
    bool is_shutdown();
    void verify_vols();
    void shutdown_process(shutdown_comp_callback shutdown_comp_cb, bool force);
>>>>>>> 1068dbde
    blk_buf_t get_valid_buf(const std::vector< blk_buf_t >& bbuf, bool& rewrite);
    static void new_vdev_found(DeviceManager* dev_mgr, vdev_info_block* vb);
};
} // namespace homestore
#endif // OMSTORE_OMSTORE_HPP<|MERGE_RESOLUTION|>--- conflicted
+++ resolved
@@ -103,7 +103,6 @@
 } __attribute((packed));
 
 struct vol_mem_sb {
-<<<<<<< HEAD
     sisl::aligned_unique_ptr< vol_ondisk_sb > ondisk_sb;
     std::mutex m_sb_lock; // lock for updating vol's sb
     void lock() { m_sb_lock.lock(); };
@@ -111,42 +110,26 @@
     vol_mem_sb(size_t align_size, size_t ondisk_size) {
         ondisk_sb = sisl::make_aligned_unique< vol_ondisk_sb >(align_size, ondisk_size);
     }
-=======
-    vol_ondisk_sb* ondisk_sb;
-    std::mutex m_sb_lock; // lock for updating vol's sb
-    void lock() { m_sb_lock.lock(); };
-    void unlock() { m_sb_lock.unlock(); };
-    ~vol_mem_sb() { free(ondisk_sb); }
->>>>>>> 1068dbde
 };
 
 using namespace homeds::btree;
 
 #define SHUTDOWN_TIMEOUT_NUM_SECS 300
-<<<<<<< HEAD
 #define SHUTDOWN_STATUS_CHECK_FREQUENCY_MS 2000
-=======
->>>>>>> 1068dbde
 
 #define BLKSTORE_BUFFER_TYPE                                                                                           \
     BtreeBuffer< MappingKey, MappingValue, btree_node_type::VAR_VALUE, btree_node_type::VAR_VALUE >
 #define MappingBtreeDeclType                                                                                           \
     Btree< btree_store_type::SSD_BTREE, MappingKey, MappingValue, btree_node_type::VAR_VALUE,                          \
            btree_node_type::VAR_VALUE, writeback_req >
-<<<<<<< HEAD
 
 class HomeBlks;
 using HomeBlksSafePtr = boost::intrusive_ptr< HomeBlks >;
-=======
->>>>>>> 1068dbde
 
 typedef homestore::BlkStore< homestore::VdevVarSizeBlkAllocatorPolicy > data_blkstore_t;
 typedef homestore::BlkStore< homestore::VdevVarSizeBlkAllocatorPolicy > sb_blkstore_t;
 typedef homestore::BlkStore< homestore::VdevFixedBlkAllocatorPolicy, BLKSTORE_BUFFER_TYPE > metadata_blkstore_t;
-<<<<<<< HEAD
 typedef homestore::BlkStore< homestore::VdevVarSizeBlkAllocatorPolicy > logdev_blkstore_t;
-=======
->>>>>>> 1068dbde
 typedef std::map< boost::uuids::uuid, std::shared_ptr< homestore::Volume > > vol_map_t;
 typedef boost::intrusive_ptr< BlkBuffer > blk_buf_t;
 
@@ -172,7 +155,6 @@
  * ref count to become 1, when every subsystem starts
  */
 class HomeBlks : public VolInterface {
-<<<<<<< HEAD
     static HomeBlksSafePtr _instance;
 
     init_params m_cfg;
@@ -184,18 +166,6 @@
     std::unique_ptr< logdev_blkstore_t > m_logdev_blk_store;
     sisl::aligned_unique_ptr< homeblks_sb > m_homeblks_sb; // the homestore super block
     std::unique_ptr< Cache< BlkId > > m_cache;
-=======
-    static HomeBlks* _instance;
-
-    init_params m_cfg;
-    std::thread m_thread_id;
-    homestore::DeviceManager* m_dev_mgr;
-    data_blkstore_t* m_data_blk_store;
-    metadata_blkstore_t* m_metadata_blk_store;
-    sb_blkstore_t* m_sb_blk_store;
-    homeblks_sb* m_homeblks_sb; // the homesotre super block
-    Cache< BlkId >* m_cache;
->>>>>>> 1068dbde
     bool m_rdy;
     vol_map_t m_volume_map;
     std::recursive_mutex m_vol_lock;
@@ -207,7 +177,6 @@
     std::atomic< bool > m_init_failed;
     out_params m_out_params;
     std::unique_ptr< sisl::HttpServer > m_http_server;
-<<<<<<< HEAD
     std::atomic< uint64_t > m_shutdown_start_time;
     std::atomic< bool > m_init_finished;
     std::condition_variable m_cv;
@@ -234,19 +203,6 @@
         }
     }
 
-=======
-    std::atomic< bool > m_shutdown;
-    std::atomic< bool > m_init_finished;
-    std::condition_variable m_cv;
-    std::mutex m_cv_mtx;
-    bool m_print_checksum;
-    HomeBlksMetrics m_metrics;
-
-public:
-    static VolInterface* init(const init_params& cfg);
-    static std::string version;
-    static HomeBlks* instance();
->>>>>>> 1068dbde
     // Sanity check for sb;
     bool vol_sb_sanity(vol_mem_sb* sb);
 
@@ -254,33 +210,17 @@
     vol_mem_sb* vol_sb_read(BlkId bid);
 
     HomeBlks(const init_params& cfg);
-<<<<<<< HEAD
-    ~HomeBlks() {  
-        m_thread_id.join();
-    }
-    virtual vol_interface_req_ptr  create_vol_interface_req(std::shared_ptr< Volume > vol, void *buf,
-                                                            uint64_t lba, uint32_t nlbas, bool read, bool sync) override;
+    ~HomeBlks() { m_thread_id.join(); }
+    virtual vol_interface_req_ptr create_vol_interface_req(std::shared_ptr< Volume > vol, void* buf, uint64_t lba,
+                                                           uint32_t nlbas, bool read, bool sync) override;
     virtual std::error_condition write(const VolumePtr& vol, const vol_interface_req_ptr& req) override;
     virtual std::error_condition read(const VolumePtr& vol, const vol_interface_req_ptr& req) override;
     virtual std::error_condition sync_read(const VolumePtr& vol, const vol_interface_req_ptr& req) override;
-    virtual VolumePtr            create_volume(const vol_params& params) override;
+    virtual VolumePtr create_volume(const vol_params& params) override;
 
     virtual std::error_condition remove_volume(const boost::uuids::uuid& uuid) override;
     virtual VolumePtr lookup_volume(const boost::uuids::uuid& uuid) override;
     virtual SnapshotPtr snap_volume(VolumePtr) override;
-=======
-    ~HomeBlks() { m_thread_id.join(); }
-    virtual std::error_condition write(const VolumePtr& vol, uint64_t lba, uint8_t* buf, uint32_t nblks,
-                                       const vol_interface_req_ptr& req) override;
-    virtual std::error_condition read(const VolumePtr& vol, uint64_t lba, int nblks,
-                                      const vol_interface_req_ptr& req) override;
-    virtual std::error_condition sync_read(const VolumePtr& vol, uint64_t lba, int nblks,
-                                           const vol_interface_req_ptr& req) override;
-    virtual VolumePtr create_volume(const vol_params& params) override;
-
-    virtual std::error_condition remove_volume(const boost::uuids::uuid& uuid) override;
-    virtual VolumePtr lookup_volume(const boost::uuids::uuid& uuid) override;
->>>>>>> 1068dbde
     virtual const char* get_name(const VolumePtr& vol) override;
     virtual uint64_t get_page_size(const VolumePtr& vol) override;
     virtual boost::uuids::uuid get_uuid(VolumePtr vol) override;
@@ -294,22 +234,15 @@
     void populate_disk_attrs();
     virtual void attach_vol_completion_cb(const VolumePtr& vol, io_comp_callback cb) override;
 
-<<<<<<< HEAD
     virtual bool shutdown(bool force = false) override;
     virtual bool trigger_shutdown(const shutdown_comp_callback& shutdown_done_cb = nullptr,
                                   bool force = false) override;
-=======
-    virtual std::error_condition shutdown(shutdown_comp_callback shutdown_comp_cb, bool force = false) override;
->>>>>>> 1068dbde
     virtual cap_attrs get_system_capacity() override;
     virtual cap_attrs get_vol_capacity(const VolumePtr& vol) override;
 
     data_blkstore_t* get_data_blkstore();
     metadata_blkstore_t* get_metadata_blkstore();
-<<<<<<< HEAD
     logdev_blkstore_t* get_logdev_blkstore();
-=======
->>>>>>> 1068dbde
     void vol_sb_remove(vol_mem_sb* sb);
     uint32_t get_data_pagesz() const;
     uint64_t get_boot_cnt();
@@ -367,7 +300,6 @@
     void create_data_blkstore(vdev_info_block* vb);
     void create_metadata_blkstore(vdev_info_block* vb);
     void create_sb_blkstore(vdev_info_block* vb);
-<<<<<<< HEAD
     void create_logdev_blkstore(vdev_info_block* vb);
     bool is_ready();
     void init_thread();
@@ -376,14 +308,6 @@
     void schedule_shutdown(const shutdown_comp_callback& shutdown_done_cb, bool force);
     bool do_shutdown(const shutdown_comp_callback& shutdown_done_cb, bool force);
     bool do_volume_shutdown(bool force);
-=======
-    bool is_ready();
-    void init_thread();
-    void volume_destroy();
-    bool is_shutdown();
-    void verify_vols();
-    void shutdown_process(shutdown_comp_callback shutdown_comp_cb, bool force);
->>>>>>> 1068dbde
     blk_buf_t get_valid_buf(const std::vector< blk_buf_t >& bbuf, bool& rewrite);
     static void new_vdev_found(DeviceManager* dev_mgr, vdev_info_block* vb);
 };
