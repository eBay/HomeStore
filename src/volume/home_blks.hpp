--- conflicted
+++ resolved
@@ -77,19 +77,11 @@
 using namespace homeds::btree;
 
 #define BLKSTORE_BUFFER_TYPE                                                                                           \
-<<<<<<< HEAD
     BtreeBuffer< MappingKey, MappingValue, btree_node_type::VAR_VALUE,                     \
-                                btree_node_type::VAR_VALUE, 8192 >
+                                btree_node_type::VAR_VALUE, 4096>
 #define MappingBtreeDeclType                                                                                           \
     Btree< btree_store_type::SSD_BTREE, MappingKey, MappingValue, btree_node_type::VAR_VALUE, \
-                          btree_node_type::VAR_VALUE, 8192, writeback_req >
-=======
-    homeds::btree::BtreeBuffer< MappingKey, MappingValue, homeds::btree::BTREE_NODETYPE_VAR_VALUE,                     \
-                                homeds::btree::BTREE_NODETYPE_VAR_VALUE, 4096 >
-#define MappingBtreeDeclType                                                                                           \
-    homeds::btree::Btree< homeds::btree::SSD_BTREE, MappingKey, MappingValue, homeds::btree::BTREE_NODETYPE_VAR_VALUE, \
-                          homeds::btree::BTREE_NODETYPE_VAR_VALUE, 4096, writeback_req >
->>>>>>> cb70a229
+                          btree_node_type::VAR_VALUE, 4096, writeback_req >
 class HomeBlks : public VolInterface {
     static HomeBlks* _instance;
 
