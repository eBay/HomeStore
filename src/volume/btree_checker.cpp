--- conflicted
+++ resolved
@@ -39,15 +39,10 @@
 std::string vol_uuid;
 
 uint64_t blkid = 0;
-<<<<<<< HEAD
 bool print_tree = false;
 bool verify_tree = false;
-=======
-bool print_tree  = false;
-bool verify_tree  = false;
 bool fix_tree = false;
 uint32_t mark_vol_state = 1;
->>>>>>> fe3a2d72
 
 boost::uuids::string_generator gen;
 std::condition_variable m_cv;
@@ -73,19 +68,13 @@
 
 void init_done_cb(std::error_condition err, struct out_params params) {
     boost::uuids::uuid uuid;
-<<<<<<< HEAD
     if (vol_uuid.length() != 0) { uuid = gen(std::string(vol_uuid)); }
-=======
-    if (vol_uuid.length() != 0) {
-        uuid = gen(std::string(vol_uuid));
-    }
-
->>>>>>> fe3a2d72
+
     auto vol = VolInterface::get_instance()->lookup_volume(uuid);
-    
+
     if (fix_tree) {
         auto ret = VolInterface::get_instance()->verify_tree(vol);
-        if (!ret)  {
+        if (!ret) {
             LOGERROR("Volume: {} reported corruption. ", VolInterface::get_instance()->get_name(vol));
             // verify_tree returned error, mark vol in failed state;
             VolInterface::get_instance()->vol_state_change(vol, vol_state::FAILED);
@@ -155,7 +144,7 @@
     params.vol_state_change_cb =
         std::bind(vol_state_change_cb, std::placeholders::_1, std::placeholders::_2, std::placeholders::_3);
     params.vol_found_cb = std::bind(vol_found_cb, std::placeholders::_1);
- 
+
     // dump params
     std::cout << "Configuration\nio_flag = " << params.flag << std::endl;
     std::cout << "min page size=" << config["min_virtual_page_size"] << std::endl;
@@ -168,11 +157,9 @@
         std::cout << device << " | ";
         params.devices.emplace_back(dev_info{device});
     }
-    if (params.is_read_only) {
-        std::cout << "\nRead only flag set" << std::endl;
-    }
+    if (params.is_read_only) { std::cout << "\nRead only flag set" << std::endl; }
     std::cout << "\nsystem uuid=" << config["system_uuid"] << std::endl;
-       
+
     VolInterface::init(params);
 }
 
@@ -184,23 +171,15 @@
 
 /************************* CLI options ***************************/
 
-<<<<<<< HEAD
 SDS_OPTION_GROUP(
     check_btree,
     (vol_uuid, "", "vol_uuid", "volume uuid", ::cxxopts::value< std::string >()->default_value(""), "string"),
     (blkid, "", "blkid", "block id", ::cxxopts::value< uint64_t >()->default_value("0"), "number"),
     (print_tree, "", "print_tree", "print tree", ::cxxopts::value< uint32_t >()->default_value("0"), "flag"),
-    (verify_tree, "", "verify_tree", "verify tree", ::cxxopts::value< uint32_t >()->default_value("0"), "flag"))
-=======
-SDS_OPTION_GROUP(check_btree,
-(vol_uuid, "", "vol_uuid", "volume uuid", ::cxxopts::value<std::string>()->default_value(""), "string"),
-(blkid, "", "blkid", "block id", ::cxxopts::value<uint64_t>()->default_value("0"), "number"),
-(print_tree, "", "print_tree", "print tree", ::cxxopts::value<uint32_t>()->default_value("0"), "flag"),
-(verify_tree, "", "verify_tree", "verify tree", ::cxxopts::value<uint32_t>()->default_value("0"), "flag"),
-(mark_vol_state, "", "mark_vol_state", "mark volume state", ::cxxopts::value<uint32_t>()->default_value("1"), "flag"),  // vol_state
-(fix_tree, "", "fix_tree", "fix state", ::cxxopts::value<uint32_t>()->default_value("0"), "flag")
-)
->>>>>>> fe3a2d72
+    (verify_tree, "", "verify_tree", "verify tree", ::cxxopts::value< uint32_t >()->default_value("0"), "flag"),
+    (mark_vol_state, "", "mark_vol_state", "mark volume state", ::cxxopts::value< uint32_t >()->default_value("1"),
+     "flag"), // vol_state
+    (fix_tree, "", "fix_tree", "fix state", ::cxxopts::value< uint32_t >()->default_value("0"), "flag"))
 
 #define ENABLED_OPTIONS logging, home_blks, check_btree
 SDS_OPTIONS_ENABLE(ENABLED_OPTIONS)
@@ -212,19 +191,12 @@
     sds_logging::SetLogger("check_btree");
     spdlog::set_pattern("[%D %T.%f] [%^%L%$] [%t] %v");
 
-<<<<<<< HEAD
     vol_uuid = SDS_OPTIONS["vol_uuid"].as< std::string >();
     blkid = SDS_OPTIONS["blkid"].as< uint64_t >();
     print_tree = SDS_OPTIONS["print_tree"].as< uint32_t >();
     verify_tree = SDS_OPTIONS["verify_tree"].as< uint32_t >();
-=======
-    vol_uuid        = SDS_OPTIONS["vol_uuid"].as<std::string>();
-    blkid           = SDS_OPTIONS["blkid"].as<uint64_t>();
-    print_tree      = SDS_OPTIONS["print_tree"].as<uint32_t>();
-    verify_tree     = SDS_OPTIONS["verify_tree"].as<uint32_t>();
-    mark_vol_state  = SDS_OPTIONS["mark_vol_state"].as<uint32_t>();
-
->>>>>>> fe3a2d72
+    mark_vol_state = SDS_OPTIONS["mark_vol_state"].as< uint32_t >();
+
     start_homestore();
     wait_cmpl();
     shutdown();
