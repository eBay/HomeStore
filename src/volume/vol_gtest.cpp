/*!
    @file   vol_gtest.cpp
    Volume Google Tests
 */
#include <gtest/gtest.h>
#include <iomgr/iomgr.hpp>
#include <sds_logging/logging.h>
#include <sds_options/options.h>
#include <main/vol_interface.hpp>
//#include <volume/home_blks.hpp>
#include <boost/uuid/uuid_generators.hpp>
#include <boost/uuid/uuid_io.hpp>
#include <fstream>
#include <iostream>
#include <string>
#include <homeds/bitmap/bitset.hpp>
#include <atomic>
#include <string>
#include <utility/thread_buffer.hpp>
#include <chrono>
#include <thread>
extern "C" {
#include <fcntl.h>
#include <sys/epoll.h>
#include <sys/eventfd.h>
#include <sys/timeb.h>
}

using namespace homestore;
using namespace flip;

THREAD_BUFFER_INIT;

/************************** GLOBAL VARIABLES ***********************/


#define MAX_DEVICES 2
#define HOMEBLKS_SB_FLAGS_SHUTDOWN 0x00000001UL

#define STAGING_VOL_PREFIX "staging"
#define VOL_PREFIX "/tmp/vol"

std::array< std::string, 4 > names = {"/tmp/vol_file1", "/tmp/vol_file2", "/tmp/vol_file3", "/tmp/vol_file4"};
uint64_t max_vols = 50;
uint64_t max_num_writes = 100000;
uint64_t run_time;
uint64_t num_threads;
bool read_enable = true;
bool enable_crash_handler = true;
constexpr auto Ki = 1024ull;
constexpr auto Mi = Ki * Ki;
constexpr auto Gi = Ki * Mi;
uint64_t max_io_size = 1 * Mi;
uint64_t max_outstanding_ios = 64u;
uint64_t max_disk_capacity = 10 * Gi;
std::atomic<uint64_t> match_cnt = 0;
std::atomic<uint64_t> hdr_only_match_cnt = 0;
using log_level = spdlog::level::level_enum;
bool verify_hdr = true;
bool verify_data = true;
bool read_verify = false;
uint32_t load_type = 0;
uint32_t remove_file = 1;
uint32_t expected_vol_state = 0;
uint32_t verify_only = 0;
uint32_t is_abort = 0;
uint32_t flip_set = 0;
uint32_t atomic_page_size = 512;
uint32_t vol_page_size = 4096;
uint32_t phy_page_size = 4096;
uint32_t mem_btree_page_size = 4096;
extern bool vol_gtest;
#define VOL_PAGE_SIZE 4096
SDS_LOGGING_INIT(HOMESTORE_LOG_MODS)

/**************** Common class created for all tests ***************/

class test_ep : public iomgr::EndPoint {
public:
    test_ep(std::shared_ptr<iomgr::ioMgr> iomgr) :iomgr::EndPoint(iomgr) {
    }
    void shutdown_local() override {
    }
    void init_local() override {
    }
    void print_perf() override {
    }
};

uint64_t req_cnt = 0;
uint64_t req_free_cnt = 0;
class IOTest :  public ::testing::Test {
    struct req : vol_interface_req {
        ssize_t size;
        off_t offset;
        uint64_t lba;
        uint32_t nblks;
        int fd;
        uint8_t *buf;
        bool is_read;
        uint64_t cur_vol;
        bool done = false;
        req() {
            buf = nullptr;
            req_cnt++;
        }
        virtual ~req() {
            free(buf);
            req_free_cnt++;
        }   
    };
    struct vol_info_t {
       VolumePtr vol;
       int fd;
       std::mutex vol_mutex;
       homeds::Bitset *m_vol_bm;
       uint64_t max_vol_blks;
       uint64_t cur_checkpoint;
       std::atomic<uint64_t> start_lba;
       std::atomic<uint64_t> start_large_lba; 
       std::atomic<uint64_t> num_io;
       vol_info_t() : start_lba(0), start_large_lba(0), num_io(0) {}; 
       ~vol_info_t() {delete m_vol_bm;}
    };

protected:
    std::atomic<size_t> outstanding_ios;
    std::atomic<uint64_t> write_cnt;
    std::atomic<uint64_t> read_cnt;
    std::atomic<uint64_t> read_err_cnt;
    std::shared_ptr<iomgr::ioMgr> iomgr_obj;
    bool init;
    std::vector< std::shared_ptr<vol_info_t> > vol_info;
    std::atomic<uint64_t> vol_cnt;
    test_ep *ep;
    int ev_fd;
    std::condition_variable m_cv;
    std::condition_variable m_init_done_cv;
    std::mutex m_mutex;
    void *init_buf = nullptr;
    uint64_t cur_vol;
    Clock::time_point startTime;
    std::vector<dev_info> device_info;
    uint64_t max_capacity;
    uint64_t max_vol_size;
    bool verify_done;
    bool move_verify_to_done;
    bool shutdown_on_reboot;
    bool vol_create_del_test;
    int disk_replace_cnt = 0;
    bool vol_offline = false;
    bool expect_io_error = false;
    Clock::time_point print_startTime;
    std::atomic<uint64_t> vol_create_cnt;
    std::atomic<uint64_t> vol_del_cnt;
    std::atomic<uint64_t> vol_indx;
    std::atomic<bool> io_stalled = false;
    homestore::vol_state m_expected_vol_state = homestore::vol_state::ONLINE;
    bool expected_init_fail = false;
    bool cmpl_done_signaled = false;
    bool iomgr_start = false;

public:
    IOTest():vol_info(0), device_info(0) {
        vol_cnt = 0;
        cur_vol = 0;
        max_vol_size = 0;
        max_capacity = 0;
        verify_done = false;
        vol_create_del_test = false;
        move_verify_to_done = false;
        print_startTime = Clock::now();
        vol_indx = 0;
        vol_create_cnt = 0;
        vol_del_cnt = 0;
        outstanding_ios = 0;
        write_cnt = 0;
        read_cnt = 0;
        read_err_cnt = 0;
        srandom(time(NULL));
    }
    ~IOTest() {
        iomgr_obj.reset();
        if (init_buf) {
            free(init_buf);
        }
    }
    void remove_files() {
        for (auto &n : names) {
            remove(n.c_str());
        }

        for (uint32_t i = 0; i < max_vols; i++) {
            std::string name = VOL_PREFIX + std::to_string(i);
            remove(name.c_str());
            name = name + STAGING_VOL_PREFIX;
            remove(name.c_str());
        }
    }

    void print() {
    }

    void start_homestore() {
        /* start homestore */
            
        /* create files */

        for (uint32_t i = 0; i < MAX_DEVICES; i++) {
            dev_info temp_info;
            temp_info.dev_names = names[i];
            device_info.push_back(temp_info);
            if (init || disk_replace_cnt > 0) {
                if (!init) {
                    remove(names[i].c_str());
                }
                std::ofstream ofs(names[i].c_str(), std::ios::binary | std::ios::out);
                ofs.seekp(max_disk_capacity - 1);
                ofs.write("", 1);
                ofs.close();
                --disk_replace_cnt;
            }
            max_capacity += max_disk_capacity;
        }
        /* Don't populate the whole disks. Only 80 % of it */
        max_vol_size = (60 * max_capacity)/ (100 * max_vols);

        iomgr_obj = std::make_shared<iomgr::ioMgr>(2, num_threads); 
        
        init_params params; 
#if 0
        params.flag = homestore::io_flag::BUFFERED_IO;
#else
        params.flag = homestore::io_flag::DIRECT_IO;
#endif
        params.min_virtual_page_size = vol_page_size;
        params.cache_size = 4 * 1024 * 1024 * 1024ul;
        params.disk_init = init;
        params.devices = device_info;
        params.is_file = true;
        params.iomgr = iomgr_obj;
        params.init_done_cb = std::bind(&IOTest::init_done_cb, this, std::placeholders::_1, std::placeholders::_2);
        params.vol_mounted_cb = std::bind(&IOTest::vol_mounted_cb, this, std::placeholders::_1, std::placeholders::_2);
        params.vol_state_change_cb = std::bind(&IOTest::vol_state_change_cb, this, std::placeholders::_1, 
                                                std::placeholders::_2, std::placeholders::_3);
        params.vol_found_cb = std::bind(&IOTest::vol_found_cb, this, std::placeholders::_1);
       
        params.disk_attr = disk_attributes();
        params.disk_attr->physical_page_size = phy_page_size;
        params.disk_attr->disk_align_size = 4096;
        params.disk_attr->atomic_page_size = atomic_page_size;
#ifndef NDEBUG
        params.mem_btree_page_size = mem_btree_page_size;
#endif  
        boost::uuids::string_generator gen;
        params.system_uuid = gen("01970496-0262-11e9-8eb2-f2801f1b9fd1");
        VolInterface::init(params);
    }
   
    void move_vol_to_offline() {
        /* move all volumes to offline */
        for (uint64_t i = 0; i < max_vols; ++i) {
            VolInterface::get_instance()->vol_state_change(vol_info[i]->vol, homestore::vol_state::OFFLINE);
        }
    }

    void move_vol_to_online() {
        /* move all volumes to online */
        for (uint64_t i = 0; i < max_vols; ++i) {
            VolInterface::get_instance()->vol_state_change(vol_info[i]->vol, ONLINE);
        }
        /* start ios */
        uint64_t temp = 1;
        [[maybe_unused]] auto wsize = write(ev_fd, &temp, sizeof(uint64_t));
    }

    bool vol_found_cb(boost::uuids::uuid uuid) {
        assert(!init);
        return true;
    }

    void vol_mounted_cb(const VolumePtr& vol_obj, vol_state state) {
       assert(!init);
       int cnt = vol_cnt.fetch_add(1, std::memory_order_relaxed);
       vol_init(vol_obj);
       auto cb = [this](boost::intrusive_ptr<vol_interface_req> vol_req) { process_completions(vol_req); };
       VolInterface::get_instance()->attach_vol_completion_cb(vol_obj, cb);
       assert(state == m_expected_vol_state);
       if (m_expected_vol_state == homestore::vol_state::DEGRADED || 
            m_expected_vol_state == homestore::vol_state::OFFLINE) {
            VolInterface::get_instance()->vol_state_change(vol_obj, ONLINE);
       }
    }

    void vol_init(const VolumePtr& vol_obj) {
        std::string file_name = std::string(VolInterface::get_instance()->get_name(vol_obj));
        std::string staging_file_name = file_name + STAGING_VOL_PREFIX;
        
        std::shared_ptr<vol_info_t> info = std::make_shared<vol_info_t> ();
        info->vol = vol_obj;
        info->fd = open(file_name.c_str(), O_RDWR); 
        info->max_vol_blks = VolInterface::get_instance()->get_vol_capacity(vol_obj).initial_total_size /
                                VolInterface::get_instance()->get_page_size(vol_obj);
        info->m_vol_bm = new homeds::Bitset(info->max_vol_blks);;
        info->cur_checkpoint = 0;

        assert(info->fd > 0);
        assert(VolInterface::get_instance()->get_vol_capacity(vol_obj).initial_total_size == max_vol_size);
     
        std::unique_lock< std::mutex > lk(m_mutex);
        vol_info.push_back(info);
    }

    void vol_state_change_cb(const VolumePtr& vol, vol_state old_state, vol_state new_state) {
        assert(new_state == homestore::vol_state::FAILED);
    }
    
    void create_volume() {
        
        /* Create a volume */
        vol_params params;
        int cnt = vol_indx.fetch_add(1, std::memory_order_acquire);
        params.page_size = vol_page_size;
        params.size = max_vol_size;
        params.io_comp_cb = ([this](const vol_interface_req_ptr& vol_req)
                { process_completions(vol_req); });
        params.uuid = boost::uuids::random_generator()();
        std::string name = VOL_PREFIX + std::to_string(cnt);
        memcpy(params.vol_name, name.c_str(), (name.length() + 1));

        auto vol_obj = VolInterface::get_instance()->create_volume(params);
        if (vol_obj == nullptr) {
            LOGINFO("creation failed");
            return;
        }
        assert(VolInterface::get_instance()->lookup_volume(params.uuid) == vol_obj);
        /* create file for verification */
        std::ofstream ofs(name, std::ios::binary | std::ios::out);
        ofs.seekp(max_vol_size);
        ofs.write("", 1);
        ofs.close();

        /* create staging file for the outstanding IOs. we compare it from staging file
         * if mismatch fails from main file.
         */
        std::string staging_name = name + STAGING_VOL_PREFIX;
        std::ofstream staging_ofs(staging_name, std::ios::binary | std::ios::out);
        staging_ofs.seekp(max_vol_size);
        staging_ofs.write("", 1);
        staging_ofs.close();

        LOGINFO("Created volume of size: {}", max_vol_size);

        /* open a corresponding file */
        vol_init(vol_obj);
    }

    void init_done_cb(std::error_condition err, const out_params& params) {
        /* create volume */
        if (err) {
            assert(expected_init_fail);
            {
                std::unique_lock< std::mutex > lk(m_mutex);
                m_init_done_cv.notify_all();
            }
            notify_cmpl();
            return;
        }
        max_io_size = params.max_io_size;
        auto ret = posix_memalign((void **) &init_buf, 4096, max_io_size);
        assert(!ret);
        bzero(init_buf, max_io_size);
        assert(!expected_init_fail);
        if (init) {
            if (!vol_create_del_test) {
                for (int vol_cnt = 0; vol_cnt < (int)max_vols; vol_cnt++) {
                    create_volume();
                }
                init_files();
            }
            verify_done = true;
            startTime = Clock::now();
        } else {
            assert(vol_cnt == max_vols);
            if (verify_hdr || verify_data) {
                verify_done = false;
                LOGINFO("init completed, verify started");
            } else {
                verify_done = true;
                startTime = Clock::now();
            }
        }
        max_io_size = params.max_io_size;
        ev_fd = eventfd(0, EFD_NONBLOCK);

        iomgr_obj->add_fd(ev_fd, [this](auto fd, auto cookie, auto event) { process_ev_common(fd, cookie, event); },
                        EPOLLIN, 9, nullptr);
        ep = new test_ep(iomgr_obj);
        iomgr_obj->add_ep(ep);
        iomgr_obj->start();
        iomgr_start = true;
        outstanding_ios = 0;

        uint64_t temp = 1;
        [[maybe_unused]] auto wsize = write(ev_fd, &temp, sizeof(uint64_t));

        std::unique_lock< std::mutex > lk(m_mutex);
        /* notify who is waiting for init to be completed */
        m_init_done_cv.notify_all();

#ifdef _PRERELEASE
        if (flip_set == 1) {
            VolInterface::get_instance()->set_io_flip();
        } else if (flip_set == 2) {
            expect_io_error = true;
            VolInterface::get_instance()->set_io_flip();
            VolInterface::get_instance()->set_error_flip();
        }
#endif
        return;
    }

    void vol_create_del() {
        while (1) {
            {
                if (vol_create_cnt >= max_vols && vol_del_cnt >= max_vols) {
                    notify_cmpl();
                    return;
                }

                std::unique_lock< std::mutex > lk(m_mutex);
                if (!io_stalled) {
                    outstanding_ios++;
                }
            }
            create_volume();
            vol_create_cnt++;
            if (delete_volume(random() % max_vols)) {
                vol_del_cnt++;
            }
            outstanding_ios--;
        }
    }

    void process_ev_common(int fd, void *cookie, int event) {
        uint64_t temp;
        [[maybe_unused]] auto rsize = read(ev_fd, &temp, sizeof(uint64_t));

        iomgr_obj->process_done(fd, event);
        if (vol_create_del_test) {
            iomgr_obj->fd_reschedule(fd, event);
            vol_create_del();
            return;
        }

        if ((outstanding_ios.load() < max_outstanding_ios && io_stalled.load() == false)) {
            /* raise an event */
            iomgr_obj->fd_reschedule(fd, event);
        } else {
            return;
        }

        if (!verify_done) {
            verify_vols();
            return;
        }
        size_t cnt = 0;
        /* send 8 IOs in one schedule */
        while (cnt < 8 && outstanding_ios < max_outstanding_ios) {
            {
                if (io_stalled) {
                    break;
                }
            }
            write_io();
            if (read_enable) {
                read_io();
            }
            ++cnt;
        }
        
    }
    
    void write_io() {
        switch (load_type) {
            case 0:
                random_write();
                break;
            case 1:
                same_write();
                break;
            case 2:
                seq_write();
                break;
        }
    }

    void read_io() {
        switch (load_type) {
            case 0:
                random_read();
                break;
            case 1:
                same_read();
                break;
        }
    }

    void init_files() {
        /* initialize the file */
        for (uint32_t i = 0; i < max_vols; ++i) {
            for (off_t offset = 0; offset < (off_t)max_vol_size; offset = offset + max_io_size) {
                ssize_t write_size;
                if (offset + max_io_size > max_vol_size) {
                    write_size = max_vol_size - offset;
                } else {
                    write_size = max_io_size;
                }
                auto ret = pwrite(vol_info[i]->fd, init_buf, write_size, (off_t) offset);
                assert(ret == write_size);
                if (ret != 0) {
                    return;
                }
            }
        }
    }

    void same_write() {
        write_vol(0, 5, 100);
    }

    void seq_write() { 
        /* XXX: does it really matter if it is atomic or not */
        int cur = ++cur_vol % max_vols;
        uint64_t lba; 
        uint64_t nblks;
start:
        /* we won't be writing more then 128 blocks in one io */
        auto vol = vol_info[cur]->vol;
        if (vol == nullptr) {
            return;
        }    
        if (vol_info[cur]->num_io.fetch_add(1, std::memory_order_acquire) == 1000) {
            nblks = 200; 
            lba = (vol_info[cur]->start_large_lba.fetch_add(nblks, std::memory_order_acquire)) % 
                (vol_info[cur]->max_vol_blks - nblks);
        } else {
            nblks = 2; 
            lba = (vol_info[cur]->start_lba.fetch_add(nblks, std::memory_order_acquire)) % 
                (vol_info[cur]->max_vol_blks - nblks);
        }    
        if (nblks == 0) { nblks = 1; } 

        if (load_type != 2) {
            /* can not support concurrent overlapping writes if whole data need to be verified */
            std::unique_lock< std::mutex > lk(vol_info[cur]->vol_mutex);
            /* check if someone is already doing writes/reads */ 
            if (nblks && vol_info[cur]->m_vol_bm->is_bits_reset(lba, nblks)) {
                vol_info[cur]->m_vol_bm->set_bits(lba, nblks);
            } else {
                goto start;
            }    
        }    
        write_vol(cur, lba, nblks);
    }

    void same_read() {
        read_vol(0, 5, 100);
    }

    void random_write() {
        /* XXX: does it really matter if it is atomic or not */
        int cur = ++cur_vol % max_vols;
        uint64_t lba;
        uint64_t nblks;
    start:
        /* we won't be writing more then 128 blocks in one io */
        auto vol = vol_info[cur]->vol;
        if (vol == nullptr) {
            return;
        }
        uint64_t max_blks = max_io_size/VolInterface::get_instance()->get_page_size(vol);
        // lba: [0, max_vol_blks - max_blks)
        lba = rand() % (vol_info[cur]->max_vol_blks - max_blks);
<<<<<<< HEAD
        nblks = max_blks;
=======
        // nblks: [1, max_blks]
        nblks = rand() % (max_blks + 1);
>>>>>>> 48c1ba71
        if (nblks == 0) { nblks = 1; }

        if (load_type != 2) {
            /* can not support concurrent overlapping writes if whole data need to be verified */
            std::unique_lock< std::mutex > lk(vol_info[cur]->vol_mutex);
            /* check if someone is already doing writes/reads */ 
            if (nblks && vol_info[cur]->m_vol_bm->is_bits_reset(lba, nblks)) {
                vol_info[cur]->m_vol_bm->set_bits(lba, nblks);
            } else {
                goto start;
            }
        }
        write_vol(cur, lba, nblks);
    }

    void write_vol(uint32_t cur, uint64_t lba, uint64_t nblks) {
        uint8_t *buf = nullptr;
        uint8_t *buf1 = nullptr;
        auto vol = vol_info[cur]->vol;
        if (vol == nullptr) {
            return;
        }
        {
            std::unique_lock< std::mutex > lk(m_mutex);
            if (io_stalled) {
                return;
            } else {
                ++outstanding_ios;
            }
        }
        uint64_t size = nblks * VolInterface::get_instance()->get_page_size(vol);
        auto ret = posix_memalign((void **) &buf, 4096, size);
        if (ret) {
            assert(0);
        }
        ret = posix_memalign((void **) &buf1, 4096, size);
        assert(!ret);
        /* buf will be owned by homestore after sending the IO. so we need to allocate buf1 which will be used to
         * write to a file after ios are completed.
         */
        assert(buf != nullptr);
        assert(buf1 != nullptr);
        populate_buf(buf, size, lba, cur);
       
        memcpy(buf1, buf, size);

        boost::intrusive_ptr<req> req(new struct req());
        req->lba = lba;
        req->nblks = nblks;
        req->size = size;
        req->offset = lba * VolInterface::get_instance()->get_page_size(vol);
        req->buf = buf1;
        req->fd = vol_info[cur]->fd;
        req->is_read = false;
        req->cur_vol = cur;
        
        ++write_cnt;
        auto ret_io = VolInterface::get_instance()->write(vol, lba, buf, nblks, req);
        if (ret_io != no_error) {
            assert(ret_io == std::errc::no_such_device || expect_io_error);
            process_completions(req);
        }
        LOGDEBUG("Wrote {} {} ",lba,nblks);
    }

    void populate_buf(uint8_t *buf, uint64_t size, uint64_t lba, int cur) {
        for (uint64_t write_sz = 0; write_sz < size; write_sz = write_sz + sizeof(uint64_t)) {
            if (!(write_sz % vol_page_size)) {
                *((uint64_t *)(buf + write_sz)) = lba;
                auto vol = vol_info[cur]->vol;
                if (vol == nullptr) {
                    return;
                }
                if (!((write_sz % VolInterface::get_instance()->get_page_size(vol)))) {
                    ++lba;
                }
            } else {
                *((uint64_t *)(buf + write_sz)) = random();
            }
        }
    }

    void random_read() {
        /* XXX: does it really matter if it is atomic or not */
        int cur = ++cur_vol % max_vols;
        uint64_t lba;
        uint64_t nblks;
    start:
        /* we won't be writing more then 128 blocks in one io */
        auto vol = vol_info[cur]->vol;
        if (vol == nullptr) {
            return;
        }
        uint64_t max_blks = max_io_size/VolInterface::get_instance()->get_page_size(vol);

        lba = rand() % (vol_info[cur]->max_vol_blks - max_blks);
        nblks = rand() % max_blks;
        if (nblks == 0) { nblks = 1; }
        
        if (load_type != 2) {
            /* Don't send overlapping reads with pending writes if data verification is on */
            std::unique_lock< std::mutex > lk(vol_info[cur]->vol_mutex);
            /* check if someone is already doing writes/reads */ 
            if (vol_info[cur]->m_vol_bm->is_bits_reset(lba, nblks)) {
                vol_info[cur]->m_vol_bm->set_bits(lba, nblks);
            } else {
                goto start;
            }
        }

        read_vol(cur, lba, nblks);
        LOGDEBUG("Read {} {} ",lba,nblks);
    }

    void read_vol(uint32_t cur, uint64_t lba, uint64_t nblks) {
        uint8_t *buf = nullptr;
        auto vol = vol_info[cur]->vol;
        if (vol == nullptr) {
            return;
        }
        {
            std::unique_lock< std::mutex > lk(m_mutex);
            if (io_stalled) {
                return;
            } else {
                ++outstanding_ios;
            }
        }
        uint64_t size = nblks * VolInterface::get_instance()->get_page_size(vol);
        auto ret = posix_memalign((void **) &buf, 4096, size);
        if (ret) {
            assert(0);
        }
        assert(buf != nullptr);
        boost::intrusive_ptr<req> req(new struct req());
        req->lba = lba;
        req->nblks = nblks;
        req->fd = vol_info[cur]->fd;
        req->is_read = true;
        req->size = size;
        req->offset = lba * VolInterface::get_instance()->get_page_size(vol);
        req->buf = buf;
        req->cur_vol = cur;
        read_cnt++;
        auto ret_io = VolInterface::get_instance()->read(vol, lba, nblks, req);
        if (ret_io != no_error) {
            assert(ret_io == std::errc::no_such_device || expect_io_error);
            process_completions(req);
        }
    }

    bool verify(const VolumePtr& vol, boost::intrusive_ptr<req> req, bool can_panic) {
        int64_t tot_size_read = 0;
        for (auto &info : req->read_buf_list) {
            auto offset = info.offset;
            auto size = info.size;
            auto buf = info.buf;
            while (size != 0) {
                uint32_t size_read = 0;
                homeds::blob b = VolInterface::get_instance()->at_offset(buf, offset);
                if (b.size > size) {
                    size_read = size;
                } else {
                    size_read = b.size;
                }
                size_read = vol_page_size;
                int j = 0;
                if (verify_data) {
                    j = memcmp((void *) b.bytes, (uint8_t *)((uint64_t)req->buf + tot_size_read), size_read);
                    match_cnt++;
                }

                if (j != 0 && (!verify_data || !verify_done)) {
                    /* we will only verify the header. We write lba number in the header */
                    j = memcmp((void *) b.bytes, (uint8_t *)((uint64_t)req->buf + tot_size_read), sizeof (uint64_t));
                    if (!j) {
                        /* copy the data */
                        auto ret = pwrite(vol_info[req->cur_vol]->fd, b.bytes, b.size, tot_size_read + req->offset);
                        assert(ret == b.size);
                    }
                    hdr_only_match_cnt++;
                }
                if (j) {
                    if (can_panic) {

                        LOGINFO("mismatch found offset {} size {}", tot_size_read, size_read);
#ifndef NDEBUG
                        VolInterface::get_instance()->print_tree(vol);
#endif
                        LOGINFO("lba {} {}", req->lba, req->nblks);
                        std::this_thread::sleep_for(std::chrono::seconds(5)); 
                        sleep(30);
                        assert(0);
                    } else {
                        return false;
                    }
                }
                size -= size_read;
                offset += size_read;
                tot_size_read += size_read;
            }
        }
        assert(tot_size_read == req->size);
        return true;
    }

    void verify_vols() {
        static uint64_t print_time = 30;
        auto elapsed_time = get_elapsed_time(print_startTime);
        if (elapsed_time > print_time) {
            LOGINFO("verifying vols");
            print_startTime = Clock::now();
       } 

        for (uint32_t cur = 0; cur < max_vols; ++cur) {
            uint64_t max_blks = (max_io_size / VolInterface::get_instance()->get_page_size(vol_info[cur]->vol));
            for (uint64_t lba = vol_info[cur]->cur_checkpoint; lba < vol_info[cur]->max_vol_blks;) {
                uint64_t io_size = 0;
                if (lba + max_blks > vol_info[cur]->max_vol_blks) {
                    io_size = vol_info[cur]->max_vol_blks - lba;
                } else {
                    io_size = max_blks;
                }
                read_vol(cur, lba, io_size);
                vol_info[cur]->cur_checkpoint = lba + io_size;
                if (outstanding_ios > max_outstanding_ios) {
                    return;
                }
                lba = lba + io_size;
            }
        }

        /* we move verify_done when all the outstanding IOs are completed */
        move_verify_to_done = true;
    }

    void process_completions(const vol_interface_req_ptr& vol_req) {
        /* raise an event */
        boost::intrusive_ptr<req> req = boost::static_pointer_cast<struct req>(vol_req);
        static uint64_t print_time = 30;
        uint64_t temp = 1;
        auto elapsed_time = get_elapsed_time(print_startTime);

        /* it validates that we don't have two completions for the same requests */
        assert(!req->done);
        req->done = true;
        
        if (elapsed_time > print_time) {
            LOGINFO("write ios cmpled {}", write_cnt.load());
            LOGINFO("read ios cmpled {}", read_cnt.load());
            print_startTime = Clock::now();
        }
        
        assert(req->err == no_error || expect_io_error || req->err == std::errc::no_such_device);
        LOGTRACE("IO DONE, req_id={}, outstanding_ios={}", vol_req->request_id, outstanding_ios.load());
        if (!req->is_read && req->err == no_error) {
            /* write to a file */
            auto ret = pwrite(req->fd, req->buf, req->size, req->offset);
            assert(ret == req->size);
        }

        bool verify_io = false;
        
        if (!req->is_read && req->err == no_error && read_verify) {
            (void)VolInterface::get_instance()->sync_read(vol_info[req->cur_vol]->vol, req->lba, req->nblks, req);
            LOGTRACE("IO DONE, req_id={}, outstanding_ios={}", req->request_id, outstanding_ios.load());
            verify_io = true;
        } else if ((req->is_read && req->err == no_error)) {
            verify_io = true;
        }

        if (verify_io && (verify_hdr || verify_data)) {
            /* read from the file and verify it */
            auto ret = pread(req->fd, req->buf, req->size, req->offset);
            if (ret != req->size) {
                assert(0);
            }
            verify(vol_info[req->cur_vol]->vol, req, true);
        }
       
        {
            std::unique_lock< std::mutex > lk(vol_info[req->cur_vol]->vol_mutex);
            vol_info[req->cur_vol]->m_vol_bm->reset_bits(req->lba, req->nblks);
        }
        
        outstanding_ios--;
        if (move_verify_to_done && !verify_done) {
            if (outstanding_ios.load() == 0) {
                verify_done = true;
                LOGINFO("verfied only hdr {} number of blks", hdr_only_match_cnt.load());
                LOGINFO("verify is done. starting IOs");
                if (verify_only) {
                    notify_cmpl();
                    return;
                }
                startTime = Clock::now();
                [[maybe_unused]] auto rsize = read(ev_fd, &temp, sizeof(uint64_t));
                uint64_t size = write(ev_fd, &temp, sizeof(uint64_t));
                if (size != sizeof(uint64_t)) {
                    assert(0);
                }
            }
        }

        if (verify_done && is_abort) {
            if ((get_elapsed_time(startTime) > (random() % run_time))) {
                abort();
            }
        }

        if (verify_done && ((get_elapsed_time(startTime) > run_time))) {
            notify_cmpl();
        } else {
            [[maybe_unused]] auto rsize = read(ev_fd, &temp, sizeof(uint64_t));
            uint64_t size = write(ev_fd, &temp, sizeof(uint64_t));
            if (size != sizeof(uint64_t)) {
                assert(0);
            }
        }
    }

    uint64_t get_elapsed_time(Clock::time_point startTime) {
        std::chrono::seconds sec = std::chrono::duration_cast< std::chrono::seconds >(Clock::now() - startTime);
        return sec.count();
    }

    void notify_cmpl() {
        std::unique_lock< std::mutex > lk(m_mutex);
        io_stalled = true;
        m_cv.notify_all();
    }

    void wait_homestore_init_done() {
        std::unique_lock< std::mutex > lk(m_mutex);
        m_init_done_cv.wait(lk);
    }

    void wait_cmpl() {
        std::unique_lock< std::mutex > lk(m_mutex);
        if (io_stalled) {
            return;
        }
        m_cv.wait(lk);
    }

    bool delete_volume(int vol_indx) {
        // std::move will release the ref_count in IOTest::vol and pass to HomeBlks::remove_volume
        boost::uuids::uuid uuid;
        {
            std::unique_lock< std::mutex > lk(m_mutex);
            if (vol_indx >= (int)vol_info.size() || vol_info[vol_indx]->vol == nullptr) {
                return false;
            }
            uuid = VolInterface::get_instance()->get_uuid(vol_info[vol_indx]->vol);
#ifndef NDEBUG
            VolInterface::get_instance()->verify_pending_blks(vol_info[vol_indx]->vol);
#endif
            vol_info[vol_indx]->vol = nullptr;
        }
        VolInterface::get_instance()->remove_volume(uuid);
        assert(VolInterface::get_instance()->lookup_volume(uuid) == nullptr);
        return true;
    }

    void delete_volumes() {
        uint64_t tot_cap = VolInterface::get_instance()->get_system_capacity().initial_total_size;
        uint64_t used_cap = VolInterface::get_instance()->get_system_capacity().used_total_size;
        assert(used_cap <= tot_cap);
        for (uint64_t i = 0; i < vol_info.size(); ++i) {
            delete_volume(i);
        }
        used_cap = VolInterface::get_instance()->get_system_capacity().used_total_size;
        if (used_cap != 0) {
           // assert(0);
        }
    }

    void shutdown_callback(bool success) {
        VolInterface::del_instance();
        assert(success);
    }
    
    void shutdown_force(bool timeout) {
        std::unique_lock< std::mutex > lk(m_mutex);
        bool force = false;
        // release the ref_count to volumes;
        if (!timeout) {
            vol_info.clear();
            force = true;
        }
        VolInterface::get_instance()->shutdown(std::bind(&IOTest::shutdown_callback, this, std::placeholders::_1), force);
    }

    void shutdown() {
        // release the ref_count to volumes;
       
        {
            std::unique_lock< std::mutex > lk(m_mutex);
            assert(io_stalled);
            while (outstanding_ios.load() != 0) {
                m_cv.wait(lk);
            }
        }
        LOGINFO("stopping iomgr");
        if (iomgr_start) {
            iomgr_obj->stop();
        }

        {
            std::unique_lock< std::mutex > lk(m_mutex);
            vol_info.clear();
        }
        LOGINFO("shutting homestore");
        VolInterface::get_instance()->shutdown(std::bind(&IOTest::shutdown_callback, this, std::placeholders::_1));
    }
};

/************************** Test cases ****************************/

/*********** Below Tests does IO and exit with clean shutdown *************/

/*!
    @test   lifecycle_test
    @brief  It initialize the homestore, create volume, delete volume 
            and shutdown the system
 */
TEST_F(IOTest, lifecycle_test) {
    this->init = true;
    this->start_homestore();
    this->wait_cmpl();
    LOGINFO("write_cnt {}", write_cnt);
    LOGINFO("read_cnt {}", read_cnt);

    FlipClient fc(HomeStoreFlip::instance());
    FlipFrequency freq;
    freq.set_count(10);
    freq.set_percent(100);

    fc.inject_retval_flip("vol_comp_delay_us", {}, freq, 100);
    this->delete_volumes();
    this->shutdown();
    this->remove_files();
}

/*!
    @test   init_io_test
    @brief  It initialize the homestore, create volume and
            shutdown the system
 */
TEST_F(IOTest, init_io_test) {
    this->init = true;
    this->start_homestore();
    this->wait_cmpl();
    LOGINFO("write_cnt {}", write_cnt);
    LOGINFO("read_cnt {}", read_cnt);
    this->shutdown();
    if (remove_file) {
        this->remove_files();
    }
}

/*!
    @test   recovery_io_test
    @brief  Tests which does recovery. End up with a clean shutdown
 */
TEST_F(IOTest, recovery_io_test) {
    this->init = false;
    switch (expected_vol_state) {
        case 0:
            this->m_expected_vol_state = homestore::vol_state::ONLINE;
            break;
        case 1:
            this->m_expected_vol_state = homestore::vol_state::OFFLINE;
            break;
        case 2:
            this->m_expected_vol_state = homestore::vol_state::DEGRADED;
            break;
        case 3:
            this->m_expected_vol_state = homestore::vol_state::FAILED;
            break;
    }
    this->start_homestore();
    this->wait_cmpl();
    this->shutdown();
    if (remove_file) {
        this->remove_files();
    }
}

/*!
    @test   vol_create_del_test
    @brief  Below tests delete volumes. Should exit with clean shutdown.
 */
TEST_F(IOTest, vol_create_del_test) {
    this->init = true;
    this->vol_create_del_test = true;
    this->start_homestore();
    this->wait_cmpl();
    this->shutdown();
    this->remove_files();
}

/************ Below tests check the workflows ***********/

TEST_F(IOTest, one_disk_replace_test) {
    this->init = false;
    this->disk_replace_cnt = 1;
    this->m_expected_vol_state = homestore::vol_state::DEGRADED;
    this->start_homestore();
    this->wait_cmpl();
    this->shutdown();
    if (remove_file) {
        this->remove_files();
    }
}

TEST_F(IOTest, one_disk_replace_abort_test) {
    this->init = false;
    this->disk_replace_cnt = 1;
    this->expected_init_fail = true;
    this->m_expected_vol_state = homestore::vol_state::DEGRADED;
    
    FlipClient fc(HomeStoreFlip::instance());
    FlipFrequency freq;
    freq.set_count(100);
    freq.set_percent(100);
    fc.inject_noreturn_flip("reboot_abort", { }, freq);
    
    this->start_homestore();
    this->wait_cmpl();
    this->shutdown();
    if (remove_file) {
        this->remove_files();
    }
}

TEST_F(IOTest, two_disk_replace_test) {
    this->init = false;
    this->disk_replace_cnt = 2;
    this->expected_init_fail = true;
    this->start_homestore();
    this->wait_cmpl();
    this->shutdown();
}

TEST_F(IOTest, one_disk_fail_test) {
    this->init = false;

    FlipClient fc(HomeStoreFlip::instance());
    FlipFrequency freq;
    FlipCondition cond1;
    FlipCondition cond2;
    freq.set_count(100);
    freq.set_percent(100);
    fc.create_condition("setting error on file1", flip::Operator::EQUAL, names[0], &cond1);
    fc.inject_noreturn_flip("device_boot_fail", { cond1 }, freq);

    this->expected_init_fail = true;
    this->start_homestore();
    this->wait_cmpl();
    this->shutdown();
    if (remove_file) {
        this->remove_files();
    }
}

TEST_F(IOTest, vol_offline_test) {
    this->init = true;
    this->m_expected_vol_state = OFFLINE;
    this->start_homestore();
    this->wait_homestore_init_done();
    this->expect_io_error = true;
    this->move_vol_to_offline();
    this->wait_cmpl();
    this->shutdown();
}

TEST_F(IOTest, vol_io_fail_test) {
    this->init = true;
    this->expect_io_error = true;
    this->start_homestore();
    this->wait_homestore_init_done();
    
    FlipClient fc(HomeStoreFlip::instance());
    FlipCondition cond1;
    FlipCondition cond2;
    FlipFrequency freq;
    fc.create_condition("setting error on file1", flip::Operator::EQUAL, names[0], &cond1);
    fc.create_condition("setting error on file2", flip::Operator::EQUAL, names[1], &cond2);
    freq.set_count(2000);
    freq.set_percent(50);
    fc.inject_noreturn_flip("io_write_comp_error_flip", {}, freq);
    fc.inject_noreturn_flip("device_fail", { cond1, cond2 }, freq);
    
    this->wait_cmpl();
    this->shutdown();
    if (remove_file) {
        this->remove_files();
    }
}

/************************* CLI options ***************************/

SDS_OPTION_GROUP(test_volume, 
(run_time, "", "run_time", "run time for io", ::cxxopts::value<uint32_t>()->default_value("30"), "seconds"),
(load_type, "", "load_type", "load_type", ::cxxopts::value<uint32_t>()->default_value("0"), "random_write_read:0, same_write_read:1, overlap_write=2"),
(num_threads, "", "num_threads", "num threads for io", ::cxxopts::value<uint32_t>()->default_value("8"), "number"),
(read_enable, "", "read_enable", "read enable 0 or 1", ::cxxopts::value<uint32_t>()->default_value("1"), "flag"),
(max_disk_capacity, "", "max_disk_capacity", "max disk capacity", ::cxxopts::value<uint64_t>()->default_value("7"), "GB"),
(max_volume, "", "max_volume", "max volume", ::cxxopts::value<uint64_t>()->default_value("50"), "number"),
(max_num_writes, "", "max_num_writes", "max num of writes", ::cxxopts::value<uint64_t>()->default_value("100000"), "number"),
(verify_hdr, "", "verify_hdr", "data verification", ::cxxopts::value<uint64_t>()->default_value("1"), "0 or 1"),
(verify_data, "", "verify_data", "data verification", ::cxxopts::value<uint64_t>()->default_value("1"), "0 or 1"),
(read_verify, "", "read_verify", "read verification for each write", ::cxxopts::value<uint64_t>()->default_value("0"), "0 or 1"),
(enable_crash_handler, "", "enable_crash_handler", "enable crash handler 0 or 1", ::cxxopts::value<uint32_t>()->default_value("1"), "flag"),
(remove_file, "", "remove_file", "remove file at the end of test 0 or 1", ::cxxopts::value<uint32_t>()->default_value("1"), "flag"),
(expected_vol_state,"", "expected_vol_state", "volume state expected during boot", ::cxxopts::value<uint32_t>()->default_value("0"), "flag"),
(verify_only,"", "verify_only", "verify only boot", ::cxxopts::value<uint32_t>()->default_value("0"), "flag"),
(abort,"", "abort", "abort", ::cxxopts::value<uint32_t>()->default_value("0"), "flag"),
(flip,"", "flip", "flip", ::cxxopts::value<uint32_t>()->default_value("0"), "flag"),
(atomic_page_size,"", "atomic_page_size", "atomic_page_size", ::cxxopts::value<uint32_t>()->default_value("4096"), "atomic_page_size"),
(vol_page_size,"", "vol_page_size", "vol_page_size", ::cxxopts::value<uint32_t>()->default_value("4096"), "vol_page_size"),
(phy_page_size,"", "phy_page_size", "phy_page_size", ::cxxopts::value<uint32_t>()->default_value("4096"), "phy_page_size"),
(mem_btree_page_size,"", "mem_btree_page_size", "mem_btree_page_size", ::cxxopts::value<uint32_t>()->default_value("8192"), "mem_btree_page_size"))


#define ENABLED_OPTIONS logging, home_blks, test_volume
SDS_OPTIONS_ENABLE(ENABLED_OPTIONS)

/************************** MAIN ********************************/

/* We can run this target either by using default options which run the normal io tests or by setting different options.
 * Format is
 *   1. ./test_volume
 *   2. ./test_volume --gtest_filter=*recovery* --run_time=120 --num_threads=16 --max_disk_capacity=10 --max_volume=50
 * Above command run all tests having a recovery keyword for 120 seconds with 16 threads , 10g disk capacity and 50 volumes
 */
int main(int argc, char *argv[]) {
    srand(time(0));
    ::testing::GTEST_FLAG(filter) = "*lifecycle_test*";
    testing::InitGoogleTest(&argc, argv);
    SDS_OPTIONS_LOAD(argc, argv, ENABLED_OPTIONS)
    sds_logging::SetLogger("test_volume");
    spdlog::set_pattern("[%D %T.%f] [%^%L%$] [%t] %v");

    run_time = SDS_OPTIONS["run_time"].as<uint32_t>();
    num_threads = SDS_OPTIONS["num_threads"].as<uint32_t>();
    read_enable = SDS_OPTIONS["read_enable"].as<uint32_t>();
    max_disk_capacity = ((SDS_OPTIONS["max_disk_capacity"].as<uint64_t>())  * (1ul<< 30));
    max_vols = SDS_OPTIONS["max_volume"].as<uint64_t>();
    max_num_writes= SDS_OPTIONS["max_num_writes"].as<uint64_t>();
    enable_crash_handler = SDS_OPTIONS["enable_crash_handler"].as<uint32_t>();
    verify_hdr = SDS_OPTIONS["verify_hdr"].as<uint64_t>() ? true : false;
    verify_data = SDS_OPTIONS["verify_data"].as<uint64_t>() ? true : false;
    read_verify = SDS_OPTIONS["read_verify"].as<uint64_t>() ? true : false;
    load_type = SDS_OPTIONS["load_type"].as<uint32_t>();
    remove_file = SDS_OPTIONS["remove_file"].as<uint32_t>();
    expected_vol_state = SDS_OPTIONS["expected_vol_state"].as<uint32_t>();
    verify_only = SDS_OPTIONS["verify_only"].as<uint32_t>();
    is_abort = SDS_OPTIONS["abort"].as<uint32_t>();
    flip_set = SDS_OPTIONS["flip"].as<uint32_t>();
    atomic_page_size = SDS_OPTIONS["atomic_page_size"].as<uint32_t>();
    vol_page_size = SDS_OPTIONS["vol_page_size"].as<uint32_t>();
    phy_page_size = SDS_OPTIONS["phy_page_size"].as<uint32_t>();
    mem_btree_page_size = SDS_OPTIONS["mem_btree_page_size"].as<uint32_t>();  

    if (load_type == 2) {
        verify_data = 0;
    }
    if (enable_crash_handler) sds_logging::install_crash_handler();
    return RUN_ALL_TESTS();
}<|MERGE_RESOLUTION|>--- conflicted
+++ resolved
@@ -582,12 +582,8 @@
         uint64_t max_blks = max_io_size/VolInterface::get_instance()->get_page_size(vol);
         // lba: [0, max_vol_blks - max_blks)
         lba = rand() % (vol_info[cur]->max_vol_blks - max_blks);
-<<<<<<< HEAD
-        nblks = max_blks;
-=======
         // nblks: [1, max_blks]
         nblks = rand() % (max_blks + 1);
->>>>>>> 48c1ba71
         if (nblks == 0) { nblks = 1; }
 
         if (load_type != 2) {
