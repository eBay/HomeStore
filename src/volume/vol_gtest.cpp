/*!
    @file   vol_gtest.cpp
    Volume Google Tests
 */
#include <gtest/gtest.h>
#include <sds_logging/logging.h>
#include <sds_options/options.h>
#include <main/vol_interface.hpp>
#include <iomgr/iomgr.hpp>
#include <iomgr/aio_drive_interface.hpp>
#include <boost/uuid/uuid_generators.hpp>
#include <boost/uuid/uuid_io.hpp>
#include <fstream>
#include <iostream>
#include <string>
#include <homeds/bitmap/bitset.hpp>
#include <atomic>
#include <string>
#include <utility/thread_buffer.hpp>
#include <chrono>
#include <thread>
#include <boost/filesystem.hpp>
extern "C" {
#include <fcntl.h>
#include <sys/epoll.h>
#include <sys/eventfd.h>
#include <sys/timeb.h>
}

using namespace homestore;
using namespace flip;

THREAD_BUFFER_INIT;

/************************** GLOBAL VARIABLES ***********************/

#define MAX_DEVICES 2
#define HOMEBLKS_SB_FLAGS_SHUTDOWN 0x00000001UL

#define STAGING_VOL_PREFIX "staging"
#define VOL_PREFIX "test_files/vol"

std::array< std::string, 4 > names = {"test_files/vol_file1", "test_files/vol_file2", "test_files/vol_file3",
                                      "test_files/vol_file4"};
uint64_t max_vols = 50;
uint64_t max_num_writes = 100000;
uint64_t run_time;
uint64_t num_threads;
bool read_enable = true;
bool enable_crash_handler = true;
constexpr auto Ki = 1024ull;
constexpr auto Mi = Ki * Ki;
constexpr auto Gi = Ki * Mi;
uint64_t max_io_size = 1 * Mi;
uint64_t max_outstanding_ios = 64u;
uint64_t max_disk_capacity = 10 * Gi;
std::atomic< uint64_t > match_cnt = 0;
std::atomic< uint64_t > hdr_only_match_cnt = 0;
using log_level = spdlog::level::level_enum;
bool verify_hdr = true;
bool verify_data = true;
bool read_verify = false;
uint32_t load_type = 0;
uint32_t remove_file = 1;
uint32_t expected_vol_state = 0;
uint32_t verify_only = 0;
uint32_t is_abort = 0;
uint32_t flip_set = 0;
uint32_t atomic_page_size = 512;
uint32_t vol_page_size = 4096;
uint32_t phy_page_size = 4096;
uint32_t mem_btree_page_size = 4096;
bool can_delete_volume = false;
uint32_t io_flags = 1; // 2: READ_ONLY 1: DIRECT_IO, 0: BUFFERED_IO;

extern bool vol_gtest;
std::vector< std::string > dev_names;
#define VOL_PAGE_SIZE 4096
SDS_LOGGING_INIT(HOMESTORE_LOG_MODS)

/**************** Common class created for all tests ***************/


uint64_t req_cnt = 0;
uint64_t req_free_cnt = 0;
class IOTest : public ::testing::Test {
    struct req {
        ssize_t size;
        off_t offset;
        uint64_t lba;
        uint32_t nblks;
        int fd;
        uint8_t* buf;
        bool is_read;
        uint64_t cur_vol;
        bool done = false;
        req() {
            buf = nullptr;
            req_cnt++;
        }
        virtual ~req() {
            free(buf);
            req_free_cnt++;
        }
    };
    struct vol_info_t {
        VolumePtr vol;
        boost::uuids::uuid uuid;
        int fd;
        std::mutex vol_mutex;
        homeds::Bitset* m_vol_bm;
        uint64_t max_vol_blks;
        uint64_t cur_checkpoint;
        std::atomic< uint64_t > start_lba;
        std::atomic< uint64_t > start_large_lba;
        std::atomic< uint64_t > num_io;
        vol_info_t() : start_lba(0), start_large_lba(0), num_io(0){};
        ~vol_info_t() { delete m_vol_bm; }
    };

    /* Simulated a target that drives the workload */
    class TestTargetInterface : public iomgr::IOInterface {
    public:
        TestTargetInterface() : iomgr::IOInterface() {}
        virtual void on_io_thread_start(iomgr::ioMgrThreadContext* ctx) override{};
        virtual void on_io_thread_stopped(iomgr::ioMgrThreadContext* ctx) override{};
    };

    /* Simulating a test target - similar to SCST or NVMEoF target */
    class TestTarget {
    public:
        TestTarget(IOTest* test) { m_io_test = test; }
        void init() {
            m_iface = std::make_shared< IOTest::TestTargetInterface >();
            iomanager.add_interface(m_iface);

            m_ev_fd = eventfd(0, EFD_NONBLOCK);
            m_ev_fdinfo = iomanager.add_fd(m_iface.get(), m_ev_fd,
                                           std::bind(&TestTarget::on_new_io_request, this, std::placeholders::_1,
                                                     std::placeholders::_2, std::placeholders::_3),
                                           EPOLLIN, 9, nullptr);
        }

        void shutdown() { iomanager.remove_fd(m_iface.get(), m_ev_fdinfo); }
        void kickstart_io() {
            uint64_t temp = 1;
            [[maybe_unused]] auto wsize = write(m_ev_fd, &temp, sizeof(uint64_t));
        }

        void on_new_io_request(int fd, void* cookie, int event) {
            uint64_t temp;
            [[maybe_unused]] auto rsize = read(m_ev_fd, &temp, sizeof(uint64_t));
            m_io_test->process_new_request();
        }

        void io_request_done() {
            uint64_t temp = 1;
            [[maybe_unused]] auto wsize = write(m_ev_fd, &temp, sizeof(uint64_t));
        }

    private:
        int m_ev_fd;
        std::shared_ptr< iomgr::fd_info > m_ev_fdinfo;
        std::shared_ptr< TestTargetInterface > m_iface;
        IOTest* m_io_test;
    };

protected:
    std::atomic< size_t > outstanding_ios;
    std::atomic< uint64_t > write_cnt;
    std::atomic< uint64_t > read_cnt;
    std::atomic< uint64_t > read_err_cnt;
    bool init;
    std::vector< std::shared_ptr< vol_info_t > > vol_info;
    std::atomic< uint64_t > vol_cnt;
    std::condition_variable m_cv;
    std::condition_variable m_init_done_cv;
    std::mutex m_mutex;
    void* init_buf = nullptr;
    uint64_t cur_vol;
    Clock::time_point startTime;
    std::vector< dev_info > device_info;
    uint64_t max_capacity;
    uint64_t max_vol_size;
    bool verify_done;
    bool move_verify_to_done;
    bool shutdown_on_reboot;
    bool vol_create_del_test;
    int disk_replace_cnt = 0;
    bool vol_offline = false;
    bool expect_io_error = false;
    Clock::time_point print_startTime;
    std::atomic< uint64_t > vol_create_cnt;
    std::atomic< uint64_t > vol_del_cnt;
    std::atomic< uint64_t > vol_indx;
    std::atomic< bool > io_stalled = false;
    homestore::vol_state m_expected_vol_state = homestore::vol_state::ONLINE;
    bool expected_init_fail = false;
    bool cmpl_done_signaled = false;
    bool iomgr_start = false;
    TestTarget m_tgt;

public:
    IOTest() : vol_info(0), device_info(0), m_tgt(this) {
        vol_cnt = 0;
        cur_vol = 0;
        max_vol_size = 0;
        max_capacity = 0;
        verify_done = false;
        vol_create_del_test = false;
        move_verify_to_done = false;
        print_startTime = Clock::now();
        vol_indx = 0;
        vol_create_cnt = 0;
        vol_del_cnt = 0;
        outstanding_ios = 0;
        write_cnt = 0;
        read_cnt = 0;
        read_err_cnt = 0;
        srandom(time(NULL));
    }
    ~IOTest() {
        if (init_buf) { free(init_buf); }
    }
    void remove_files() {
        /* no need to delete the user created file/disk */
        if (dev_names.size() == 0) {
            for (auto& n : names) {
                remove(n.c_str());
            }
        }

        for (uint32_t i = 0; i < max_vols; i++) {
            std::string name = VOL_PREFIX + std::to_string(i);
            remove(name.c_str());
            name = name + STAGING_VOL_PREFIX;
            remove(name.c_str());
        }
    }

    void print() {}

    void start_homestore() {
        /* start homestore */
        /* create files */
        struct stat st;
        if (stat("test_files", &st) == -1) {
            mkdir("test_files", 0700);
        }

        /* create files */
        if (dev_names.size() != 0) {
            for (uint32_t i = 0; i < dev_names.size(); i++) {
                dev_info temp_info;
                temp_info.dev_names = dev_names[i];
                /* we use this capacity to calculate volume size */
                max_capacity += max_disk_capacity;
                device_info.push_back(temp_info);
            }
        } else {
            for (uint32_t i = 0; i < MAX_DEVICES; i++) {
                dev_info temp_info;
                temp_info.dev_names = names[i];
                device_info.push_back(temp_info);
                if (init || disk_replace_cnt > 0) {
                    if (!init) { remove(names[i].c_str()); }
                    std::ofstream ofs(names[i].c_str(), std::ios::binary | std::ios::out);
                    ofs.seekp(max_disk_capacity - 1);
                    ofs.write("", 1);
                    ofs.close();
                    --disk_replace_cnt;
                }
                max_capacity += max_disk_capacity;
            }
        }
        /* Don't populate the whole disks. Only 80 % of it */
        max_vol_size = (60 * max_capacity) / (100 * max_vols);

        iomanager.start(2 /* total interfaces */, num_threads);
        iomanager.add_drive_interface(
            std::dynamic_pointer_cast< iomgr::DriveInterface >(std::make_shared< iomgr::AioDriveInterface >()),
            true /* is_default */);
        m_tgt.init();

        init_params params;
        params.flag = static_cast< enum io_flag >(io_flags);
        params.min_virtual_page_size = vol_page_size;
        params.cache_size = 4 * 1024 * 1024 * 1024ul;
        params.disk_init = init;
        params.devices = device_info;
        params.is_file = dev_names.size() ? false : true;
        params.init_done_cb = std::bind(&IOTest::init_done_cb, this, std::placeholders::_1, std::placeholders::_2);
        params.vol_mounted_cb = std::bind(&IOTest::vol_mounted_cb, this, std::placeholders::_1, std::placeholders::_2);
        params.vol_state_change_cb = std::bind(&IOTest::vol_state_change_cb, this, std::placeholders::_1,
                                               std::placeholders::_2, std::placeholders::_3);
        params.vol_found_cb = std::bind(&IOTest::vol_found_cb, this, std::placeholders::_1);

        params.disk_attr = disk_attributes();
        params.disk_attr->physical_page_size = phy_page_size;
        params.disk_attr->disk_align_size = 4096;
        params.disk_attr->atomic_page_size = atomic_page_size;
#ifndef NDEBUG
        params.mem_btree_page_size = mem_btree_page_size;
#endif
        boost::uuids::string_generator gen;
        params.system_uuid = gen("01970496-0262-11e9-8eb2-f2801f1b9fd1");
        VolInterface::init(params);
    }

    bool fix_vol_mapping_btree() {
        /* fix all volumes mapping btrees */
        for (uint64_t i = 0; i < max_vols; ++i) {
            auto vol_ptr = vol_info[i]->vol;
            auto ret = VolInterface::get_instance()->fix_tree(vol_ptr, true /* verify */);
            if (ret == false) {
                LOGERROR("fix_tree of vol: {} failed!", VolInterface::get_instance()->get_name(vol_ptr));
                return false;
            }
        }
        return true;
    }

    void move_vol_to_offline() {
        /* move all volumes to offline */
        for (uint64_t i = 0; i < max_vols; ++i) {
            VolInterface::get_instance()->vol_state_change(vol_info[i]->vol, homestore::vol_state::OFFLINE);
        }
    }

    void move_vol_to_online() {
        /* move all volumes to online */
        for (uint64_t i = 0; i < max_vols; ++i) {
            VolInterface::get_instance()->vol_state_change(vol_info[i]->vol, homestore::vol_state::ONLINE);
        }
        /* start ios */
        m_tgt.io_request_done();
    }

    bool vol_found_cb(boost::uuids::uuid uuid) {
        assert(!init);
        return true;
    }

    void vol_mounted_cb(const VolumePtr& vol_obj, vol_state state) {
        assert(!init);
        int cnt = vol_cnt.fetch_add(1, std::memory_order_relaxed);
        vol_init(vol_obj);
        auto cb = std::bind(&IOTest::process_completions, this, std::placeholders::_1);
        VolInterface::get_instance()->attach_vol_completion_cb(vol_obj, cb);
        assert(state == m_expected_vol_state);
        if (m_expected_vol_state == homestore::vol_state::DEGRADED ||
            m_expected_vol_state == homestore::vol_state::OFFLINE) {
            VolInterface::get_instance()->vol_state_change(vol_obj, vol_state::ONLINE);
        }
    }

    void vol_init(const VolumePtr& vol_obj) {
        std::string file_name = std::string(VolInterface::get_instance()->get_name(vol_obj));
        std::string staging_file_name = file_name + STAGING_VOL_PREFIX;

        std::shared_ptr< vol_info_t > info = std::make_shared< vol_info_t >();
        info->vol = vol_obj;
        info->uuid = VolInterface::get_instance()->get_uuid(vol_obj);
        info->fd = open(file_name.c_str(), O_RDWR);
        info->max_vol_blks = VolInterface::get_instance()->get_vol_capacity(vol_obj).initial_total_size /
            VolInterface::get_instance()->get_page_size(vol_obj);
        info->m_vol_bm = new homeds::Bitset(info->max_vol_blks);
        ;
        info->cur_checkpoint = 0;

        assert(info->fd > 0);
        assert(VolInterface::get_instance()->get_vol_capacity(vol_obj).initial_total_size == max_vol_size);

        std::unique_lock< std::mutex > lk(m_mutex);
        vol_info.push_back(info);
    }

    void vol_state_change_cb(const VolumePtr& vol, vol_state old_state, vol_state new_state) {
        assert(new_state == homestore::vol_state::FAILED);
    }

    void create_volume() {
        /* Create a volume */
        vol_params params;
        int cnt = vol_indx.fetch_add(1, std::memory_order_acquire);
        params.page_size = vol_page_size;
        params.size = max_vol_size;
        params.io_comp_cb = std::bind(&IOTest::process_completions, this, std::placeholders::_1);
        params.uuid = boost::uuids::random_generator()();
        std::string name = VOL_PREFIX + std::to_string(cnt);
        memcpy(params.vol_name, name.c_str(), (name.length() + 1));

        auto vol_obj = VolInterface::get_instance()->create_volume(params);
        if (vol_obj == nullptr) {
            LOGINFO("creation failed");
            return;
        }
        assert(VolInterface::get_instance()->lookup_volume(params.uuid) == vol_obj);
        /* create file for verification */
        std::ofstream ofs(name, std::ios::binary | std::ios::out);
        ofs.seekp(max_vol_size);
        ofs.write("", 1);
        ofs.close();

        /* create staging file for the outstanding IOs. we compare it from staging file
         * if mismatch fails from main file.
         */
        std::string staging_name = name + STAGING_VOL_PREFIX;
        std::ofstream staging_ofs(staging_name, std::ios::binary | std::ios::out);
        staging_ofs.seekp(max_vol_size);
        staging_ofs.write("", 1);
        staging_ofs.close();

        LOGINFO("Created volume of size: {}", max_vol_size);

        /* open a corresponding file */
        vol_init(vol_obj);
    }

    void init_done_cb(std::error_condition err, const out_params& params) {
        /* create volume */
        if (err) {
            assert(expected_init_fail);
            {
                std::unique_lock< std::mutex > lk(m_mutex);
                m_init_done_cv.notify_all();
            }
            notify_cmpl();
            return;
        }
        max_io_size = params.max_io_size;
        auto ret = posix_memalign((void**)&init_buf, 4096, max_io_size);
        assert(!ret);
        bzero(init_buf, max_io_size);
        assert(!expected_init_fail);
        if (init) {
            if (!vol_create_del_test) {
                for (int vol_cnt = 0; vol_cnt < (int)max_vols; vol_cnt++) {
                    create_volume();
                }
                init_files();
            }
            verify_done = true;
            startTime = Clock::now();
        } else {
            assert(vol_cnt == max_vols);
            if (verify_hdr || verify_data) {
                verify_done = false;
                LOGINFO("init completed, verify started");
            } else {
                verify_done = true;
                startTime = Clock::now();
            }
        }
        max_io_size = params.max_io_size;
<<<<<<< HEAD
        /* TODO :- Rishabh: remove it */
        max_io_size = 128 * Ki;
=======
        ev_fd = eventfd(0, EFD_NONBLOCK);

        iomgr_obj->add_fd(
            ev_fd, [this](auto fd, auto cookie, auto event) { process_ev_common(fd, cookie, event); }, EPOLLIN, 9,
            nullptr);
        ep = new test_ep(iomgr_obj);
        iomgr_obj->add_ep(ep);
        iomgr_obj->start();
        iomgr_start = true;
>>>>>>> 1068dbde
        outstanding_ios = 0;

        std::unique_lock< std::mutex > lk(m_mutex);
        /* notify who is waiting for init to be completed */
        m_init_done_cv.notify_all();

#ifdef _PRERELEASE
        if (flip_set == 1) {
            VolInterface::get_instance()->set_io_flip();
        } else if (flip_set == 2) {
            expect_io_error = true;
            VolInterface::get_instance()->set_io_flip();
            VolInterface::get_instance()->set_error_flip();
        }
#endif
        return;
    }

    void vol_create_del() {
        while (1) {
            {
                if (vol_create_cnt >= max_vols && vol_del_cnt >= max_vols) {
                    notify_cmpl();
                    return;
                }

                std::unique_lock< std::mutex > lk(m_mutex);
                if (!io_stalled) { outstanding_ios++; }
            }
            create_volume();
            vol_create_cnt++;
            if (delete_volume(random() % max_vols)) { vol_del_cnt++; }
            outstanding_ios--;
        }
    }

    void kickstart_io() { m_tgt.kickstart_io(); }

    void process_new_request() {
        if (vol_create_del_test) {
            // iomgr_obj->fd_reschedule(fd, event);
            vol_create_del();
            return;
        }

        if ((outstanding_ios.load() >= max_outstanding_ios) || io_stalled.load()) {
            // Can't take any more IOs
            return;
        }

        /* raise an event */
        // iomgr_obj->fd_reschedule(fd, event);
        if (!verify_done) {
            verify_vols();
            return;
        }

        size_t cnt = 0;
        /* send 8 IOs in one schedule */
        while (cnt < 8 && outstanding_ios < max_outstanding_ios) {
            {
                if (io_stalled) { break; }
            }
            write_io();
            if (read_enable) { read_io(); }
            ++cnt;
        }
    }
#if 0
    void process_ev_common(int fd, void* cookie, int event) {
        uint64_t              temp;
        [[maybe_unused]] auto rsize = read(ev_fd, &temp, sizeof(uint64_t));

        iomgr_obj->process_done(fd, event);
        if (vol_create_del_test) {
            iomgr_obj->fd_reschedule(fd, event);
            vol_create_del();
            return;
        }

        if ((outstanding_ios.load() < max_outstanding_ios && io_stalled.load() == false)) {
            /* raise an event */
            iomgr_obj->fd_reschedule(fd, event);
        } else {
            return;
        }

        if (!verify_done) {
            verify_vols();
            return;
        }
        size_t cnt = 0;
        /* send 8 IOs in one schedule */
        while (cnt < 8 && outstanding_ios < max_outstanding_ios) {
            {
                if (io_stalled) {
                    break;
                }
            }
            write_io();
            if (read_enable) {
                read_io();
            }
            ++cnt;
        }
    }
#endif

    void shutdown() {
        // release the ref_count to volumes;

        {
            std::unique_lock< std::mutex > lk(m_mutex);
            assert(io_stalled);
            while (outstanding_ios.load() != 0) {
                m_cv.wait(lk);
            }
        }
        m_tgt.shutdown();
        {
            std::unique_lock< std::mutex > lk(m_mutex);
            vol_info.clear();
        }
        LOGINFO("shutting down homeblks");
        VolInterface::get_instance()->shutdown();

        LOGINFO("stopping iomgr");
        iomanager.stop();
    }

    void wait_homestore_init_done() {
        std::unique_lock< std::mutex > lk(m_mutex);
        m_init_done_cv.wait(lk);
    }

    void wait_cmpl() {
        std::unique_lock< std::mutex > lk(m_mutex);
        if (io_stalled) { return; }
        m_cv.wait(lk);
    }

    void delete_volumes() {
        uint64_t tot_cap = VolInterface::get_instance()->get_system_capacity().initial_total_size;
        uint64_t used_cap = VolInterface::get_instance()->get_system_capacity().used_total_size;
        assert(used_cap <= tot_cap);
        for (uint64_t i = 0; i < vol_info.size(); ++i) {
            delete_volume(i);
        }
        used_cap = VolInterface::get_instance()->get_system_capacity().used_total_size;
        if (used_cap != 0) {
            // assert(0);
        }
    }

private:
    void write_io() {
        switch (load_type) {
        case 0:
            random_write();
            break;
        case 1:
            same_write();
            break;
        case 2:
            seq_write();
            break;
        }
    }

    void read_io() {
        switch (load_type) {
        case 0:
            random_read();
            break;
        case 1:
            same_read();
            break;
        }
    }

    void init_files() {
        /* initialize the file */
        for (uint32_t i = 0; i < max_vols; ++i) {
            for (off_t offset = 0; offset < (off_t)max_vol_size; offset = offset + max_io_size) {
                ssize_t write_size;
                if (offset + max_io_size > max_vol_size) {
                    write_size = max_vol_size - offset;
                } else {
                    write_size = max_io_size;
                }
                auto ret = pwrite(vol_info[i]->fd, init_buf, write_size, (off_t)offset);
                assert(ret == write_size);
                if (ret != 0) { return; }
            }
        }
    }

    void same_write() { write_vol(0, 5, 100); }

    void seq_write() {
        /* XXX: does it really matter if it is atomic or not */
        int cur = ++cur_vol % max_vols;
        uint64_t lba;
        uint64_t nblks;
    start:
        /* we won't be writing more then 128 blocks in one io */
        auto vol = vol_info[cur]->vol;
        if (vol == nullptr) {
            return;
        }
        if (vol_info[cur]->num_io.fetch_add(1, std::memory_order_acquire) == 1000) {
            nblks = 200;
            lba = (vol_info[cur]->start_large_lba.fetch_add(nblks, std::memory_order_acquire)) %
                (vol_info[cur]->max_vol_blks - nblks);
        } else {
            nblks = 2;
            lba = (vol_info[cur]->start_lba.fetch_add(nblks, std::memory_order_acquire)) %
                (vol_info[cur]->max_vol_blks - nblks);
        }
        if (nblks == 0) {
            nblks = 1;
        }

        if (load_type != 2) {
            /* can not support concurrent overlapping writes if whole data need to be verified */
            std::unique_lock< std::mutex > lk(vol_info[cur]->vol_mutex);
            /* check if someone is already doing writes/reads */
            if (nblks && vol_info[cur]->m_vol_bm->is_bits_reset(lba, nblks)) {
                vol_info[cur]->m_vol_bm->set_bits(lba, nblks);
            } else {
                goto start;
            }
        }
        write_vol(cur, lba, nblks);
    }

    void same_read() { read_vol(0, 5, 100); }

    void random_write() {
        /* XXX: does it really matter if it is atomic or not */
        int cur = ++cur_vol % max_vols;
        uint64_t lba;
        uint64_t nblks;
    start:
        /* we won't be writing more then 128 blocks in one io */
        auto vol = vol_info[cur]->vol;
        if (vol == nullptr) {
            return;
        }
        uint64_t max_blks = max_io_size / VolInterface::get_instance()->get_page_size(vol);
        // lba: [0, max_vol_blks - max_blks)

        lba = rand() % (vol_info[cur]->max_vol_blks - max_blks);
        // nblks: [1, max_blks]
        nblks = rand() % (max_blks + 1);
        if (nblks == 0) {
            nblks = 1;
        }

        if (load_type != 2) {
            /* can not support concurrent overlapping writes if whole data need to be verified */
            std::unique_lock< std::mutex > lk(vol_info[cur]->vol_mutex);
            /* check if someone is already doing writes/reads */
            if (nblks && vol_info[cur]->m_vol_bm->is_bits_reset(lba, nblks)) {
                vol_info[cur]->m_vol_bm->set_bits(lba, nblks);
            } else {
                goto start;
            }
        }
        write_vol(cur, lba, nblks);
    }

    void write_vol(uint32_t cur, uint64_t lba, uint64_t nblks) {
        uint8_t* buf = nullptr;
        uint8_t* buf1 = nullptr;
        auto vol = vol_info[cur]->vol;
        if (vol == nullptr) { return; }
        {
            std::unique_lock< std::mutex > lk(m_mutex);
            if (io_stalled) {
                return;
            } else {
                ++outstanding_ios;
            }
        }
        uint64_t size = nblks * VolInterface::get_instance()->get_page_size(vol);
        auto ret = posix_memalign((void**)&buf, 4096, size);
        if (ret) {
            assert(0);
        }
        ret = posix_memalign((void**)&buf1, 4096, size);
        assert(!ret);
        /* buf will be owned by homestore after sending the IO. so we need to allocate buf1 which will be used to
         * write to a file after ios are completed.
         */
        assert(buf != nullptr);
        assert(buf1 != nullptr);
        populate_buf(buf, size, lba, cur);

        memcpy(buf1, buf, size);

        req* req = new struct req();
        req->lba = lba;
        req->nblks = nblks;
        req->size = size;
        req->offset = lba * VolInterface::get_instance()->get_page_size(vol);
        req->buf = buf1;
        req->fd = vol_info[cur]->fd;
        req->is_read = false;
        req->cur_vol = cur;

        ++write_cnt;
        auto vreq = VolInterface::get_instance()->create_vol_interface_req(vol, buf, lba, nblks, false, false);
        vreq->cookie = req;
        auto ret_io = VolInterface::get_instance()->write(vol, vreq);
        if (ret_io != no_error) {
            assert(ret_io == std::errc::no_such_device || expect_io_error);
            process_completions(vreq);
        }

        LOGDEBUG("Wrote lba: {}, nblks: {} ", lba, nblks);
    }

    void populate_buf(uint8_t* buf, uint64_t size, uint64_t lba, int cur) {
        for (uint64_t write_sz = 0; write_sz < size; write_sz = write_sz + sizeof(uint64_t)) {
            if (!(write_sz % vol_page_size)) {
                *((uint64_t*)(buf + write_sz)) = lba;
                auto vol = vol_info[cur]->vol;
                if (vol == nullptr) { return; }
                if (!((write_sz % VolInterface::get_instance()->get_page_size(vol)))) { ++lba; }
            } else {
                *((uint64_t*)(buf + write_sz)) = random();
            }
        }
    }

    void random_read() {
        /* XXX: does it really matter if it is atomic or not */
        int cur = ++cur_vol % max_vols;
        uint64_t lba;
        uint64_t nblks;
    start:
        /* we won't be writing more then 128 blocks in one io */
        auto vol = vol_info[cur]->vol;
        if (vol == nullptr) {
            return;
        }
        uint64_t max_blks = max_io_size / VolInterface::get_instance()->get_page_size(vol);

        lba = rand() % (vol_info[cur]->max_vol_blks - max_blks);
        nblks = rand() % max_blks;
        if (nblks == 0) {
            nblks = 1;
        }

        if (load_type != 2) {
            /* Don't send overlapping reads with pending writes if data verification is on */
            std::unique_lock< std::mutex > lk(vol_info[cur]->vol_mutex);
            /* check if someone is already doing writes/reads */
            if (vol_info[cur]->m_vol_bm->is_bits_reset(lba, nblks)) {
                vol_info[cur]->m_vol_bm->set_bits(lba, nblks);
            } else {
                goto start;
            }
        }

        read_vol(cur, lba, nblks);
        LOGDEBUG("Read {} {} ", lba, nblks);
    }

    void read_vol(uint32_t cur, uint64_t lba, uint64_t nblks) {
        uint8_t* buf = nullptr;
        auto vol = vol_info[cur]->vol;
        if (vol == nullptr) { return; }
        {
            std::unique_lock< std::mutex > lk(m_mutex);
            if (io_stalled) {
                return;
            } else {
                ++outstanding_ios;
            }
        }
        uint64_t size = nblks * VolInterface::get_instance()->get_page_size(vol);
        auto ret = posix_memalign((void**)&buf, 4096, size);
        if (ret) { assert(0); }
        assert(buf != nullptr);
        req* req = new struct req();
        req->lba = lba;
        req->nblks = nblks;
        req->fd = vol_info[cur]->fd;
        req->is_read = true;
        req->size = size;
        req->offset = lba * VolInterface::get_instance()->get_page_size(vol);
        req->buf = buf;
        req->cur_vol = cur;
        read_cnt++;
        auto vreq = VolInterface::get_instance()->create_vol_interface_req(vol, nullptr, lba, nblks, true, false);
        vreq->cookie = req;
        auto ret_io = VolInterface::get_instance()->read(vol, vreq);
        if (ret_io != no_error) {
            assert(ret_io == std::errc::no_such_device || expect_io_error);
            process_completions(vreq);
        }
    }

    bool verify(const VolumePtr& vol, req* request, const vol_interface_req_ptr& vol_req, bool can_panic) {
        int64_t tot_size_read = 0;
        for (auto& info : vol_req->read_buf_list) {
            auto offset = info.offset;
            auto size = info.size;
            auto buf = info.buf;
            while (size != 0) {
                uint32_t size_read = 0;
                homeds::blob b = VolInterface::get_instance()->at_offset(buf, offset);
                if (b.size > size) {
                    size_read = size;
                } else {
                    size_read = b.size;
                }
                size_read = vol_page_size;
                int j = 0;
                if (verify_data) {
                    j = memcmp((void*)b.bytes, (uint8_t*)((uint64_t)request->buf + tot_size_read), size_read);
                    match_cnt++;
                }

                if (j != 0 && (!verify_data || !verify_done)) {
                    /* we will only verify the header. We write lba number in the header */
                    j = memcmp((void*)b.bytes, (uint8_t*)((uint64_t)request->buf + tot_size_read), sizeof(uint64_t));
                    if (!j) {
                        /* copy the data */
                        auto ret =
                            pwrite(vol_info[request->cur_vol]->fd, b.bytes, b.size, tot_size_read + request->offset);
                        assert(ret == b.size);
                    }
                    hdr_only_match_cnt++;
                }
                if (j) {
                    if (can_panic) {
                        /* verify the header */
                        j = memcmp((void*)b.bytes, (uint8_t*)((uint64_t)request->buf + tot_size_read), sizeof(uint64_t));
                        if (j != 0) {
                            LOGINFO("header mismatch lba read {}", *((uint64_t*)b.bytes));
                        }
                        LOGINFO("mismatch found lba {} nlba {} total_size_read {}", request->lba, request->nblks,
                                tot_size_read);
#ifndef NDEBUG
                        VolInterface::get_instance()->print_tree(vol);
#endif
                        LOGINFO("lba {} {}", request->lba, request->nblks);
                        std::this_thread::sleep_for(std::chrono::seconds(5));
                        sleep(30);
                        assert(0);
                    }
                    // need to return false
                    return false;
                }
                size -= size_read;
                offset += size_read;
                tot_size_read += size_read;
            }
        }
        assert(tot_size_read == request->size);
        return true;
    }

    void verify_vols() {
        static uint64_t print_time = 30;
        auto elapsed_time = get_elapsed_time(print_startTime);
        if (elapsed_time > print_time) {
            LOGINFO("verifying vols");
            print_startTime = Clock::now();
        }

        for (uint32_t cur = 0; cur < max_vols; ++cur) {
            uint64_t max_blks = (max_io_size / VolInterface::get_instance()->get_page_size(vol_info[cur]->vol));
            for (uint64_t lba = vol_info[cur]->cur_checkpoint; lba < vol_info[cur]->max_vol_blks;) {
                uint64_t io_size = 0;
                if (lba + max_blks > vol_info[cur]->max_vol_blks) {
                    io_size = vol_info[cur]->max_vol_blks - lba;
                } else {
                    io_size = max_blks;
                }
                read_vol(cur, lba, io_size);
                vol_info[cur]->cur_checkpoint = lba + io_size;
                if (outstanding_ios > max_outstanding_ios) { return; }
                lba = lba + io_size;
            }
        }

        /* we move verify_done when all the outstanding IOs are completed */
        move_verify_to_done = true;
    }

    void process_completions(const vol_interface_req_ptr& vol_req) {
        /* raise an event */
        req* request = (req*)vol_req->cookie;
        static uint64_t print_time = 30;
        uint64_t temp = 1;
        auto elapsed_time = get_elapsed_time(print_startTime);

        /* it validates that we don't have two completions for the same requests */
        assert(!request->done);
        request->done = true;

        if (elapsed_time > print_time) {
            LOGINFO("write ios cmpled {}", write_cnt.load());
            LOGINFO("read ios cmpled {}", read_cnt.load());
            print_startTime = Clock::now();
        }

        assert(vol_req->err == no_error || expect_io_error || vol_req->err == std::errc::no_such_device);
        LOGTRACE("IO DONE, req_id={}, outstanding_ios={}", vol_req->request_id, outstanding_ios.load());
        if (!vol_req->is_read && vol_req->err == no_error) {
            /* write to a file */
            auto ret = pwrite(request->fd, request->buf, request->size, request->offset);
            assert(ret == request->size);
        }

        bool verify_io = false;

        if (!vol_req->is_read && vol_req->err == no_error && read_verify) {
#if 0
            (void)VolInterface::get_instance()->sync_read(vol_info[request->cur_vol]->vol, request->lba, request->nblks,
                                                          vol_req);
#endif
            LOGTRACE("IO DONE, req_id={}, outstanding_ios={}", vol_req->request_id, outstanding_ios.load());
            verify_io = true;
        } else if ((vol_req->is_read && vol_req->err == no_error)) {
            verify_io = true;
        }

        if (verify_io && (verify_hdr || verify_data)) {
            /* read from the file and verify it */
            auto ret = pread(request->fd, request->buf, request->size, request->offset);
            if (ret != request->size) { assert(0); }
            verify(vol_info[request->cur_vol]->vol, request, vol_req, true);
        }

        {
            std::unique_lock< std::mutex > lk(vol_info[request->cur_vol]->vol_mutex);
            vol_info[request->cur_vol]->m_vol_bm->reset_bits(request->lba, request->nblks);
        }

        delete request; // no longer needed

        outstanding_ios--;
        if (move_verify_to_done && !verify_done) {
            if (outstanding_ios.load() == 0) {
                verify_done = true;
                LOGINFO("verfied only hdr {} number of blks", hdr_only_match_cnt.load());
                LOGINFO("verify is done. starting IOs");
                if (verify_only) {
                    notify_cmpl();
                    return;
                }
                startTime = Clock::now();
                m_tgt.io_request_done();
            }
        }

        if (verify_done && is_abort) {
            if (get_elapsed_time(startTime) > (random() % run_time)) { abort(); }
        }

        if (verify_done && time_to_stop()) {
            notify_cmpl();
        } else {
            m_tgt.io_request_done();
        }
    }

    bool time_to_stop() { return (write_cnt >= max_num_writes) || (get_elapsed_time(startTime) > run_time); }

    uint64_t get_elapsed_time(Clock::time_point startTime) {
        std::chrono::seconds sec = std::chrono::duration_cast< std::chrono::seconds >(Clock::now() - startTime);
        return sec.count();
    }

    void notify_cmpl() {
        std::unique_lock< std::mutex > lk(m_mutex);
        io_stalled = true;
        m_cv.notify_all();
    }

    bool delete_volume(int vol_indx) {
        // std::move will release the ref_count in IOTest::vol and pass to HomeBlks::remove_volume
        boost::uuids::uuid uuid;
        {
            std::unique_lock< std::mutex > lk(m_mutex);
            if (vol_indx >= (int)vol_info.size() || vol_info[vol_indx]->vol == nullptr) { return false; }
            uuid = VolInterface::get_instance()->get_uuid(vol_info[vol_indx]->vol);
            vol_info[vol_indx]->vol = nullptr;
        }
        VolInterface::get_instance()->remove_volume(uuid);
        assert(VolInterface::get_instance()->lookup_volume(uuid) == nullptr);
        return true;
    }

    void shutdown_force(bool timeout) {
        std::unique_lock< std::mutex > lk(m_mutex);
        bool force = false;
        // release the ref_count to volumes;
        if (!timeout) {
            remove_journal_files();
            vol_info.clear();
            force = true;
        }
        VolInterface::get_instance()->shutdown(force);
   }

    void remove_journal_files() {
        // Remove journal folders
        for (auto i = 0u; i < vol_info.size(); i++) {
            std::string name = boost::lexical_cast< std::string >(vol_info[i]->uuid);
            boost::filesystem::remove_all(name);
            LOGINFO("Removed journal dir: {}", name);
            remove(name.c_str());
        }
    }
};

/************************** Test cases ****************************/

/*********** Below Tests does IO and exit with clean shutdown *************/

/*!
    @test   lifecycle_test
    @brief  It initialize the homestore, create volume, delete volume
            and shutdown the system
 */
TEST_F(IOTest, lifecycle_test) {
    this->init = true;
    this->start_homestore();
    this->wait_homestore_init_done();
    this->kickstart_io();
    this->wait_cmpl();

    LOGINFO("Metrics: {}", sisl::MetricsFarm::getInstance().get_result_in_json().dump(2));
    LOGINFO("write_cnt {}", write_cnt);
    LOGINFO("read_cnt {}", read_cnt);

    FlipClient fc(HomeStoreFlip::instance());
    FlipFrequency freq;
    freq.set_count(10);
    freq.set_percent(100);

    fc.inject_retval_flip("vol_comp_delay_us", {}, freq, 100);
    this->delete_volumes();
    LOGINFO("All volumes are deleted, do a shutdown of homestore");
    this->shutdown();

    LOGINFO("Shutdown of homestore is completed, removing files");
    this->remove_files();
}

/*!
    @test   init_io_test
    @brief  It initialize the homestore, create volume and
            shutdown the system
 */
TEST_F(IOTest, init_io_test) {
    this->init = true;
    this->start_homestore();
    this->wait_homestore_init_done();
    this->kickstart_io();
    this->wait_cmpl();
    LOGINFO("write_cnt {}", write_cnt);
    LOGINFO("read_cnt {}", read_cnt);
    this->shutdown();
    if (remove_file) { this->remove_files(); }
}

/*!
    @test   recovery_io_test
    @brief  Tests which does recovery. End up with a clean shutdown
 */
TEST_F(IOTest, recovery_io_test) {
    this->init = false;
    switch (expected_vol_state) {
    case 0: this->m_expected_vol_state = homestore::vol_state::ONLINE; break;
    case 1: this->m_expected_vol_state = homestore::vol_state::OFFLINE; break;
    case 2: this->m_expected_vol_state = homestore::vol_state::DEGRADED; break;
    case 3: this->m_expected_vol_state = homestore::vol_state::FAILED; break;
    }
    this->start_homestore();
    this->wait_homestore_init_done();
    this->kickstart_io();
    this->wait_cmpl();
    if (can_delete_volume) { this->delete_volumes(); }
    this->shutdown();
    if (remove_file) { this->remove_files(); }
}

/*!
    @test   vol_create_del_test
    @brief  Below tests delete volumes. Should exit with clean shutdown.
 */
TEST_F(IOTest, vol_create_del_test) {
    this->init = true;
    this->vol_create_del_test = true;
    this->start_homestore();
    this->wait_cmpl();
    this->shutdown();
    this->remove_files();
}

/************ Below tests check the workflows ***********/

TEST_F(IOTest, one_disk_replace_test) {
    this->init = false;
    this->disk_replace_cnt = 1;
    this->m_expected_vol_state = homestore::vol_state::DEGRADED;
    this->start_homestore();
    this->wait_cmpl();
    this->shutdown();
    if (remove_file) { this->remove_files(); }
}

TEST_F(IOTest, one_disk_replace_abort_test) {
    this->init = false;
    this->disk_replace_cnt = 1;
    this->expected_init_fail = true;
    this->m_expected_vol_state = homestore::vol_state::DEGRADED;

    FlipClient fc(HomeStoreFlip::instance());
    FlipFrequency freq;
    freq.set_count(100);
    freq.set_percent(100);
    fc.inject_noreturn_flip("reboot_abort", {}, freq);

    this->start_homestore();
    this->wait_cmpl();
    this->shutdown();
    if (remove_file) { this->remove_files(); }
}

TEST_F(IOTest, two_disk_replace_test) {
    this->init = false;
    this->disk_replace_cnt = 2;
    this->expected_init_fail = true;
    this->start_homestore();
    this->wait_homestore_init_done();
    this->kickstart_io();
    this->wait_cmpl();
    this->shutdown();
}

TEST_F(IOTest, one_disk_fail_test) {
    this->init = false;

    FlipClient fc(HomeStoreFlip::instance());
    FlipFrequency freq;
    FlipCondition cond1;
    FlipCondition cond2;
    freq.set_count(100);
    freq.set_percent(100);
    fc.create_condition("setting error on file1", flip::Operator::EQUAL, names[0], &cond1);
    fc.inject_noreturn_flip("device_boot_fail", {cond1}, freq);

    this->expected_init_fail = true;
    this->start_homestore();
    this->wait_homestore_init_done();
    this->kickstart_io();
    this->wait_cmpl();
    this->shutdown();
    if (remove_file) { this->remove_files(); }
}

TEST_F(IOTest, vol_offline_test) {
    this->init = true;
    this->m_expected_vol_state = vol_state::OFFLINE;
    this->start_homestore();
    this->wait_homestore_init_done();
    this->expect_io_error = true;
    this->move_vol_to_offline();
    this->wait_cmpl();
    this->shutdown();
}

TEST_F(IOTest, vol_io_fail_test) {
    this->init = true;
    this->expect_io_error = true;
    this->start_homestore();
    this->wait_homestore_init_done();

    FlipClient fc(HomeStoreFlip::instance());
    FlipCondition cond1;
    FlipCondition cond2;
    FlipFrequency freq;
    fc.create_condition("setting error on file1", flip::Operator::EQUAL, names[0], &cond1);
    fc.create_condition("setting error on file2", flip::Operator::EQUAL, names[1], &cond2);
    freq.set_count(2000);
    freq.set_percent(50);
    fc.inject_noreturn_flip("io_write_comp_error_flip", {}, freq);
    fc.inject_noreturn_flip("device_fail", {cond1, cond2}, freq);

    this->wait_cmpl();
    this->shutdown();
    if (remove_file) { this->remove_files(); }
}

/**
 * @brief :
 * Test Procedure:
 * 1. start homesotre and do I/Os;
 * 2. wait I/O completed
 * 3. move all volumes to offline state;
 * 4. inject flip point for read btree node to return failure.
 * 5. start btree fix and it should return failure as expected, instead of core dump or crash;
 * 6. delete volumes and shotdown homesotre;
 *
 * @param IOTest
 * @param btree_fix_read_failure_test
 */
TEST_F(IOTest, btree_fix_read_failure_test) {
    this->init = true;
    this->start_homestore();
    this->wait_homestore_init_done();
    this->kickstart_io();
    this->wait_cmpl();

    LOGINFO("write_cnt {}", write_cnt);
    LOGINFO("read_cnt {}", read_cnt);

    sleep(5);

    this->move_vol_to_offline();

    VolInterface::get_instance()->set_error_flip();

    auto ret = this->fix_vol_mapping_btree();
    EXPECT_EQ(ret, false);

    this->delete_volumes();

    this->shutdown();
    if (remove_file) { this->remove_files(); }
}

/**
 * @brief :
 * Test Procedure :
 * 1. Start homestore and do customerized IO based on input parameter
 * 2. wait I/O completed
 * 3. move all volumes to offline state;
 * 4. start btree fix (with verify set to true) on every volume and expect it to be successfully completed.
 * 5. verify KVs between newly created btree and old btree should also return successfully;
 * 6. delete volumes and shotdown homestore;
 *
 * @param IOTest
 * @param btree_fix_test
 */
TEST_F(IOTest, btree_fix_test) {
    this->init = true;
    this->start_homestore();
    this->wait_homestore_init_done();
    this->kickstart_io();
    this->wait_cmpl();

    LOGINFO("write_cnt {}", write_cnt);
    LOGINFO("read_cnt {}", read_cnt);

    sleep(5);
    assert(outstanding_ios == 0);

    this->move_vol_to_offline();
    auto ret = this->fix_vol_mapping_btree();
    EXPECT_EQ(ret, true);

    this->delete_volumes();

    this->shutdown();
    if (remove_file) { this->remove_files(); }
}

/**
 * @brief :
 * Test Procedure :
 * 1. Start homestore and do customerized IO based on input parameter
 * 2. wait I/O completed
 * 3. move all volumes to offline state;
 * 4. start btree fix (with verify set to true) on every volume and expect it to be successfully completed.
 * 5. verify KVs between newly created btree and old btree should also return successfully;
 * 6. move volume back online.
 * 7. start I/O on volumes and wait I/O completed
 * 8. delete all volumes and shutdown homestore and exit;
 *
 * @param IOTest
 * @param btree_fix_test
 */
TEST_F(IOTest, btree_fix_rerun_io_test) {
    this->init = true;
    this->start_homestore();
    this->wait_homestore_init_done();
    this->kickstart_io();
    this->wait_cmpl();

    LOGINFO("write_cnt {}", write_cnt);
    LOGINFO("read_cnt {}", read_cnt);

    sleep(5);
    assert(outstanding_ios == 0);

    this->move_vol_to_offline();
    auto ret = this->fix_vol_mapping_btree();
    EXPECT_EQ(ret, true);

    startTime = Clock::now();
    write_cnt = 0;
    read_cnt = 0;
    io_stalled = false;
    this->move_vol_to_online();

    this->wait_cmpl();
    LOGINFO("write_cnt {}", write_cnt);
    LOGINFO("read_cnt {}", read_cnt);

    sleep(5);
    assert(outstanding_ios == 0);

    if (can_delete_volume) {
        this->delete_volumes();
    }

    this->shutdown();
    if (remove_file) { this->remove_files(); }
}

/************************* CLI options ***************************/

SDS_OPTION_GROUP(
    test_volume,
    (run_time, "", "run_time", "run time for io", ::cxxopts::value< uint32_t >()->default_value("30"), "seconds"),
    (load_type, "", "load_type", "load_type", ::cxxopts::value< uint32_t >()->default_value("0"),
     "random_write_read:0, same_write_read:1, overlap_write=2"),
    (num_threads, "", "num_threads", "num threads for io", ::cxxopts::value< uint32_t >()->default_value("8"),
     "number"),
    (read_enable, "", "read_enable", "read enable 0 or 1", ::cxxopts::value< uint32_t >()->default_value("1"), "flag"),
    (max_disk_capacity, "", "max_disk_capacity", "max disk capacity",
     ::cxxopts::value< uint64_t >()->default_value("7"), "GB"),
    (max_volume, "", "max_volume", "max volume", ::cxxopts::value< uint64_t >()->default_value("50"), "number"),
    (max_num_writes, "", "max_num_writes", "max num of writes", ::cxxopts::value< uint64_t >()->default_value("100000"),
     "number"),
    (verify_hdr, "", "verify_hdr", "data verification", ::cxxopts::value< uint64_t >()->default_value("1"), "0 or 1"),
    (verify_data, "", "verify_data", "data verification", ::cxxopts::value< uint64_t >()->default_value("1"), "0 or 1"),
    (read_verify, "", "read_verify", "read verification for each write",
     ::cxxopts::value< uint64_t >()->default_value("0"), "0 or 1"),
    (enable_crash_handler, "", "enable_crash_handler", "enable crash handler 0 or 1",
     ::cxxopts::value< uint32_t >()->default_value("1"), "flag"),
    (remove_file, "", "remove_file", "remove file at the end of test 0 or 1",
     ::cxxopts::value< uint32_t >()->default_value("1"), "flag"),
    (expected_vol_state, "", "expected_vol_state", "volume state expected during boot",
     ::cxxopts::value< uint32_t >()->default_value("0"), "flag"),
    (verify_only, "", "verify_only", "verify only boot", ::cxxopts::value< uint32_t >()->default_value("0"), "flag"),
    (abort, "", "abort", "abort", ::cxxopts::value< uint32_t >()->default_value("0"), "flag"),
    (flip, "", "flip", "flip", ::cxxopts::value< uint32_t >()->default_value("0"), "flag"),
    (delete_volume, "", "delete_volume", "delete_volume", ::cxxopts::value< uint32_t >()->default_value("0"), "flag"),
    (atomic_page_size, "", "atomic_page_size", "atomic_page_size",
     ::cxxopts::value< uint32_t >()->default_value("4096"), "atomic_page_size"),
    (vol_page_size, "", "vol_page_size", "vol_page_size", ::cxxopts::value< uint32_t >()->default_value("4096"),
     "vol_page_size"),
    (device_list, "", "device_list", "List of device paths", ::cxxopts::value< std::vector< std::string > >(),
     "path [...]"),
    (phy_page_size, "", "phy_page_size", "phy_page_size", ::cxxopts::value< uint32_t >()->default_value("4096"),
     "phy_page_size"),
    (io_flags, "", "io_flags", "io_flags", ::cxxopts::value< uint32_t >()->default_value("1"), "0 or 1"),
    (mem_btree_page_size, "", "mem_btree_page_size", "mem_btree_page_size",
     ::cxxopts::value< uint32_t >()->default_value("8192"), "mem_btree_page_size"))

#define ENABLED_OPTIONS logging, home_blks, test_volume

SDS_OPTIONS_ENABLE(ENABLED_OPTIONS)

/************************** MAIN ********************************/

/* We can run this target either by using default options which run the normal io tests or by setting different
 * options. Format is
 *   1. ./test_volume
 *   2. ./test_volume --gtest_filter=*recovery* --run_time=120 --num_threads=16 --max_disk_capacity=10 --max_volume=50
 * Above command run all tests having a recovery keyword for 120 seconds with 16 threads , 10g disk capacity and 50
 * volumes
 */
int main(int argc, char* argv[]) {
    srand(time(0));
    ::testing::GTEST_FLAG(filter) = "*lifecycle_test*";
    testing::InitGoogleTest(&argc, argv);
    SDS_OPTIONS_LOAD(argc, argv, ENABLED_OPTIONS)
    sds_logging::SetLogger("test_volume");
    spdlog::set_pattern("[%D %T.%f] [%^%L%$] [%t] %v");
    run_time = SDS_OPTIONS["run_time"].as< uint32_t >();
    num_threads = SDS_OPTIONS["num_threads"].as< uint32_t >();
    read_enable = SDS_OPTIONS["read_enable"].as< uint32_t >();
    max_disk_capacity = ((SDS_OPTIONS["max_disk_capacity"].as< uint64_t >()) * (1ul << 30));
    max_vols = SDS_OPTIONS["max_volume"].as< uint64_t >();
    max_num_writes = SDS_OPTIONS["max_num_writes"].as< uint64_t >();
    enable_crash_handler = SDS_OPTIONS["enable_crash_handler"].as< uint32_t >();
    verify_hdr = SDS_OPTIONS["verify_hdr"].as< uint64_t >() ? true : false;
    verify_data = SDS_OPTIONS["verify_data"].as< uint64_t >() ? true : false;
    read_verify = SDS_OPTIONS["read_verify"].as< uint64_t >() ? true : false;
    load_type = SDS_OPTIONS["load_type"].as< uint32_t >();
    remove_file = SDS_OPTIONS["remove_file"].as< uint32_t >();
    expected_vol_state = SDS_OPTIONS["expected_vol_state"].as< uint32_t >();
    verify_only = SDS_OPTIONS["verify_only"].as< uint32_t >();
    is_abort = SDS_OPTIONS["abort"].as< uint32_t >();
    flip_set = SDS_OPTIONS["flip"].as< uint32_t >();
    can_delete_volume = SDS_OPTIONS["delete_volume"].as< uint32_t >() ? true : false;
    atomic_page_size = SDS_OPTIONS["atomic_page_size"].as< uint32_t >();
    vol_page_size = SDS_OPTIONS["vol_page_size"].as< uint32_t >();
    phy_page_size = SDS_OPTIONS["phy_page_size"].as< uint32_t >();
    mem_btree_page_size = SDS_OPTIONS["mem_btree_page_size"].as< uint32_t >();
    io_flags = SDS_OPTIONS["io_flags"].as< uint32_t >();

    if (SDS_OPTIONS.count("device_list")) {
        dev_names = SDS_OPTIONS["device_list"].as< std::vector< std::string > >();
    }

    if (load_type == 2) {
        verify_data = 0;
    }

    if (enable_crash_handler) {
        sds_logging::install_crash_handler();
    }
    return RUN_ALL_TESTS();
}<|MERGE_RESOLUTION|>--- conflicted
+++ resolved
@@ -79,7 +79,6 @@
 SDS_LOGGING_INIT(HOMESTORE_LOG_MODS)
 
 /**************** Common class created for all tests ***************/
-
 
 uint64_t req_cnt = 0;
 uint64_t req_free_cnt = 0;
@@ -244,9 +243,7 @@
         /* start homestore */
         /* create files */
         struct stat st;
-        if (stat("test_files", &st) == -1) {
-            mkdir("test_files", 0700);
-        }
+        if (stat("test_files", &st) == -1) { mkdir("test_files", 0700); }
 
         /* create files */
         if (dev_names.size() != 0) {
@@ -453,20 +450,8 @@
             }
         }
         max_io_size = params.max_io_size;
-<<<<<<< HEAD
         /* TODO :- Rishabh: remove it */
         max_io_size = 128 * Ki;
-=======
-        ev_fd = eventfd(0, EFD_NONBLOCK);
-
-        iomgr_obj->add_fd(
-            ev_fd, [this](auto fd, auto cookie, auto event) { process_ev_common(fd, cookie, event); }, EPOLLIN, 9,
-            nullptr);
-        ep = new test_ep(iomgr_obj);
-        iomgr_obj->add_ep(ep);
-        iomgr_obj->start();
-        iomgr_start = true;
->>>>>>> 1068dbde
         outstanding_ios = 0;
 
         std::unique_lock< std::mutex > lk(m_mutex);
@@ -674,9 +659,7 @@
     start:
         /* we won't be writing more then 128 blocks in one io */
         auto vol = vol_info[cur]->vol;
-        if (vol == nullptr) {
-            return;
-        }
+        if (vol == nullptr) { return; }
         if (vol_info[cur]->num_io.fetch_add(1, std::memory_order_acquire) == 1000) {
             nblks = 200;
             lba = (vol_info[cur]->start_large_lba.fetch_add(nblks, std::memory_order_acquire)) %
@@ -686,9 +669,7 @@
             lba = (vol_info[cur]->start_lba.fetch_add(nblks, std::memory_order_acquire)) %
                 (vol_info[cur]->max_vol_blks - nblks);
         }
-        if (nblks == 0) {
-            nblks = 1;
-        }
+        if (nblks == 0) { nblks = 1; }
 
         if (load_type != 2) {
             /* can not support concurrent overlapping writes if whole data need to be verified */
@@ -713,18 +694,14 @@
     start:
         /* we won't be writing more then 128 blocks in one io */
         auto vol = vol_info[cur]->vol;
-        if (vol == nullptr) {
-            return;
-        }
+        if (vol == nullptr) { return; }
         uint64_t max_blks = max_io_size / VolInterface::get_instance()->get_page_size(vol);
         // lba: [0, max_vol_blks - max_blks)
 
         lba = rand() % (vol_info[cur]->max_vol_blks - max_blks);
         // nblks: [1, max_blks]
         nblks = rand() % (max_blks + 1);
-        if (nblks == 0) {
-            nblks = 1;
-        }
+        if (nblks == 0) { nblks = 1; }
 
         if (load_type != 2) {
             /* can not support concurrent overlapping writes if whole data need to be verified */
@@ -754,9 +731,7 @@
         }
         uint64_t size = nblks * VolInterface::get_instance()->get_page_size(vol);
         auto ret = posix_memalign((void**)&buf, 4096, size);
-        if (ret) {
-            assert(0);
-        }
+        if (ret) { assert(0); }
         ret = posix_memalign((void**)&buf1, 4096, size);
         assert(!ret);
         /* buf will be owned by homestore after sending the IO. so we need to allocate buf1 which will be used to
@@ -811,16 +786,12 @@
     start:
         /* we won't be writing more then 128 blocks in one io */
         auto vol = vol_info[cur]->vol;
-        if (vol == nullptr) {
-            return;
-        }
+        if (vol == nullptr) { return; }
         uint64_t max_blks = max_io_size / VolInterface::get_instance()->get_page_size(vol);
 
         lba = rand() % (vol_info[cur]->max_vol_blks - max_blks);
         nblks = rand() % max_blks;
-        if (nblks == 0) {
-            nblks = 1;
-        }
+        if (nblks == 0) { nblks = 1; }
 
         if (load_type != 2) {
             /* Don't send overlapping reads with pending writes if data verification is on */
@@ -907,10 +878,9 @@
                 if (j) {
                     if (can_panic) {
                         /* verify the header */
-                        j = memcmp((void*)b.bytes, (uint8_t*)((uint64_t)request->buf + tot_size_read), sizeof(uint64_t));
-                        if (j != 0) {
-                            LOGINFO("header mismatch lba read {}", *((uint64_t*)b.bytes));
-                        }
+                        j = memcmp((void*)b.bytes, (uint8_t*)((uint64_t)request->buf + tot_size_read),
+                                   sizeof(uint64_t));
+                        if (j != 0) { LOGINFO("header mismatch lba read {}", *((uint64_t*)b.bytes)); }
                         LOGINFO("mismatch found lba {} nlba {} total_size_read {}", request->lba, request->nblks,
                                 tot_size_read);
 #ifndef NDEBUG
@@ -1076,7 +1046,7 @@
             force = true;
         }
         VolInterface::get_instance()->shutdown(force);
-   }
+    }
 
     void remove_journal_files() {
         // Remove journal folders
@@ -1147,10 +1117,18 @@
 TEST_F(IOTest, recovery_io_test) {
     this->init = false;
     switch (expected_vol_state) {
-    case 0: this->m_expected_vol_state = homestore::vol_state::ONLINE; break;
-    case 1: this->m_expected_vol_state = homestore::vol_state::OFFLINE; break;
-    case 2: this->m_expected_vol_state = homestore::vol_state::DEGRADED; break;
-    case 3: this->m_expected_vol_state = homestore::vol_state::FAILED; break;
+    case 0:
+        this->m_expected_vol_state = homestore::vol_state::ONLINE;
+        break;
+    case 1:
+        this->m_expected_vol_state = homestore::vol_state::OFFLINE;
+        break;
+    case 2:
+        this->m_expected_vol_state = homestore::vol_state::DEGRADED;
+        break;
+    case 3:
+        this->m_expected_vol_state = homestore::vol_state::FAILED;
+        break;
     }
     this->start_homestore();
     this->wait_homestore_init_done();
@@ -1388,9 +1366,7 @@
     sleep(5);
     assert(outstanding_ios == 0);
 
-    if (can_delete_volume) {
-        this->delete_volumes();
-    }
+    if (can_delete_volume) { this->delete_volumes(); }
 
     this->shutdown();
     if (remove_file) { this->remove_files(); }
@@ -1480,16 +1456,10 @@
     mem_btree_page_size = SDS_OPTIONS["mem_btree_page_size"].as< uint32_t >();
     io_flags = SDS_OPTIONS["io_flags"].as< uint32_t >();
 
-    if (SDS_OPTIONS.count("device_list")) {
-        dev_names = SDS_OPTIONS["device_list"].as< std::vector< std::string > >();
-    }
-
-    if (load_type == 2) {
-        verify_data = 0;
-    }
-
-    if (enable_crash_handler) {
-        sds_logging::install_crash_handler();
-    }
+    if (SDS_OPTIONS.count("device_list")) { dev_names = SDS_OPTIONS["device_list"].as< std::vector< std::string > >(); }
+
+    if (load_type == 2) { verify_data = 0; }
+
+    if (enable_crash_handler) { sds_logging::install_crash_handler(); }
     return RUN_ALL_TESTS();
 }