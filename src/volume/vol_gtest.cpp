--- conflicted
+++ resolved
@@ -222,7 +222,7 @@
     void remove_files() {
         /* no need to delete the user created file/disk */
         if (dev_names.size() == 0) {
-            for (auto &n : names) {
+            for (auto& n : names) {
                 remove(n.c_str());
             }
         }
@@ -255,9 +255,7 @@
                 temp_info.dev_names = names[i];
                 device_info.push_back(temp_info);
                 if (init || disk_replace_cnt > 0) {
-                    if (!init) {
-                        remove(names[i].c_str());
-                    }
+                    if (!init) { remove(names[i].c_str()); }
                     std::ofstream ofs(names[i].c_str(), std::ios::binary | std::ios::out);
                     ofs.seekp(max_disk_capacity - 1);
                     ofs.write("", 1);
@@ -328,11 +326,7 @@
     void move_vol_to_online() {
         /* move all volumes to online */
         for (uint64_t i = 0; i < max_vols; ++i) {
-<<<<<<< HEAD
-            VolInterface::get_instance()->vol_state_change(vol_info[i]->vol, vol_state::ONLINE);
-=======
             VolInterface::get_instance()->vol_state_change(vol_info[i]->vol, homestore::vol_state::ONLINE);
->>>>>>> fe3a2d72
         }
         /* start ios */
         m_tgt.io_request_done();
@@ -765,7 +759,7 @@
             assert(ret_io == std::errc::no_such_device || expect_io_error);
             process_completions(vreq);
         }
-  
+
         LOGDEBUG("Wrote lba: {}, nblks: {} ", lba, nblks);
     }
 
@@ -881,14 +875,13 @@
                 }
                 if (j) {
                     if (can_panic) {
-                        
+
                         /* verify the header */
-                        j = memcmp((void *) b.bytes, (uint8_t *)((uint64_t)request->buf + tot_size_read), sizeof (uint64_t));
-                        if (j != 0) {
-                            LOGINFO("header mismatch lba read {}", *((uint64_t *)b.bytes));
-                        }
-                        LOGINFO("mismatch found lba {} nlba {} total_size_read {}", request->lba, request->nblks, 
-                                    tot_size_read);
+                        j = memcmp((void*)b.bytes, (uint8_t*)((uint64_t)request->buf + tot_size_read),
+                                   sizeof(uint64_t));
+                        if (j != 0) { LOGINFO("header mismatch lba read {}", *((uint64_t*)b.bytes)); }
+                        LOGINFO("mismatch found lba {} nlba {} total_size_read {}", request->lba, request->nblks,
+                                tot_size_read);
 #ifndef NDEBUG
                         VolInterface::get_instance()->print_tree(vol);
 #endif
@@ -1003,9 +996,7 @@
         }
 
         if (verify_done && is_abort) {
-            if (get_elapsed_time(startTime) > (random() % run_time)) {
-                abort();
-            }
+            if (get_elapsed_time(startTime) > (random() % run_time)) { abort(); }
         }
 
         if (verify_done && time_to_stop()) {
@@ -1015,15 +1006,12 @@
         }
     }
 
-    bool time_to_stop() {
-        return (write_cnt >= max_num_writes) || (get_elapsed_time(startTime) > run_time);
-    }
+    bool time_to_stop() { return (write_cnt >= max_num_writes) || (get_elapsed_time(startTime) > run_time); }
 
     uint64_t get_elapsed_time(Clock::time_point startTime) {
         std::chrono::seconds sec = std::chrono::duration_cast< std::chrono::seconds >(Clock::now() - startTime);
         return sec.count();
     }
-
 
     void notify_cmpl() {
         std::unique_lock< std::mutex > lk(m_mutex);
@@ -1143,9 +1131,7 @@
     this->wait_homestore_init_done();
     this->kickstart_io();
     this->wait_cmpl();
-    if (can_delete_volume) {
-        this->delete_volumes();
-    }
+    if (can_delete_volume) { this->delete_volumes(); }
     this->shutdown();
     if (remove_file) { this->remove_files(); }
 }
@@ -1198,6 +1184,8 @@
     this->disk_replace_cnt = 2;
     this->expected_init_fail = true;
     this->start_homestore();
+    this->wait_homestore_init_done();
+    this->kickstart_io();
     this->wait_cmpl();
     this->shutdown();
 }
@@ -1216,6 +1204,8 @@
 
     this->expected_init_fail = true;
     this->start_homestore();
+    this->wait_homestore_init_done();
+    this->kickstart_io();
     this->wait_cmpl();
     this->shutdown();
     if (remove_file) { this->remove_files(); }
@@ -1254,9 +1244,8 @@
     if (remove_file) { this->remove_files(); }
 }
 
-
 /**
- * @brief : 
+ * @brief :
  * Test Procedure:
  * 1. start homesotre and do I/Os;
  * 2. wait I/O completed
@@ -1271,8 +1260,10 @@
 TEST_F(IOTest, btree_fix_read_failure_test) {
     this->init = true;
     this->start_homestore();
-
+    this->wait_homestore_init_done();
+    this->kickstart_io();
     this->wait_cmpl();
+
     LOGINFO("write_cnt {}", write_cnt);
     LOGINFO("read_cnt {}", read_cnt);
 
@@ -1288,34 +1279,34 @@
     this->delete_volumes();
 
     this->shutdown();
-    if (remove_file) {
-        this->remove_files();
-    }
+    if (remove_file) { this->remove_files(); }
 }
 
 /**
- * @brief : 
+ * @brief :
  * Test Procedure :
  * 1. Start homestore and do customerized IO based on input parameter
  * 2. wait I/O completed
  * 3. move all volumes to offline state;
- * 4. start btree fix (with verify set to true) on every volume and expect it to be successfully completed. 
+ * 4. start btree fix (with verify set to true) on every volume and expect it to be successfully completed.
  * 5. verify KVs between newly created btree and old btree should also return successfully;
  * 6. delete volumes and shotdown homestore;
- *  
+ *
  * @param IOTest
  * @param btree_fix_test
  */
 TEST_F(IOTest, btree_fix_test) {
     this->init = true;
     this->start_homestore();
-
+    this->wait_homestore_init_done();
+    this->kickstart_io();
     this->wait_cmpl();
+
     LOGINFO("write_cnt {}", write_cnt);
     LOGINFO("read_cnt {}", read_cnt);
 
     sleep(5);
-    assert(outstanding_ios == 0);  
+    assert(outstanding_ios == 0);
 
     this->move_vol_to_offline();
     auto ret = this->fix_vol_mapping_btree();
@@ -1324,18 +1315,16 @@
     this->delete_volumes();
 
     this->shutdown();
-    if (remove_file) {
-        this->remove_files();
-    }
+    if (remove_file) { this->remove_files(); }
 }
- 
+
 /**
- * @brief : 
+ * @brief :
  * Test Procedure :
  * 1. Start homestore and do customerized IO based on input parameter
  * 2. wait I/O completed
  * 3. move all volumes to offline state;
- * 4. start btree fix (with verify set to true) on every volume and expect it to be successfully completed. 
+ * 4. start btree fix (with verify set to true) on every volume and expect it to be successfully completed.
  * 5. verify KVs between newly created btree and old btree should also return successfully;
  * 6. move volume back online.
  * 7. start I/O on volumes and wait I/O completed
@@ -1347,13 +1336,15 @@
 TEST_F(IOTest, btree_fix_rerun_io_test) {
     this->init = true;
     this->start_homestore();
-
+    this->wait_homestore_init_done();
+    this->kickstart_io();
     this->wait_cmpl();
+
     LOGINFO("write_cnt {}", write_cnt);
     LOGINFO("read_cnt {}", read_cnt);
 
     sleep(5);
-    assert(outstanding_ios == 0);  
+    assert(outstanding_ios == 0);
 
     this->move_vol_to_offline();
     auto ret = this->fix_vol_mapping_btree();
@@ -1364,49 +1355,59 @@
     read_cnt = 0;
     io_stalled = false;
     this->move_vol_to_online();
-    
+
     this->wait_cmpl();
     LOGINFO("write_cnt {}", write_cnt);
     LOGINFO("read_cnt {}", read_cnt);
-    
+
     sleep(5);
-    assert(outstanding_ios == 0);  
-        
-    if (can_delete_volume) {
-        this->delete_volumes();
-    }
+    assert(outstanding_ios == 0);
+
+    if (can_delete_volume) { this->delete_volumes(); }
 
     this->shutdown();
-    if (remove_file) {
-        this->remove_files();
-    }
+    if (remove_file) { this->remove_files(); }
 }
- 
+
 /************************* CLI options ***************************/
 
-SDS_OPTION_GROUP(test_volume, 
-(run_time, "", "run_time", "run time for io", ::cxxopts::value<uint32_t>()->default_value("30"), "seconds"),
-(load_type, "", "load_type", "load_type", ::cxxopts::value<uint32_t>()->default_value("0"), "random_write_read:0, same_write_read:1, overlap_write=2"),
-(num_threads, "", "num_threads", "num threads for io", ::cxxopts::value<uint32_t>()->default_value("8"), "number"),
-(read_enable, "", "read_enable", "read enable 0 or 1", ::cxxopts::value<uint32_t>()->default_value("1"), "flag"),
-(max_disk_capacity, "", "max_disk_capacity", "max disk capacity", ::cxxopts::value<uint64_t>()->default_value("7"), "GB"),
-(max_volume, "", "max_volume", "max volume", ::cxxopts::value<uint64_t>()->default_value("50"), "number"),
-(max_num_writes, "", "max_num_writes", "max num of writes", ::cxxopts::value<uint64_t>()->default_value("100000"), "number"),
-(verify_hdr, "", "verify_hdr", "data verification", ::cxxopts::value<uint64_t>()->default_value("1"), "0 or 1"),
-(verify_data, "", "verify_data", "data verification", ::cxxopts::value<uint64_t>()->default_value("1"), "0 or 1"),
-(read_verify, "", "read_verify", "read verification for each write", ::cxxopts::value<uint64_t>()->default_value("0"), "0 or 1"),
-(enable_crash_handler, "", "enable_crash_handler", "enable crash handler 0 or 1", ::cxxopts::value<uint32_t>()->default_value("1"), "flag"),
-(remove_file, "", "remove_file", "remove file at the end of test 0 or 1", ::cxxopts::value<uint32_t>()->default_value("1"), "flag"),
-(expected_vol_state,"", "expected_vol_state", "volume state expected during boot", ::cxxopts::value<uint32_t>()->default_value("0"), "flag"),
-(verify_only,"", "verify_only", "verify only boot", ::cxxopts::value<uint32_t>()->default_value("0"), "flag"),
-(abort,"", "abort", "abort", ::cxxopts::value<uint32_t>()->default_value("0"), "flag"),
-(flip,"", "flip", "flip", ::cxxopts::value<uint32_t>()->default_value("0"), "flag"),
-(delete_volume,"", "delete_volume", "delete_volume", ::cxxopts::value<uint32_t>()->default_value("0"), "flag"),
-(atomic_page_size,"", "atomic_page_size", "atomic_page_size", ::cxxopts::value<uint32_t>()->default_value("4096"), "atomic_page_size"),
-(vol_page_size,"", "vol_page_size", "vol_page_size", ::cxxopts::value<uint32_t>()->default_value("4096"), "vol_page_size"),
-(device_list, "", "device_list", "List of device paths", ::cxxopts::value< std::vector< std::string > >(), "path [...]"),
-(phy_page_size,"", "phy_page_size", "phy_page_size", ::cxxopts::value<uint32_t>()->default_value("4096"), "phy_page_size"),
-(mem_btree_page_size,"", "mem_btree_page_size", "mem_btree_page_size", ::cxxopts::value<uint32_t>()->default_value("8192"), "mem_btree_page_size"))
+SDS_OPTION_GROUP(
+    test_volume,
+    (run_time, "", "run_time", "run time for io", ::cxxopts::value< uint32_t >()->default_value("30"), "seconds"),
+    (load_type, "", "load_type", "load_type", ::cxxopts::value< uint32_t >()->default_value("0"),
+     "random_write_read:0, same_write_read:1, overlap_write=2"),
+    (num_threads, "", "num_threads", "num threads for io", ::cxxopts::value< uint32_t >()->default_value("8"),
+     "number"),
+    (read_enable, "", "read_enable", "read enable 0 or 1", ::cxxopts::value< uint32_t >()->default_value("1"), "flag"),
+    (max_disk_capacity, "", "max_disk_capacity", "max disk capacity",
+     ::cxxopts::value< uint64_t >()->default_value("7"), "GB"),
+    (max_volume, "", "max_volume", "max volume", ::cxxopts::value< uint64_t >()->default_value("50"), "number"),
+    (max_num_writes, "", "max_num_writes", "max num of writes", ::cxxopts::value< uint64_t >()->default_value("100000"),
+     "number"),
+    (verify_hdr, "", "verify_hdr", "data verification", ::cxxopts::value< uint64_t >()->default_value("1"), "0 or 1"),
+    (verify_data, "", "verify_data", "data verification", ::cxxopts::value< uint64_t >()->default_value("1"), "0 or 1"),
+    (read_verify, "", "read_verify", "read verification for each write",
+     ::cxxopts::value< uint64_t >()->default_value("0"), "0 or 1"),
+    (enable_crash_handler, "", "enable_crash_handler", "enable crash handler 0 or 1",
+     ::cxxopts::value< uint32_t >()->default_value("1"), "flag"),
+    (remove_file, "", "remove_file", "remove file at the end of test 0 or 1",
+     ::cxxopts::value< uint32_t >()->default_value("1"), "flag"),
+    (expected_vol_state, "", "expected_vol_state", "volume state expected during boot",
+     ::cxxopts::value< uint32_t >()->default_value("0"), "flag"),
+    (verify_only, "", "verify_only", "verify only boot", ::cxxopts::value< uint32_t >()->default_value("0"), "flag"),
+    (abort, "", "abort", "abort", ::cxxopts::value< uint32_t >()->default_value("0"), "flag"),
+    (flip, "", "flip", "flip", ::cxxopts::value< uint32_t >()->default_value("0"), "flag"),
+    (delete_volume, "", "delete_volume", "delete_volume", ::cxxopts::value< uint32_t >()->default_value("0"), "flag"),
+    (atomic_page_size, "", "atomic_page_size", "atomic_page_size",
+     ::cxxopts::value< uint32_t >()->default_value("4096"), "atomic_page_size"),
+    (vol_page_size, "", "vol_page_size", "vol_page_size", ::cxxopts::value< uint32_t >()->default_value("4096"),
+     "vol_page_size"),
+    (device_list, "", "device_list", "List of device paths", ::cxxopts::value< std::vector< std::string > >(),
+     "path [...]"),
+    (phy_page_size, "", "phy_page_size", "phy_page_size", ::cxxopts::value< uint32_t >()->default_value("4096"),
+     "phy_page_size"),
+    (mem_btree_page_size, "", "mem_btree_page_size", "mem_btree_page_size",
+     ::cxxopts::value< uint32_t >()->default_value("8192"), "mem_btree_page_size"))
 
 #define ENABLED_OPTIONS logging, home_blks, test_volume
 
@@ -1428,35 +1429,31 @@
     SDS_OPTIONS_LOAD(argc, argv, ENABLED_OPTIONS)
     sds_logging::SetLogger("test_volume");
     spdlog::set_pattern("[%D %T.%f] [%^%L%$] [%t] %v");
-    run_time = SDS_OPTIONS["run_time"].as<uint32_t>();
-    num_threads = SDS_OPTIONS["num_threads"].as<uint32_t>();
-    read_enable = SDS_OPTIONS["read_enable"].as<uint32_t>();
-    max_disk_capacity = ((SDS_OPTIONS["max_disk_capacity"].as<uint64_t>())  * (1ul<< 30));
-    max_vols = SDS_OPTIONS["max_volume"].as<uint64_t>();
-    max_num_writes= SDS_OPTIONS["max_num_writes"].as<uint64_t>();
-    enable_crash_handler = SDS_OPTIONS["enable_crash_handler"].as<uint32_t>();
-    verify_hdr = SDS_OPTIONS["verify_hdr"].as<uint64_t>() ? true : false;
-    verify_data = SDS_OPTIONS["verify_data"].as<uint64_t>() ? true : false;
-    read_verify = SDS_OPTIONS["read_verify"].as<uint64_t>() ? true : false;
-    load_type = SDS_OPTIONS["load_type"].as<uint32_t>();
-    remove_file = SDS_OPTIONS["remove_file"].as<uint32_t>();
-    expected_vol_state = SDS_OPTIONS["expected_vol_state"].as<uint32_t>();
-    verify_only = SDS_OPTIONS["verify_only"].as<uint32_t>();
-    is_abort = SDS_OPTIONS["abort"].as<uint32_t>();
-    flip_set = SDS_OPTIONS["flip"].as<uint32_t>();
-    can_delete_volume = SDS_OPTIONS["delete_volume"].as<uint32_t>() ?  true : false;
-    atomic_page_size = SDS_OPTIONS["atomic_page_size"].as<uint32_t>();
-    vol_page_size = SDS_OPTIONS["vol_page_size"].as<uint32_t>();
-    phy_page_size = SDS_OPTIONS["phy_page_size"].as<uint32_t>();
-    mem_btree_page_size = SDS_OPTIONS["mem_btree_page_size"].as<uint32_t>();  
-    
-    if (SDS_OPTIONS.count("device_list")) {
-        dev_names = SDS_OPTIONS["device_list"].as< std::vector< std::string > >();
-    }
-    
-    if (load_type == 2) {
-        verify_data = 0;
-    }
+    run_time = SDS_OPTIONS["run_time"].as< uint32_t >();
+    num_threads = SDS_OPTIONS["num_threads"].as< uint32_t >();
+    read_enable = SDS_OPTIONS["read_enable"].as< uint32_t >();
+    max_disk_capacity = ((SDS_OPTIONS["max_disk_capacity"].as< uint64_t >()) * (1ul << 30));
+    max_vols = SDS_OPTIONS["max_volume"].as< uint64_t >();
+    max_num_writes = SDS_OPTIONS["max_num_writes"].as< uint64_t >();
+    enable_crash_handler = SDS_OPTIONS["enable_crash_handler"].as< uint32_t >();
+    verify_hdr = SDS_OPTIONS["verify_hdr"].as< uint64_t >() ? true : false;
+    verify_data = SDS_OPTIONS["verify_data"].as< uint64_t >() ? true : false;
+    read_verify = SDS_OPTIONS["read_verify"].as< uint64_t >() ? true : false;
+    load_type = SDS_OPTIONS["load_type"].as< uint32_t >();
+    remove_file = SDS_OPTIONS["remove_file"].as< uint32_t >();
+    expected_vol_state = SDS_OPTIONS["expected_vol_state"].as< uint32_t >();
+    verify_only = SDS_OPTIONS["verify_only"].as< uint32_t >();
+    is_abort = SDS_OPTIONS["abort"].as< uint32_t >();
+    flip_set = SDS_OPTIONS["flip"].as< uint32_t >();
+    can_delete_volume = SDS_OPTIONS["delete_volume"].as< uint32_t >() ? true : false;
+    atomic_page_size = SDS_OPTIONS["atomic_page_size"].as< uint32_t >();
+    vol_page_size = SDS_OPTIONS["vol_page_size"].as< uint32_t >();
+    phy_page_size = SDS_OPTIONS["phy_page_size"].as< uint32_t >();
+    mem_btree_page_size = SDS_OPTIONS["mem_btree_page_size"].as< uint32_t >();
+
+    if (SDS_OPTIONS.count("device_list")) { dev_names = SDS_OPTIONS["device_list"].as< std::vector< std::string > >(); }
+
+    if (load_type == 2) { verify_data = 0; }
     if (enable_crash_handler) sds_logging::install_crash_handler();
     return RUN_ALL_TESTS();
 }