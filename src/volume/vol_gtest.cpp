--- conflicted
+++ resolved
@@ -80,25 +80,11 @@
 
 /**************** Common class created for all tests ***************/
 
-<<<<<<< HEAD
-class test_ep : public iomgr::EndPoint {
-public:
-    test_ep(std::shared_ptr< iomgr::ioMgr > iomgr) : iomgr::EndPoint(iomgr) {}
-    void shutdown_local() override {}
-    void init_local() override {}
-    void print_perf() override {}
-};
-
-uint64_t req_cnt = 0;
-uint64_t req_free_cnt = 0;
-class IOTest : public ::testing::Test {
-    struct req : vol_interface_req {
-=======
+
 uint64_t req_cnt = 0;
 uint64_t req_free_cnt = 0;
 class IOTest : public ::testing::Test {
     struct req {
->>>>>>> bbfe81ea
         ssize_t size;
         off_t offset;
         uint64_t lba;
@@ -119,10 +105,7 @@
     };
     struct vol_info_t {
         VolumePtr vol;
-<<<<<<< HEAD
-=======
         boost::uuids::uuid uuid;
->>>>>>> bbfe81ea
         int fd;
         std::mutex vol_mutex;
         homeds::Bitset* m_vol_bm;
@@ -133,8 +116,6 @@
         std::atomic< uint64_t > num_io;
         vol_info_t() : start_lba(0), start_large_lba(0), num_io(0){};
         ~vol_info_t() { delete m_vol_bm; }
-<<<<<<< HEAD
-=======
     };
 
     /* Simulated a target that drives the workload */
@@ -182,7 +163,6 @@
         std::shared_ptr< iomgr::fd_info > m_ev_fdinfo;
         std::shared_ptr< TestTargetInterface > m_iface;
         IOTest* m_io_test;
->>>>>>> bbfe81ea
     };
 
 protected:
@@ -190,18 +170,9 @@
     std::atomic< uint64_t > write_cnt;
     std::atomic< uint64_t > read_cnt;
     std::atomic< uint64_t > read_err_cnt;
-<<<<<<< HEAD
-    std::shared_ptr< iomgr::ioMgr > iomgr_obj;
     bool init;
     std::vector< std::shared_ptr< vol_info_t > > vol_info;
     std::atomic< uint64_t > vol_cnt;
-    test_ep* ep;
-    int ev_fd;
-=======
-    bool init;
-    std::vector< std::shared_ptr< vol_info_t > > vol_info;
-    std::atomic< uint64_t > vol_cnt;
->>>>>>> bbfe81ea
     std::condition_variable m_cv;
     std::condition_variable m_init_done_cv;
     std::mutex m_mutex;
@@ -230,11 +201,7 @@
     TestTarget m_tgt;
 
 public:
-<<<<<<< HEAD
-    IOTest() : vol_info(0), device_info(0) {
-=======
     IOTest() : vol_info(0), device_info(0), m_tgt(this) {
->>>>>>> bbfe81ea
         vol_cnt = 0;
         cur_vol = 0;
         max_vol_size = 0;
@@ -275,10 +242,6 @@
 
     void start_homestore() {
         /* start homestore */
-<<<<<<< HEAD
-
-=======
->>>>>>> bbfe81ea
         /* create files */
         struct stat st;
         if (stat("test_files", &st) == -1) {
@@ -313,12 +276,6 @@
         /* Don't populate the whole disks. Only 80 % of it */
         max_vol_size = (60 * max_capacity) / (100 * max_vols);
 
-<<<<<<< HEAD
-        iomgr_obj = std::make_shared< iomgr::ioMgr >(2, num_threads);
-
-        init_params params;
-        params.flag = static_cast< enum io_flag >(io_flags);
-=======
         iomanager.start(2 /* total interfaces */, num_threads);
         iomanager.add_drive_interface(
             std::dynamic_pointer_cast< iomgr::DriveInterface >(std::make_shared< iomgr::AioDriveInterface >()),
@@ -327,7 +284,6 @@
 
         init_params params;
         params.flag = homestore::io_flag::BUFFERED_IO;
->>>>>>> bbfe81ea
         params.min_virtual_page_size = vol_page_size;
         params.cache_size = 4 * 1024 * 1024 * 1024ul;
         params.disk_init = init;
@@ -389,20 +345,12 @@
         assert(!init);
         int cnt = vol_cnt.fetch_add(1, std::memory_order_relaxed);
         vol_init(vol_obj);
-<<<<<<< HEAD
-        auto cb = [this](boost::intrusive_ptr< vol_interface_req > vol_req) { process_completions(vol_req); };
-=======
         auto cb = std::bind(&IOTest::process_completions, this, std::placeholders::_1);
->>>>>>> bbfe81ea
         VolInterface::get_instance()->attach_vol_completion_cb(vol_obj, cb);
         assert(state == m_expected_vol_state);
         if (m_expected_vol_state == homestore::vol_state::DEGRADED ||
             m_expected_vol_state == homestore::vol_state::OFFLINE) {
-<<<<<<< HEAD
-            VolInterface::get_instance()->vol_state_change(vol_obj, ONLINE);
-=======
             VolInterface::get_instance()->vol_state_change(vol_obj, vol_state::ONLINE);
->>>>>>> bbfe81ea
         }
     }
 
@@ -412,10 +360,7 @@
 
         std::shared_ptr< vol_info_t > info = std::make_shared< vol_info_t >();
         info->vol = vol_obj;
-<<<<<<< HEAD
-=======
         info->uuid = VolInterface::get_instance()->get_uuid(vol_obj);
->>>>>>> bbfe81ea
         info->fd = open(file_name.c_str(), O_RDWR);
         info->max_vol_blks = VolInterface::get_instance()->get_vol_capacity(vol_obj).initial_total_size /
             VolInterface::get_instance()->get_page_size(vol_obj);
@@ -435,20 +380,12 @@
     }
 
     void create_volume() {
-<<<<<<< HEAD
-
-=======
->>>>>>> bbfe81ea
         /* Create a volume */
         vol_params params;
         int cnt = vol_indx.fetch_add(1, std::memory_order_acquire);
         params.page_size = vol_page_size;
         params.size = max_vol_size;
-<<<<<<< HEAD
-        params.io_comp_cb = ([this](const vol_interface_req_ptr& vol_req) { process_completions(vol_req); });
-=======
         params.io_comp_cb = std::bind(&IOTest::process_completions, this, std::placeholders::_1);
->>>>>>> bbfe81ea
         params.uuid = boost::uuids::random_generator()();
         std::string name = VOL_PREFIX + std::to_string(cnt);
         memcpy(params.vol_name, name.c_str(), (name.length() + 1));
@@ -516,19 +453,8 @@
             }
         }
         max_io_size = params.max_io_size;
-<<<<<<< HEAD
-        ev_fd = eventfd(0, EFD_NONBLOCK);
-
-        iomgr_obj->add_fd(ev_fd, [this](auto fd, auto cookie, auto event) { process_ev_common(fd, cookie, event); },
-                          EPOLLIN, 9, nullptr);
-        ep = new test_ep(iomgr_obj);
-        iomgr_obj->add_ep(ep);
-        iomgr_obj->start();
-        iomgr_start = true;
-=======
         /* TODO :- Rishabh: remove it */
         max_io_size = 128 * Ki;
->>>>>>> bbfe81ea
         outstanding_ios = 0;
 
         std::unique_lock< std::mutex > lk(m_mutex);
@@ -565,10 +491,6 @@
         }
     }
 
-<<<<<<< HEAD
-    void process_ev_common(int fd, void* cookie, int event) {
-        uint64_t temp;
-=======
     void kickstart_io() { m_tgt.kickstart_io(); }
 
     void process_new_request() {
@@ -604,7 +526,6 @@
 #if 0
     void process_ev_common(int fd, void* cookie, int event) {
         uint64_t              temp;
->>>>>>> bbfe81ea
         [[maybe_unused]] auto rsize = read(ev_fd, &temp, sizeof(uint64_t));
 
         iomgr_obj->process_done(fd, event);
@@ -640,14 +561,6 @@
             ++cnt;
         }
     }
-<<<<<<< HEAD
-
-    void write_io() {
-        switch (load_type) {
-        case 0: random_write(); break;
-        case 1: same_write(); break;
-        case 2: seq_write(); break;
-=======
 #endif
 
     void shutdown() {
@@ -708,23 +621,17 @@
         case 2:
             seq_write();
             break;
->>>>>>> bbfe81ea
         }
     }
 
     void read_io() {
         switch (load_type) {
-<<<<<<< HEAD
-        case 0: random_read(); break;
-        case 1: same_read(); break;
-=======
         case 0:
             random_read();
             break;
         case 1:
             same_read();
             break;
->>>>>>> bbfe81ea
         }
     }
 
@@ -755,13 +662,9 @@
     start:
         /* we won't be writing more then 128 blocks in one io */
         auto vol = vol_info[cur]->vol;
-<<<<<<< HEAD
         if (vol == nullptr) {
             return;
         }
-=======
-        if (vol == nullptr) { return; }
->>>>>>> bbfe81ea
         if (vol_info[cur]->num_io.fetch_add(1, std::memory_order_acquire) == 1000) {
             nblks = 200;
             lba = (vol_info[cur]->start_large_lba.fetch_add(nblks, std::memory_order_acquire)) %
@@ -771,13 +674,9 @@
             lba = (vol_info[cur]->start_lba.fetch_add(nblks, std::memory_order_acquire)) %
                 (vol_info[cur]->max_vol_blks - nblks);
         }
-<<<<<<< HEAD
         if (nblks == 0) {
             nblks = 1;
         }
-=======
-        if (nblks == 0) { nblks = 1; }
->>>>>>> bbfe81ea
 
         if (load_type != 2) {
             /* can not support concurrent overlapping writes if whole data need to be verified */
@@ -802,14 +701,9 @@
     start:
         /* we won't be writing more then 128 blocks in one io */
         auto vol = vol_info[cur]->vol;
-<<<<<<< HEAD
         if (vol == nullptr) {
             return;
         }
-=======
-
-        if (vol == nullptr) { return; }
->>>>>>> bbfe81ea
         uint64_t max_blks = max_io_size / VolInterface::get_instance()->get_page_size(vol);
         // lba: [0, max_vol_blks - max_blks)
 
@@ -848,13 +742,9 @@
         }
         uint64_t size = nblks * VolInterface::get_instance()->get_page_size(vol);
         auto ret = posix_memalign((void**)&buf, 4096, size);
-<<<<<<< HEAD
         if (ret) {
             assert(0);
         }
-=======
-        if (ret) { assert(0); }
->>>>>>> bbfe81ea
         ret = posix_memalign((void**)&buf1, 4096, size);
         assert(!ret);
         /* buf will be owned by homestore after sending the IO. so we need to allocate buf1 which will be used to
@@ -866,11 +756,7 @@
 
         memcpy(buf1, buf, size);
 
-<<<<<<< HEAD
-        boost::intrusive_ptr< req > req(new struct req());
-=======
         req* req = new struct req();
->>>>>>> bbfe81ea
         req->lba = lba;
         req->nblks = nblks;
         req->size = size;
@@ -913,24 +799,16 @@
     start:
         /* we won't be writing more then 128 blocks in one io */
         auto vol = vol_info[cur]->vol;
-<<<<<<< HEAD
         if (vol == nullptr) {
             return;
         }
-=======
-        if (vol == nullptr) { return; }
->>>>>>> bbfe81ea
         uint64_t max_blks = max_io_size / VolInterface::get_instance()->get_page_size(vol);
 
         lba = rand() % (vol_info[cur]->max_vol_blks - max_blks);
         nblks = rand() % max_blks;
-<<<<<<< HEAD
         if (nblks == 0) {
             nblks = 1;
         }
-=======
-        if (nblks == 0) { nblks = 1; }
->>>>>>> bbfe81ea
 
         if (load_type != 2) {
             /* Don't send overlapping reads with pending writes if data verification is on */
@@ -961,17 +839,9 @@
         }
         uint64_t size = nblks * VolInterface::get_instance()->get_page_size(vol);
         auto ret = posix_memalign((void**)&buf, 4096, size);
-<<<<<<< HEAD
-        if (ret) {
-            assert(0);
-        }
-        assert(buf != nullptr);
-        boost::intrusive_ptr< req > req(new struct req());
-=======
         if (ret) { assert(0); }
         assert(buf != nullptr);
         req* req = new struct req();
->>>>>>> bbfe81ea
         req->lba = lba;
         req->nblks = nblks;
         req->fd = vol_info[cur]->fd;
@@ -990,15 +860,9 @@
         }
     }
 
-<<<<<<< HEAD
-    bool verify(const VolumePtr& vol, boost::intrusive_ptr< req > req, bool can_panic) {
-        int64_t tot_size_read = 0;
-        for (auto& info : req->read_buf_list) {
-=======
     bool verify(const VolumePtr& vol, req* request, const vol_interface_req_ptr& vol_req, bool can_panic) {
         int64_t tot_size_read = 0;
         for (auto& info : vol_req->read_buf_list) {
->>>>>>> bbfe81ea
             auto offset = info.offset;
             auto size = info.size;
             auto buf = info.buf;
@@ -1013,21 +877,13 @@
                 size_read = vol_page_size;
                 int j = 0;
                 if (verify_data) {
-<<<<<<< HEAD
-                    j = memcmp((void*)b.bytes, (uint8_t*)((uint64_t)req->buf + tot_size_read), size_read);
-=======
                     j = memcmp((void*)b.bytes, (uint8_t*)((uint64_t)request->buf + tot_size_read), size_read);
->>>>>>> bbfe81ea
                     match_cnt++;
                 }
 
                 if (j != 0 && (!verify_data || !verify_done)) {
                     /* we will only verify the header. We write lba number in the header */
-<<<<<<< HEAD
                     j = memcmp((void*)b.bytes, (uint8_t*)((uint64_t)req->buf + tot_size_read), sizeof(uint64_t));
-=======
-                    j = memcmp((void*)b.bytes, (uint8_t*)((uint64_t)request->buf + tot_size_read), sizeof(uint64_t));
->>>>>>> bbfe81ea
                     if (!j) {
                         /* copy the data */
                         auto ret =
@@ -1038,30 +894,17 @@
                 }
                 if (j) {
                     if (can_panic) {
-<<<<<<< HEAD
                         /* verify the header */
                         j = memcmp((void*)b.bytes, (uint8_t*)((uint64_t)req->buf + tot_size_read), sizeof(uint64_t));
                         if (j != 0) {
                             LOGINFO("header mismatch lba read {}", *((uint64_t*)b.bytes));
                         }
                         LOGINFO("mismatch found lba {} nlba {} total_size_read {}", req->lba, req->nblks,
-=======
-
-                        /* verify the header */
-                        j = memcmp((void*)b.bytes, (uint8_t*)((uint64_t)request->buf + tot_size_read),
-                                   sizeof(uint64_t));
-                        if (j != 0) { LOGINFO("header mismatch lba read {}", *((uint64_t*)b.bytes)); }
-                        LOGINFO("mismatch found lba {} nlba {} total_size_read {}", request->lba, request->nblks,
->>>>>>> bbfe81ea
                                 tot_size_read);
 #ifndef NDEBUG
                         VolInterface::get_instance()->print_tree(vol);
 #endif
-<<<<<<< HEAD
                         LOGINFO("lba {} {}", req->lba, req->nblks);
-=======
-                        LOGINFO("lba {} {}", request->lba, request->nblks);
->>>>>>> bbfe81ea
                         std::this_thread::sleep_for(std::chrono::seconds(5));
                         sleep(30);
                         assert(0);
@@ -1108,23 +951,14 @@
 
     void process_completions(const vol_interface_req_ptr& vol_req) {
         /* raise an event */
-<<<<<<< HEAD
-        boost::intrusive_ptr< req > req = boost::static_pointer_cast< struct req >(vol_req);
-=======
         req* request = (req*)vol_req->cookie;
->>>>>>> bbfe81ea
         static uint64_t print_time = 30;
         uint64_t temp = 1;
         auto elapsed_time = get_elapsed_time(print_startTime);
 
         /* it validates that we don't have two completions for the same requests */
-<<<<<<< HEAD
-        assert(!req->done);
-        req->done = true;
-=======
         assert(!request->done);
         request->done = true;
->>>>>>> bbfe81ea
 
         if (elapsed_time > print_time) {
             LOGINFO("write ios cmpled {}", write_cnt.load());
@@ -1132,11 +966,7 @@
             print_startTime = Clock::now();
         }
 
-<<<<<<< HEAD
-        assert(req->err == no_error || expect_io_error || req->err == std::errc::no_such_device);
-=======
         assert(vol_req->err == no_error || expect_io_error || vol_req->err == std::errc::no_such_device);
->>>>>>> bbfe81ea
         LOGTRACE("IO DONE, req_id={}, outstanding_ios={}", vol_req->request_id, outstanding_ios.load());
         if (!vol_req->is_read && vol_req->err == no_error) {
             /* write to a file */
@@ -1146,18 +976,12 @@
 
         bool verify_io = false;
 
-<<<<<<< HEAD
-        if (!req->is_read && req->err == no_error && read_verify) {
-            (void)VolInterface::get_instance()->sync_read(vol_info[req->cur_vol]->vol, req->lba, req->nblks, req);
-            LOGTRACE("IO DONE, req_id={}, outstanding_ios={}", req->request_id, outstanding_ios.load());
-=======
         if (!vol_req->is_read && vol_req->err == no_error && read_verify) {
 #if 0
             (void)VolInterface::get_instance()->sync_read(vol_info[request->cur_vol]->vol, request->lba, request->nblks,
                                                           vol_req);
 #endif
             LOGTRACE("IO DONE, req_id={}, outstanding_ios={}", vol_req->request_id, outstanding_ios.load());
->>>>>>> bbfe81ea
             verify_io = true;
         } else if ((vol_req->is_read && vol_req->err == no_error)) {
             verify_io = true;
@@ -1175,11 +999,8 @@
             vol_info[request->cur_vol]->m_vol_bm->reset_bits(request->lba, request->nblks);
         }
 
-<<<<<<< HEAD
-=======
         delete request; // no longer needed
 
->>>>>>> bbfe81ea
         outstanding_ios--;
         if (move_verify_to_done && !verify_done) {
             if (outstanding_ios.load() == 0) {
@@ -1233,27 +1054,6 @@
         return true;
     }
 
-<<<<<<< HEAD
-    void delete_volumes() {
-        uint64_t tot_cap = VolInterface::get_instance()->get_system_capacity().initial_total_size;
-        uint64_t used_cap = VolInterface::get_instance()->get_system_capacity().used_total_size;
-        assert(used_cap <= tot_cap);
-        for (uint64_t i = 0; i < vol_info.size(); ++i) {
-            delete_volume(i);
-        }
-        used_cap = VolInterface::get_instance()->get_system_capacity().used_total_size;
-        if (used_cap != 0) {
-            // assert(0);
-        }
-    }
-
-    void shutdown_callback(bool success) {
-        VolInterface::del_instance();
-        assert(success);
-    }
-
-=======
->>>>>>> bbfe81ea
     void shutdown_force(bool timeout) {
         std::unique_lock< std::mutex > lk(m_mutex);
         bool force = false;
@@ -1263,32 +1063,6 @@
             vol_info.clear();
             force = true;
         }
-<<<<<<< HEAD
-        VolInterface::get_instance()->shutdown(std::bind(&IOTest::shutdown_callback, this, std::placeholders::_1),
-                                               force);
-    }
-
-    void shutdown() {
-        // release the ref_count to volumes;
-
-        {
-            std::unique_lock< std::mutex > lk(m_mutex);
-            assert(io_stalled);
-            while (outstanding_ios.load() != 0) {
-                m_cv.wait(lk);
-            }
-        }
-        LOGINFO("stopping iomgr");
-        if (iomgr_start) {
-            iomgr_obj->stop();
-        }
-
-        {
-            std::unique_lock< std::mutex > lk(m_mutex);
-            vol_info.clear();
-=======
-        VolInterface::get_instance()->shutdown(force);
-    }
 
     void remove_journal_files() {
         // Remove journal folders
@@ -1297,7 +1071,6 @@
             boost::filesystem::remove_all(name);
             LOGINFO("Removed journal dir: {}", name);
             remove(name.c_str());
->>>>>>> bbfe81ea
         }
     }
 };
@@ -1360,25 +1133,10 @@
 TEST_F(IOTest, recovery_io_test) {
     this->init = false;
     switch (expected_vol_state) {
-<<<<<<< HEAD
     case 0: this->m_expected_vol_state = homestore::vol_state::ONLINE; break;
     case 1: this->m_expected_vol_state = homestore::vol_state::OFFLINE; break;
     case 2: this->m_expected_vol_state = homestore::vol_state::DEGRADED; break;
     case 3: this->m_expected_vol_state = homestore::vol_state::FAILED; break;
-=======
-    case 0:
-        this->m_expected_vol_state = homestore::vol_state::ONLINE;
-        break;
-    case 1:
-        this->m_expected_vol_state = homestore::vol_state::OFFLINE;
-        break;
-    case 2:
-        this->m_expected_vol_state = homestore::vol_state::DEGRADED;
-        break;
-    case 3:
-        this->m_expected_vol_state = homestore::vol_state::FAILED;
-        break;
->>>>>>> bbfe81ea
     }
     this->start_homestore();
     this->wait_homestore_init_done();
@@ -1616,13 +1374,9 @@
     sleep(5);
     assert(outstanding_ios == 0);
 
-<<<<<<< HEAD
     if (can_delete_volume) {
         this->delete_volumes();
     }
-=======
-    if (can_delete_volume) { this->delete_volumes(); }
->>>>>>> bbfe81ea
 
     this->shutdown();
     if (remove_file) { this->remove_files(); }
@@ -1665,10 +1419,7 @@
      "path [...]"),
     (phy_page_size, "", "phy_page_size", "phy_page_size", ::cxxopts::value< uint32_t >()->default_value("4096"),
      "phy_page_size"),
-<<<<<<< HEAD
     (io_flags, "", "io_flags", "io_flags", ::cxxopts::value< uint32_t >()->default_value("1"), "0 or 1"),
-=======
->>>>>>> bbfe81ea
     (mem_btree_page_size, "", "mem_btree_page_size", "mem_btree_page_size",
      ::cxxopts::value< uint32_t >()->default_value("8192"), "mem_btree_page_size"))
 
@@ -1681,15 +1432,9 @@
 /* We can run this target either by using default options which run the normal io tests or by setting different
  * options. Format is
  *   1. ./test_volume
-<<<<<<< HEAD
  *   2. ./test_volume --gtest_filter=*recovery* --run_time=120 --num_threads=16 --max_disk_capacity=10 --max_volume=50
  * Above command run all tests having a recovery keyword for 120 seconds with 16 threads , 10g disk capacity and 50
  * volumes
-=======
- *   2. ./test_volume --gtest_filter=*recovery* --run_time=120 --num_threads=16 --max_disk_capacity=10
- * --max_volume=50 Above command run all tests having a recovery keyword for 120 seconds with 16 threads , 10g disk
- * capacity and 50 volumes
->>>>>>> bbfe81ea
  */
 int main(int argc, char* argv[]) {
     srand(time(0));
@@ -1698,10 +1443,6 @@
     SDS_OPTIONS_LOAD(argc, argv, ENABLED_OPTIONS)
     sds_logging::SetLogger("test_volume");
     spdlog::set_pattern("[%D %T.%f] [%^%L%$] [%t] %v");
-<<<<<<< HEAD
-
-=======
->>>>>>> bbfe81ea
     run_time = SDS_OPTIONS["run_time"].as< uint32_t >();
     num_threads = SDS_OPTIONS["num_threads"].as< uint32_t >();
     read_enable = SDS_OPTIONS["read_enable"].as< uint32_t >();
@@ -1723,7 +1464,6 @@
     vol_page_size = SDS_OPTIONS["vol_page_size"].as< uint32_t >();
     phy_page_size = SDS_OPTIONS["phy_page_size"].as< uint32_t >();
     mem_btree_page_size = SDS_OPTIONS["mem_btree_page_size"].as< uint32_t >();
-<<<<<<< HEAD
     io_flags = SDS_OPTIONS["io_flags"].as< uint32_t >();
 
     if (SDS_OPTIONS.count("device_list")) {
@@ -1737,13 +1477,5 @@
     if (enable_crash_handler) {
         sds_logging::install_crash_handler();
     }
-
-=======
-
-    if (SDS_OPTIONS.count("device_list")) { dev_names = SDS_OPTIONS["device_list"].as< std::vector< std::string > >(); }
-
-    if (load_type == 2) { verify_data = 0; }
-    if (enable_crash_handler) sds_logging::install_crash_handler();
->>>>>>> bbfe81ea
     return RUN_ALL_TESTS();
 }