#pragma once

#include "device/device.h"
#include <fcntl.h>
#include <cache/cache_common.hpp>
#include <cache/cache.h>
#include "blkstore/writeBack_cache.hpp"
#include <device/blkbuffer.hpp>
#include <blkstore/blkstore.hpp>
#include "home_blks.hpp"
#include <metrics/metrics.hpp>
#include <utility/atomic_counter.hpp>

#include "threadpool/thread_pool.h"
using namespace std;

#ifndef NDEBUG
extern std::atomic< int > vol_req_alloc;
#endif
namespace homestore {

class mapping;
enum vol_state;

<<<<<<< HEAD
struct Free_Blk_Entry {
        BlkId m_blkId;
        uint8_t m_blk_offset:NBLKS_BITS;
        uint8_t m_nblks_to_free:NBLKS_BITS;

        Free_Blk_Entry(const BlkId &m_blkId, uint8_t m_blk_offset, uint8_t m_nblks_to_free) :
                m_blkId(m_blkId),m_blk_offset(m_blk_offset),m_nblks_to_free(m_nblks_to_free){}
};

struct volume_req : blkstore_req<BlkBuffer> {
    uint64_t lba;
    int nlbas;
    bool is_read;
    std::shared_ptr<Volume> vol_instance;
    std::vector<Free_Blk_Entry> blkIds_to_free;
    uint64_t seqId;
    uint64_t lastCommited_seqId;
=======
/* this structure is not thread safe. But as of
 * now there is no use where we can access it in
 * multiple threads.
 */
struct Free_Blk_Entry {
    BlkId    blkId;
    uint16_t blkId_offset;
    uint16_t nblks_to_free;

    Free_Blk_Entry(const BlkId& blkId, uint16_t blkId_offset, int nblks_to_free) :
            blkId(blkId),
            blkId_offset(blkId_offset),
            nblks_to_free(nblks_to_free) {}

    std::string to_string() {
        std::stringstream ss;
        ss << nblks_to_free << "," << blkId_offset << "--->" << blkId.to_string();
        return ss.str();
    }
};

struct volume_req : blkstore_req< BlkBuffer > {
public:
    uint64_t                  lba;
    int                       nblks;
    bool                      is_read;
    std::shared_ptr< Volume > vol_instance;
    Clock::time_point         op_start_time;

    std::vector< std::shared_ptr< Free_Blk_Entry > > blkids_to_free_due_to_overwrite;
>>>>>>> 50603e61

    /* number of times mapping table need to be updated for this req. It can
     * break the ios update in mapping btree depending on the key range.
     */
    std::atomic< int >                        num_mapping_update;
    boost::intrusive_ptr< vol_interface_req > parent_req;
    bool                                      done;

public:
    volume_req() : is_read(false), num_mapping_update(0), parent_req(nullptr), done(false) {
#ifndef NDEBUG
        vol_req_alloc++;
#endif
    }

    /* any derived class should have the virtual destructor to prevent
     * memory leak because pointer can be free with the base class.
     */
    virtual ~volume_req() {
#ifndef NDEBUG
        vol_req_alloc--;
#endif
    }
};

<<<<<<< HEAD
class Volume {
    mapping *m_map;
    boost::intrusive_ptr<BlkBuffer> m_only_in_mem_buff;
    struct vol_sb *m_sb;
    enum vol_state m_state;
    void alloc_single_block_in_mem();
    void vol_scan_alloc_blks();
    io_comp_callback m_comp_cb;
    std::shared_ptr<Volume> m_vol_ptr;
    std::atomic<uint64_t> seq_Id;
 public:
    Volume(vol_params &params);
    Volume(vol_sb *sb);
    ~Volume() { free(m_sb); };
    std::error_condition destroy();
   
    static homestore::BlkStore<homestore::VdevVarSizeBlkAllocatorPolicy> *m_data_blkstore;
    static void process_vol_data_completions(boost::intrusive_ptr<blkstore_req<BlkBuffer>> bs_req);
    void process_metadata_completions(boost::intrusive_ptr<volume_req> wb_req);
    void process_data_completions(boost::intrusive_ptr<blkstore_req<BlkBuffer>> bs_req);
=======
class VolumeMetrics : public sisl::MetricsGroupWrapper {
public:
    explicit VolumeMetrics(const char* vol_name) : sisl::MetricsGroupWrapper(vol_name) {
        REGISTER_COUNTER(volume_read_count, "Total Volume read operations");
        REGISTER_COUNTER(volume_write_count, "Total Volume write operations");
        REGISTER_COUNTER(volume_read_error_count, "Total Volume read error count");
        REGISTER_COUNTER(volume_write_error_count, "Total Volume write error count");
        REGISTER_COUNTER(volume_write_error_count, "Total Volume write error count");

        REGISTER_HISTOGRAM(volume_read_latency, "Volume overall read latency");
        REGISTER_HISTOGRAM(volume_write_latency, "Volume overall write latency");
        REGISTER_HISTOGRAM(volume_data_read_latency, "Volume data blocks read latency");
        REGISTER_HISTOGRAM(volume_data_write_latency, "Volume data blocks write latency");
        REGISTER_HISTOGRAM(volume_map_read_latency, "Volume mapping read latency");
        REGISTER_HISTOGRAM(volume_map_write_latency, "Volume mapping write latency");
        REGISTER_HISTOGRAM(volume_blkalloc_latency, "Volume block allocation latency");
        REGISTER_HISTOGRAM(volume_pieces_per_write, "Number of individual pieces per write",
                           sisl::HistogramBucketsType(LinearUpto64Buckets));

        register_me_to_farm();
    }
};

class Volume : public std::enable_shared_from_this< Volume > {
private:
    static homestore::BlkStore< homestore::VdevVarSizeBlkAllocatorPolicy >* m_data_blkstore;

    mapping*                          m_map;
    boost::intrusive_ptr< BlkBuffer > m_only_in_mem_buff;
    vol_sb*                           m_sb;
    vol_state                         m_state;
    io_comp_callback                  m_comp_cb;
    VolumeMetrics                     m_metrics;

private:
    Volume(const vol_params& params);
    Volume(vol_sb* sb);

    void alloc_single_block_in_mem();
    void vol_scan_alloc_blks();
    void check_and_complete_io(boost::intrusive_ptr< vol_interface_req >& req, bool call_completion = true);

public:
    template< typename... Args >
    static std::shared_ptr< Volume > make_volume(Args&&... args) {
        return std::shared_ptr< Volume >(new Volume(std::forward< Args >(args)...));
    }

    static void process_vol_data_completions(boost::intrusive_ptr< blkstore_req< BlkBuffer > > bs_req);

    ~Volume() { free(m_sb); };
    std::error_condition destroy();
>>>>>>> 50603e61

    std::error_condition write(uint64_t lba, uint8_t* buf, uint32_t nblks,
                               boost::intrusive_ptr< vol_interface_req > req);

    std::error_condition read(uint64_t lba, int nblks, boost::intrusive_ptr< vol_interface_req > req, bool sync);

    void process_metadata_completions(boost::intrusive_ptr< volume_req > req);
    void process_data_completions(boost::intrusive_ptr< blkstore_req< BlkBuffer > > bs_req);

    uint64_t get_elapsed_time(Clock::time_point startTime);
    void attach_completion_cb(io_comp_callback& cb);

    void print_tree();
<<<<<<< HEAD
    struct vol_sb *get_sb() {return m_sb;};
    std::shared_ptr<Volume> get_shared_ptr() { return m_vol_ptr; };
    
    void blk_recovery_process_completions(bool success);
    void blk_recovery_callback(MappingValue& mv);

    mapping* get_mapping_handle() {
        return m_map;
    }

    uint64_t get_last_lba() {
        assert(m_sb->size != 0);
        // lba starts from 0, then 1, 2, ... 
        if (m_sb->size % HomeStoreConfig::phys_page_size == 0)
            return m_sb->size / HomeStoreConfig::phys_page_size - 1;
        else 
            return m_sb->size / HomeStoreConfig::phys_page_size;
    }

    char *get_name();
    uint64_t get_page_size();
    uint64_t get_size();
=======
    vol_sb* get_sb() { return m_sb; };

    const char* get_name() const { return (m_sb->vol_name); }
    uint64_t get_page_size() const { return m_sb->page_size; }
    uint64_t get_size() const { return m_sb->size; }
>>>>>>> 50603e61


#ifndef NDEBUG
    void enable_split_merge_crash_simulation();
#endif
};
<<<<<<< HEAD

#define BLKSTORE_BLK_SIZE_IN_BYTES          HomeStoreConfig::phys_page_size
#define QUERY_RANGE_IN_BYTES                (64*1024*1024ull)
#define NUM_BLKS_PER_THREAD_TO_QUERY        (QUERY_RANGE_IN_BYTES/BLKSTORE_BLK_SIZE_IN_BYTES)

class BlkAllocBitmapBuilder {
    typedef std::function< void (MappingValue& mv) > blk_recovery_callback;
    typedef std::function< void (bool success) > comp_callback;
  private:
    homestore::Volume*                      m_vol_handle;
    blk_recovery_callback                   m_blk_recovery_cb;
    comp_callback                           m_comp_cb;

  public:
    BlkAllocBitmapBuilder(homestore::Volume* vol, blk_recovery_callback blk_rec_cb, comp_callback comp_cb): m_vol_handle(vol), m_blk_recovery_cb(blk_rec_cb), m_comp_cb(comp_cb) { }
    ~BlkAllocBitmapBuilder();

    // async call to start the multi-threaded work.
    void get_allocated_blks();

  private:
    // do the real work of getting all allocated blks in multi-threaded manner
    void do_work();
};

}
=======
} // namespace homestore
>>>>>>> 50603e61
<|MERGE_RESOLUTION|>--- conflicted
+++ resolved
@@ -22,56 +22,25 @@
 class mapping;
 enum vol_state;
 
-<<<<<<< HEAD
 struct Free_Blk_Entry {
-        BlkId m_blkId;
-        uint8_t m_blk_offset:NBLKS_BITS;
-        uint8_t m_nblks_to_free:NBLKS_BITS;
+    BlkId   m_blkId;
+    uint8_t m_blk_offset : NBLKS_BITS;
+    uint8_t m_nblks_to_free : NBLKS_BITS;
 
-        Free_Blk_Entry(const BlkId &m_blkId, uint8_t m_blk_offset, uint8_t m_nblks_to_free) :
-                m_blkId(m_blkId),m_blk_offset(m_blk_offset),m_nblks_to_free(m_nblks_to_free){}
-};
-
-struct volume_req : blkstore_req<BlkBuffer> {
-    uint64_t lba;
-    int nlbas;
-    bool is_read;
-    std::shared_ptr<Volume> vol_instance;
-    std::vector<Free_Blk_Entry> blkIds_to_free;
-    uint64_t seqId;
-    uint64_t lastCommited_seqId;
-=======
-/* this structure is not thread safe. But as of
- * now there is no use where we can access it in
- * multiple threads.
- */
-struct Free_Blk_Entry {
-    BlkId    blkId;
-    uint16_t blkId_offset;
-    uint16_t nblks_to_free;
-
-    Free_Blk_Entry(const BlkId& blkId, uint16_t blkId_offset, int nblks_to_free) :
-            blkId(blkId),
-            blkId_offset(blkId_offset),
-            nblks_to_free(nblks_to_free) {}
-
-    std::string to_string() {
-        std::stringstream ss;
-        ss << nblks_to_free << "," << blkId_offset << "--->" << blkId.to_string();
-        return ss.str();
-    }
+    Free_Blk_Entry(const BlkId& m_blkId, uint8_t m_blk_offset, uint8_t m_nblks_to_free) :
+            m_blkId(m_blkId),
+            m_blk_offset(m_blk_offset),
+            m_nblks_to_free(m_nblks_to_free) {}
 };
 
 struct volume_req : blkstore_req< BlkBuffer > {
-public:
-    uint64_t                  lba;
-    int                       nblks;
-    bool                      is_read;
-    std::shared_ptr< Volume > vol_instance;
-    Clock::time_point         op_start_time;
-
-    std::vector< std::shared_ptr< Free_Blk_Entry > > blkids_to_free_due_to_overwrite;
->>>>>>> 50603e61
+    uint64_t                      lba;
+    int                           nlbas;
+    bool                          is_read;
+    std::shared_ptr< Volume >     vol_instance;
+    std::vector< Free_Blk_Entry > blkIds_to_free;
+    uint64_t                      seqId;
+    uint64_t                      lastCommited_seqId;
 
     /* number of times mapping table need to be updated for this req. It can
      * break the ios update in mapping btree depending on the key range.
@@ -97,28 +66,6 @@
     }
 };
 
-<<<<<<< HEAD
-class Volume {
-    mapping *m_map;
-    boost::intrusive_ptr<BlkBuffer> m_only_in_mem_buff;
-    struct vol_sb *m_sb;
-    enum vol_state m_state;
-    void alloc_single_block_in_mem();
-    void vol_scan_alloc_blks();
-    io_comp_callback m_comp_cb;
-    std::shared_ptr<Volume> m_vol_ptr;
-    std::atomic<uint64_t> seq_Id;
- public:
-    Volume(vol_params &params);
-    Volume(vol_sb *sb);
-    ~Volume() { free(m_sb); };
-    std::error_condition destroy();
-   
-    static homestore::BlkStore<homestore::VdevVarSizeBlkAllocatorPolicy> *m_data_blkstore;
-    static void process_vol_data_completions(boost::intrusive_ptr<blkstore_req<BlkBuffer>> bs_req);
-    void process_metadata_completions(boost::intrusive_ptr<volume_req> wb_req);
-    void process_data_completions(boost::intrusive_ptr<blkstore_req<BlkBuffer>> bs_req);
-=======
 class VolumeMetrics : public sisl::MetricsGroupWrapper {
 public:
     explicit VolumeMetrics(const char* vol_name) : sisl::MetricsGroupWrapper(vol_name) {
@@ -142,36 +89,35 @@
     }
 };
 
-class Volume : public std::enable_shared_from_this< Volume > {
+class Volume : public std::enabled_shared_from_this< Volume > {
 private:
-    static homestore::BlkStore< homestore::VdevVarSizeBlkAllocatorPolicy >* m_data_blkstore;
-
     mapping*                          m_map;
     boost::intrusive_ptr< BlkBuffer > m_only_in_mem_buff;
-    vol_sb*                           m_sb;
-    vol_state                         m_state;
+    struct vol_sb*                    m_sb;
+    enum vol_state                    m_state;
+    void                              alloc_single_block_in_mem();
+    void                              vol_scan_alloc_blks();
     io_comp_callback                  m_comp_cb;
+    std::atomic< uint64_t >           seq_Id;
     VolumeMetrics                     m_metrics;
 
 private:
-    Volume(const vol_params& params);
+    Volume(vol_params& params);
     Volume(vol_sb* sb);
 
-    void alloc_single_block_in_mem();
-    void vol_scan_alloc_blks();
-    void check_and_complete_io(boost::intrusive_ptr< vol_interface_req >& req, bool call_completion = true);
-
 public:
-    template< typename... Args >
+    template < typename... Args >
     static std::shared_ptr< Volume > make_volume(Args&&... args) {
         return std::shared_ptr< Volume >(new Volume(std::forward< Args >(args)...));
     }
 
+    static homestore::BlkStore< homestore::VdevVarSizeBlkAllocatorPolicy >* m_data_blkstore;
     static void process_vol_data_completions(boost::intrusive_ptr< blkstore_req< BlkBuffer > > bs_req);
 
     ~Volume() { free(m_sb); };
     std::error_condition destroy();
->>>>>>> 50603e61
+    void                 process_metadata_completions(boost::intrusive_ptr< volume_req > wb_req);
+    void                 process_data_completions(boost::intrusive_ptr< blkstore_req< BlkBuffer > > bs_req);
 
     std::error_condition write(uint64_t lba, uint8_t* buf, uint32_t nblks,
                                boost::intrusive_ptr< vol_interface_req > req);
@@ -182,72 +128,61 @@
     void process_data_completions(boost::intrusive_ptr< blkstore_req< BlkBuffer > > bs_req);
 
     uint64_t get_elapsed_time(Clock::time_point startTime);
-    void attach_completion_cb(io_comp_callback& cb);
+    void     attach_completion_cb(io_comp_callback& cb);
 
-    void print_tree();
-<<<<<<< HEAD
-    struct vol_sb *get_sb() {return m_sb;};
-    std::shared_ptr<Volume> get_shared_ptr() { return m_vol_ptr; };
-    
+    void                      print_tree();
+
     void blk_recovery_process_completions(bool success);
     void blk_recovery_callback(MappingValue& mv);
 
-    mapping* get_mapping_handle() {
-        return m_map;
-    }
+    mapping* get_mapping_handle() { return m_map; }
 
     uint64_t get_last_lba() {
         assert(m_sb->size != 0);
-        // lba starts from 0, then 1, 2, ... 
+        // lba starts from 0, then 1, 2, ...
         if (m_sb->size % HomeStoreConfig::phys_page_size == 0)
             return m_sb->size / HomeStoreConfig::phys_page_size - 1;
-        else 
+        else
             return m_sb->size / HomeStoreConfig::phys_page_size;
     }
 
-    char *get_name();
-    uint64_t get_page_size();
-    uint64_t get_size();
-=======
     vol_sb* get_sb() { return m_sb; };
 
     const char* get_name() const { return (m_sb->vol_name); }
-    uint64_t get_page_size() const { return m_sb->page_size; }
-    uint64_t get_size() const { return m_sb->size; }
->>>>>>> 50603e61
-
+    uint64_t    get_page_size() const { return m_sb->page_size; }
+    uint64_t    get_size() const { return m_sb->size; }
 
 #ifndef NDEBUG
     void enable_split_merge_crash_simulation();
 #endif
 };
-<<<<<<< HEAD
 
-#define BLKSTORE_BLK_SIZE_IN_BYTES          HomeStoreConfig::phys_page_size
-#define QUERY_RANGE_IN_BYTES                (64*1024*1024ull)
-#define NUM_BLKS_PER_THREAD_TO_QUERY        (QUERY_RANGE_IN_BYTES/BLKSTORE_BLK_SIZE_IN_BYTES)
+#define BLKSTORE_BLK_SIZE_IN_BYTES HomeStoreConfig::phys_page_size
+#define QUERY_RANGE_IN_BYTES (64 * 1024 * 1024ull)
+#define NUM_BLKS_PER_THREAD_TO_QUERY (QUERY_RANGE_IN_BYTES / BLKSTORE_BLK_SIZE_IN_BYTES)
 
 class BlkAllocBitmapBuilder {
-    typedef std::function< void (MappingValue& mv) > blk_recovery_callback;
-    typedef std::function< void (bool success) > comp_callback;
-  private:
-    homestore::Volume*                      m_vol_handle;
-    blk_recovery_callback                   m_blk_recovery_cb;
-    comp_callback                           m_comp_cb;
+    typedef std::function< void(MappingValue& mv) > blk_recovery_callback;
+    typedef std::function< void(bool success) >     comp_callback;
 
-  public:
-    BlkAllocBitmapBuilder(homestore::Volume* vol, blk_recovery_callback blk_rec_cb, comp_callback comp_cb): m_vol_handle(vol), m_blk_recovery_cb(blk_rec_cb), m_comp_cb(comp_cb) { }
+private:
+    homestore::Volume*    m_vol_handle;
+    blk_recovery_callback m_blk_recovery_cb;
+    comp_callback         m_comp_cb;
+
+public:
+    BlkAllocBitmapBuilder(homestore::Volume* vol, blk_recovery_callback blk_rec_cb, comp_callback comp_cb) :
+            m_vol_handle(vol),
+            m_blk_recovery_cb(blk_rec_cb),
+            m_comp_cb(comp_cb) {}
     ~BlkAllocBitmapBuilder();
 
     // async call to start the multi-threaded work.
     void get_allocated_blks();
 
-  private:
+private:
     // do the real work of getting all allocated blks in multi-threaded manner
     void do_work();
 };
 
-}
-=======
-} // namespace homestore
->>>>>>> 50603e61
+} // namespace homestore