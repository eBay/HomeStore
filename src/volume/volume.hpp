#pragma once

#include "device/device.h"
#include <fcntl.h>
#include <cache/cache_common.hpp>
#include <cache/cache.h>
#include "blkstore/writeBack_cache.hpp"
#include <device/blkbuffer.hpp>
#include <blkstore/blkstore.hpp>
#include "home_blks.hpp"
#include <metrics/metrics.hpp>
#include <utility/atomic_counter.hpp>
#include <utility/obj_life_counter.hpp>
#include <memory>
#include <fds/obj_allocator.hpp>
#include <sds_logging/logging.h>
#include <spdlog/fmt/fmt.h>
#include "main/homestore_assert.hpp"
#include "threadpool/thread_pool.h"
#include "blk_read_tracker.hpp"
#include <volume/snapshot.hpp>
#include <mapping/indx_mgr.hpp>
#include <utility/enum.hpp>

using namespace std;

namespace homestore {

#define MAX_NUM_LBA ((1 << NBLKS_BITS) - 1)
#define INVALID_SEQ_ID UINT64_MAX
class mapping;
class VolumeJournal;
enum vol_state;

struct volume_req;
struct volume_child_req;
class IndxCP;
typedef boost::intrusive_ptr< volume_req > volume_req_ptr;
typedef boost::intrusive_ptr< volume_child_req > volume_child_req_ptr;

/* first 48 bits are actual sequence ID and last 16 bits are boot cnt */
#define SEQ_ID_BIT_CNT 48ul
#define BOOT_CNT_MASK 0x0000fffffffffffful
#define GET_IO_SEQ_ID(sid) ((m_hb->get_boot_cnt() << SEQ_ID_BIT_CNT) | (sid & BOOT_CNT_MASK))

#define VOL_INFO_LOG(volname, msg, ...) HS_SUBMOD_LOG(INFO, base, , "vol", volname, msg, ##__VA_ARGS__)
#define VOL_ERROR_LOG(volname, msg, ...) HS_SUBMOD_LOG(ERROR, base, , "vol", volname, msg, ##__VA_ARGS__)
#define THIS_VOL_LOG(level, mod, req, msg, ...)                                                                        \
    HS_SUBMOD_LOG(level, mod, req, "vol", this->m_vol_uuid, msg, ##__VA_ARGS__)
#define VOL_ASSERT(assert_type, cond, req, ...)                                                                        \
    HS_SUBMOD_ASSERT(assert_type, cond, req, "vol", this->m_vol_uuid, ##__VA_ARGS__)
#define VOL_ASSERT_CMP(assert_type, val1, cmp, val2, req, ...)                                                         \
    HS_SUBMOD_ASSERT_CMP(assert_type, val1, cmp, val2, req, "vol", this->m_vol_uuid, ##__VA_ARGS__)

#define VOL_DEBUG_ASSERT(...) VOL_ASSERT(DEBUG, __VA_ARGS__)
#define VOL_RELEASE_ASSERT(...) VOL_ASSERT(RELEASE, __VA_ARGS__)
#define VOL_LOG_ASSERT(...) VOL_ASSERT(LOGMSG, __VA_ARGS__)

#define VOL_DEBUG_ASSERT_CMP(...) VOL_ASSERT_CMP(DEBUG, ##__VA_ARGS__)
#define VOL_RELEASE_ASSERT_CMP(...) VOL_ASSERT_CMP(RELEASE, ##__VA_ARGS__)
#define VOL_LOG_ASSERT_CMP(...) VOL_ASSERT_CMP(LOGMSG, ##__VA_ARGS__)

struct volume_child_req : public blkstore_req< BlkBuffer > {
    uint64_t lba;
    int nlbas;
    bool is_read;
    std::vector< Free_Blk_Entry > blkIds_to_free;
    uint64_t reqId;
    Clock::time_point op_start_time;
    uint16_t checksum[MAX_NUM_LBA];
    uint64_t read_buf_offset;
    uint64_t read_size;
    bool sync = false;

    /* number of times mapping table need to be updated for this req. It can
     * break the ios update in mapping btree depending on the key range.
     */
    std::atomic< int > num_mapping_update;
    volume_req_ptr parent_req;
    BlkId blkId; // used only for debugging purpose

#ifndef NDEBUG
    boost::uuids::uuid vol_uuid;
#endif

public:
    static boost::intrusive_ptr< volume_child_req > make_request() {
        return boost::intrusive_ptr< volume_child_req >(sisl::ObjectAllocator< volume_child_req >::make_object());
    }

    virtual void free_yourself() override { sisl::ObjectAllocator< volume_child_req >::deallocate(this); }

    /* any derived class should have the virtual destructor to prevent
     * memory leak because pointer can be free with the base class.
     */
    virtual ~volume_child_req() = default;

    // virtual size_t get_your_size() const override { return
    // sizeof(volume_child_req); }

    static volume_child_req_ptr cast(const boost::intrusive_ptr< blkstore_req< BlkBuffer > >& bs_req) {
        return boost::static_pointer_cast< volume_child_req >(bs_req);
    }

    friend class Volume;

    std::string to_string() {
        std::stringstream ss;
        ss << ((is_read) ? "READ" : "WRITE") << ": lba=" << lba << " nlbas=" << nlbas;
        return ss.str();
    }

protected:
    friend class sisl::ObjectAllocator< volume_child_req >;

    // Volume req should always be created from Volume::create_vol_req()
    volume_child_req() : is_read(false), blkIds_to_free(0), num_mapping_update(0), parent_req(nullptr) {}
};

#define CHECKSUM_SIZE 2

struct Free_Blk_Entry {
    BlkId m_blkId;
    uint8_t m_blk_offset : NBLKS_BITS;
    uint8_t m_nblks_to_free : NBLKS_BITS;

    Free_Blk_Entry(){};
    Free_Blk_Entry(const BlkId& m_blkId, uint8_t m_blk_offset, uint8_t m_nblks_to_free) :
            m_blkId(m_blkId), m_blk_offset(m_blk_offset), m_nblks_to_free(m_nblks_to_free) {}

    BlkId blk_id() const { return m_blkId; }
    uint8_t blk_offset() const { return m_blk_offset; }
    uint8_t blks_to_free() const { return m_nblks_to_free; }
};

class VolumeMetrics : public sisl::MetricsGroupWrapper {
public:
    explicit VolumeMetrics(const char* vol_name) : sisl::MetricsGroupWrapper("Volume", vol_name) {
        REGISTER_COUNTER(volume_read_count, "Total Volume read operations", "volume_op_count", {"op", "read"});
        REGISTER_COUNTER(volume_write_count, "Total Volume write operations", "volume_op_count", {"op", "write"});
        REGISTER_COUNTER(volume_outstanding_data_read_count, "Total Volume data outstanding read cnt",
                         sisl::_publish_as::publish_as_gauge);
        REGISTER_COUNTER(volume_outstanding_data_write_count, "Total Volume data outstanding write cnt",
                         sisl::_publish_as::publish_as_gauge);
        REGISTER_COUNTER(volume_outstanding_metadata_read_count, "Total Volume meta data outstanding read cnt",
                         sisl::_publish_as::publish_as_gauge);
        REGISTER_COUNTER(volume_outstanding_metadata_write_count, "Total Volume meta data outstanding write cnt",
                         sisl::_publish_as::publish_as_gauge);
        REGISTER_COUNTER(volume_read_error_count, "Total Volume read error count", "volume_error_count",
                         {"op", "read"});
        REGISTER_COUNTER(volume_write_error_count, "Total Volume write error count", "volume_error_count",
                         {"op", "write"});
        REGISTER_COUNTER(volume_write_size_total, "Total Volume data size written", "volume_data_size",
                         {"op", "write"});
        REGISTER_COUNTER(volume_read_size_total, "Total Volume data size read", "volume_data_size", {"op", "read"});

        REGISTER_HISTOGRAM(volume_read_latency, "Volume overall read latency", "volume_op_latency", {"op", "read"});
        REGISTER_HISTOGRAM(volume_write_latency, "Volume overall write latency", "volume_op_latency", {"op", "write"});
        REGISTER_HISTOGRAM(volume_data_read_latency, "Volume data blocks read latency", "volume_data_op_latency",
                           {"op", "read"});
        REGISTER_HISTOGRAM(volume_data_write_latency, "Volume data blocks write latency", "volume_data_op_latency",
                           {"op", "write"});
        REGISTER_HISTOGRAM(volume_map_read_latency, "Volume mapping read latency", "volume_map_op_latency",
                           {"op", "read"});
        REGISTER_HISTOGRAM(volume_map_write_latency, "Volume mapping write latency", "volume_map_op_latency",
                           {"op", "write"});
        REGISTER_HISTOGRAM(volume_blkalloc_latency, "Volume block allocation latency (in ns)");
        REGISTER_HISTOGRAM(volume_pieces_per_write, "Number of individual pieces per write",
                           HistogramBucketsType(LinearUpto64Buckets));
        REGISTER_HISTOGRAM(volume_pieces_per_read, "Number of individual pieces per write",
                           HistogramBucketsType(LinearUpto64Buckets));
        REGISTER_HISTOGRAM(volume_write_size_distribution, "Distribution of volume write sizes",
                           HistogramBucketsType(ExponentialOfTwoBuckets));
        REGISTER_HISTOGRAM(volume_read_size_distribution, "Distribution of volume read sizes",
                           HistogramBucketsType(ExponentialOfTwoBuckets));
        register_me_to_farm();
    }
};

class Volume : public std::enable_shared_from_this< Volume > {
private:
    boost::intrusive_ptr< BlkBuffer > m_only_in_mem_buff;
    std::unique_ptr< vol_mem_sb > m_sb;
    std::atomic< vol_state > m_state;
    void alloc_single_block_in_mem();
    io_comp_callback m_comp_cb;
    std::atomic< uint64_t > seq_Id;
    VolumeMetrics m_metrics;
    std::mutex m_sb_lock; // lock for updating vol's sb
    std::atomic< uint64_t > m_used_size = 0;
    bool m_recovery_error = false;
    std::atomic< uint64_t > m_err_cnt = 0;
    std::string m_vol_name;
    std::string m_vol_uuid;
    std::atomic< uint64_t > m_req_id = 0;

    std::atomic< uint64_t > m_snap_id = 0;       // Next snapshot Id for this vol. Always grows
                                                 // TODO: Goes into vol sb.
    std::map< uint64_t, SnapshotPtr > m_snapmap; // Id to Snapshot.

    // Map of blks for which read is requested, to prevent parallel writes to free those blks
    // it also stores corresponding eviction record created by any parallel writes
    std::unique_ptr< Blk_Read_Tracker > m_read_blk_tracker;
    static homestore::BlkStore< homestore::VdevVarSizeBlkAllocatorPolicy >* m_data_blkstore;
    IndxMgr* m_indx_mgr;

    HomeBlksSafePtr m_hb; // Hold onto the homeblks to maintain reference

private:
    Volume(const vol_params& params);
    Volume(vol_mem_sb* sb);
    void check_and_complete_req(volume_req_ptr& vreq, const std::error_condition& err);

    volume_child_req_ptr create_vol_child_req(BlkId& bid, const volume_req_ptr& vreq, uint32_t start_lba, int nlba);

    template < typename... Args >
    void assert_formatter(fmt::memory_buffer& buf, const char* msg, const std::string& req_str, const Args&... args) {
        fmt::format_to(buf, "\n[vol={}]", m_vol_uuid);
        if (req_str.size()) { fmt::format_to(buf, "\n[request={}]", req_str); }
        fmt::format_to(buf, "\nMetrics = {}\n", sisl::MetricsFarm::getInstance().get_result_in_json_string());
    }

    template < typename... Args >
    void cmp_assert_formatter(fmt::memory_buffer& buf, const char* msg, const std::string& req_str,
                              const Args&... args) {
        sds_logging::default_cmp_assert_formatter(buf, msg, args...);
        assert_formatter(buf, msg, req_str, args...);
    }

    void vol_scan_alloc_blks();
    void blk_recovery_process_completions(bool success);
    void alloc_blk_callback(struct BlkId bid, size_t offset_size, size_t size);
    void blk_recovery_callback(MappingValue& mv);
    // async call to start the multi-threaded work.
    void get_allocated_blks();
    void process_indx_completions(volume_req_ptr& vreq);
    void process_data_completions(const boost::intrusive_ptr< blkstore_req< BlkBuffer > >& bs_req);

    // callback from mapping layer for free leaf node(data blks) so that volume
    // layer could do blk free.
    void process_free_blk_callback(Free_Blk_Entry fbe);

    void pending_read_blk_cb(volume_req_ptr vreq, BlkId& bid);
    std::error_condition alloc_blk(volume_req_ptr& vreq, std::vector< BlkId >& bid);
    void verify_csum(volume_req_ptr& vreq);
    std::error_condition read_indx(volume_req_ptr& vreq, std::vector< std::pair< MappingKey, MappingValue > >& kvs);

public:
    template < typename... Args >
    static std::shared_ptr< Volume > make_volume(Args&&... args) {
        return std::shared_ptr< Volume >(new Volume(std::forward< Args >(args)...));
    }

    std::shared_ptr< Snapshot > make_snapshot() {
        auto sp = std::shared_ptr< Snapshot >(new Snapshot(this, m_snap_id, seq_Id));
        m_snapmap[m_snap_id++] = sp;
        return sp;
    }

    void recovery_start();

    static void process_vol_data_completions(const boost::intrusive_ptr< blkstore_req< BlkBuffer > >& bs_req);
    static vol_interface_req_ptr create_volume_req(std::shared_ptr< Volume >& vol, void* buf, uint64_t lba,
                                                   uint32_t nlbas, bool read, bool sync);

#ifdef _PRERELEASE
    static void set_io_flip();
    static void set_error_flip();
#endif

    uint64_t inc_and_get_seq_id() {
        uint64_t id = seq_Id.fetch_add(1);
        return id;
    }
    ~Volume();
    void shutdown();

    void destroy();
    std::error_condition write(const vol_interface_req_ptr& hb_req);
    std::error_condition read(const vol_interface_req_ptr& hb_req);

    /* Note: We should not take m_vol_lock in homeblks after taking this lock.
     * Otherwise it will lead to deadlock. We should take this lock whenever in
     * memory sb is modified.
     */
    struct vol_mem_sb* get_sb() {
        return m_sb.get();
    };

    uint64_t get_elapsed_time(Clock::time_point startTime);
    void attach_completion_cb(const io_comp_callback& cb);
    void print_tree();
    bool verify_tree();
    void print_node(uint64_t blkid);
    void blk_recovery_callback(const MappingValue& mv);
    void set_recovery_error();
<<<<<<< HEAD
    mapping* get_mapping_handle() { return m_map; }
=======
    mapping* get_mapping_handle();
>>>>>>> bbfe81ea

    uint64_t get_last_lba() {
        assert(m_sb->ondisk_sb->size != 0);
        // lba starts from 0, then 1, 2, ...
        return (get_size() / get_page_size()) - 1;
    }

<<<<<<< HEAD
    uint64_t get_data_used_size() { return m_used_size; }
    uint64_t get_metadata_used_size();
    const char* get_name() const { return (m_sb->ondisk_sb->vol_name); }
    uint64_t get_page_size() const { return m_sb->ondisk_sb->page_size; }
    uint64_t get_size() const { return m_sb->ondisk_sb->size; }
    boost::uuids::uuid get_uuid();
    vol_state get_state();
    void set_state(vol_state state, bool persist = true);
    bool is_offline();

=======
>>>>>>> bbfe81ea
    /**
     * @brief : fix mapping btree
     *
     * @return : true for successfully fixed.
     *           false for fail to fix
     */
    bool fix_mapping_btree(bool verify);
<<<<<<< HEAD
=======
    uint64_t get_data_used_size() { return m_used_size; }
    uint64_t get_metadata_used_size();
    const char* get_name() const { return (m_sb->ondisk_sb->vol_name); }
    uint64_t get_page_size() const { return m_sb->ondisk_sb->page_size; }
    uint64_t get_size() const { return m_sb->ondisk_sb->size; }
    boost::uuids::uuid get_uuid();
    vol_state get_state();
    void set_state(vol_state state, bool persist = true);
    bool is_offline();

#ifndef NDEBUG
    void verify_pending_blks();
#endif

    std::string to_string() {
        std::stringstream ss;
        ss << "Name :" << get_name() << ", UUID :" << get_uuid() << ", Size:" << get_size()
           << ((is_offline()) ? ", Offline" : ", Not Offline") << ", State :" << get_state();
        return ss.str();
    }
};

/* Note :- Any member inside this structure is not lock protected. Its caller responsibility to call it under lock
 * or make sure it is single threaded.
 */
struct volume_req : public vol_interface_req {
    indx_cp_id* cp_id = nullptr; // checkpoint ID of this request is part of
    vol_journal_entry j_ent;
    sisl::atomic_counter< int > outstanding_io_cnt; // how many IOs are outstanding for this request
    Clock::time_point io_start_time;                // start time
    boost::intrusive_ptr< homeds::MemVector > mvec; // data
    bool update_indx = false;                       // if index is alrady updated
    Clock::time_point indx_start_time;
    int vc_req_cnt = 0; // how many child requests are issued.
    uint64_t lastCommited_seqId = INVALID_SEQ_ID;
    uint64_t seqId = INVALID_SEQ_ID;

    /* Below entries are used for journal or to store checksum */
    std::vector< uint16_t > csum_list;
    std::vector< BlkId > alloc_blkid_list;
    std::vector< Free_Blk_Entry > fbe_list;

    volume_req(){};
    volume_req(std::shared_ptr< Volume > vol, void* buf, uint64_t lba, uint32_t nlbas, bool read, bool sync) :
            vol_interface_req(vol, lba, nlbas, read, sync),
            outstanding_io_cnt(1),
            io_start_time(Clock::now()),
            mvec(new homeds::MemVector()) {
        assert((vol->get_page_size() * nlbas) <= VOL_MAX_IO_SIZE);
        if (!read) { mvec->set((uint8_t*)buf, vol->get_page_size() * nlbas, 0); }

        /* Trying to reserve the max possible size so that memory allocation is efficient */
        csum_list.reserve(VOL_MAX_IO_SIZE / vol->get_page_size());
        fbe_list.reserve(VOL_MAX_IO_SIZE / vol->get_page_size());
        alloc_blkid_list.reserve(VOL_MAX_IO_SIZE / vol->get_page_size());
        seqId = vol->inc_and_get_seq_id();
    };

    virtual ~volume_req() = default;
    virtual void free_yourself() override { delete this; }
    static vol_interface_req_ptr make_instance(std::shared_ptr< Volume > vol, void* buf, uint64_t lba, uint32_t nlbas,
                                               bool read, bool sync) {
        return vol_interface_req_ptr((vol_interface_req*)new volume_req(vol, buf, lba, nlbas, read, sync));
    }

    static volume_req_ptr cast(const vol_interface_req_ptr& hb_req) {
        return (boost::static_pointer_cast< volume_req >(hb_req));
    }

    void push_blkid(BlkId& bid) { alloc_blkid_list.push_back(bid); }

    /* It push to the existing check sum list */
    void push_csum(uint16_t csum) { csum_list.push_back(csum); }

    /* push fbe to the existing list */
    void push_fbe(Free_Blk_Entry& fbe) { fbe_list.push_back(fbe); }

    sisl::blob create_journal_entry() {
        auto blob = j_ent.create_journal_entry(this);
        return blob;
    }

    virtual std::string to_string() {
        std::stringstream ss;
        ss << "vol_interface_req: request_id=" << request_id << " dir=" << (is_read ? "R" : "W")
           << " outstanding_io_cnt=" << outstanding_io_cnt.get();
        return ss.str();
    }
>>>>>>> bbfe81ea
};

#define NUM_BLKS_PER_THREAD_TO_QUERY 10000ull
} // namespace homestore<|MERGE_RESOLUTION|>--- conflicted
+++ resolved
@@ -294,11 +294,7 @@
     void print_node(uint64_t blkid);
     void blk_recovery_callback(const MappingValue& mv);
     void set_recovery_error();
-<<<<<<< HEAD
-    mapping* get_mapping_handle() { return m_map; }
-=======
     mapping* get_mapping_handle();
->>>>>>> bbfe81ea
 
     uint64_t get_last_lba() {
         assert(m_sb->ondisk_sb->size != 0);
@@ -306,19 +302,6 @@
         return (get_size() / get_page_size()) - 1;
     }
 
-<<<<<<< HEAD
-    uint64_t get_data_used_size() { return m_used_size; }
-    uint64_t get_metadata_used_size();
-    const char* get_name() const { return (m_sb->ondisk_sb->vol_name); }
-    uint64_t get_page_size() const { return m_sb->ondisk_sb->page_size; }
-    uint64_t get_size() const { return m_sb->ondisk_sb->size; }
-    boost::uuids::uuid get_uuid();
-    vol_state get_state();
-    void set_state(vol_state state, bool persist = true);
-    bool is_offline();
-
-=======
->>>>>>> bbfe81ea
     /**
      * @brief : fix mapping btree
      *
@@ -326,8 +309,7 @@
      *           false for fail to fix
      */
     bool fix_mapping_btree(bool verify);
-<<<<<<< HEAD
-=======
+
     uint64_t get_data_used_size() { return m_used_size; }
     uint64_t get_metadata_used_size();
     const char* get_name() const { return (m_sb->ondisk_sb->vol_name); }
@@ -416,7 +398,6 @@
            << " outstanding_io_cnt=" << outstanding_io_cnt.get();
         return ss.str();
     }
->>>>>>> bbfe81ea
 };
 
 #define NUM_BLKS_PER_THREAD_TO_QUERY 10000ull
