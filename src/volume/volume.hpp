--- conflicted
+++ resolved
@@ -303,26 +303,13 @@
         return (get_size() / get_page_size()) - 1;
     }
 
-<<<<<<< HEAD
-    uint64_t            get_data_used_size() { return m_used_size; }
-    uint64_t            get_metadata_used_size();
-    const char*         get_name() const { return (m_sb->ondisk_sb->vol_name); }
-    uint64_t            get_page_size() const { return m_sb->ondisk_sb->page_size; }
-    uint64_t            get_size() const { return m_sb->ondisk_sb->size; }
-    boost::uuids::uuid  get_uuid();
-    vol_state           get_state();
-    void                set_state(vol_state state, bool persist = true);
-    bool                is_offline();
-
-    
     /**
      * @brief : fix mapping btree
      *
      * @return : true for successfully fixed.
      *           false for fail to fix 
      */
-    bool                fix_mapping_btree(bool verify);
-=======
+    bool fix_mapping_btree(bool verify);
     uint64_t get_data_used_size() { return m_used_size; }
     uint64_t get_metadata_used_size();
     const char* get_name() const { return (m_sb->ondisk_sb->vol_name); }
@@ -343,7 +330,6 @@
            << ((is_offline()) ? ", Offline" : ", Not Offline") << ", State :" << get_state();
         return ss.str();
     }
->>>>>>> 6761cc16
 };
 
 #define NUM_BLKS_PER_THREAD_TO_QUERY 10000ull
