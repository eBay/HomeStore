--- conflicted
+++ resolved
@@ -47,10 +47,6 @@
     assert(!ret);
     assert(m_sb != nullptr);
 
-<<<<<<< HEAD
-=======
-    m_sb->ondisk_sb->btree_sb = m_map->get_btree_sb();
->>>>>>> 1068dbde
     m_sb->ondisk_sb->state = vol_state::ONLINE;
     m_sb->ondisk_sb->page_size = params.page_size;
     m_sb->ondisk_sb->size = params.size;
@@ -676,15 +672,10 @@
 }
 
 bool Volume::fix_mapping_btree(bool verify) {
-<<<<<<< HEAD
 #if 0
         /* TODO: move it to indx mgr */
 //    auto ret = m_map->fix(0, get_last_lba(), verify);
     
-=======
-    auto ret = m_map->fix(0, get_last_lba(), verify);
-
->>>>>>> 1068dbde
     // update new btree sb;
     if (ret) {
         m_sb->ondisk_sb->btree_sb = m_map->get_btree_sb();
