--- conflicted
+++ resolved
@@ -9,14 +9,8 @@
 using namespace std;
 using namespace homestore;
 
-<<<<<<< HEAD
-#define MAX_CACHE_SIZE     8 * 1024ul * 1024ul * 1024ul /* it has to be a multiple of 16k */
-#define BLOCK_SIZE	   8 * 1024
-
-=======
 #define MAX_CACHE_SIZE     16 * 1024ul * 1024ul * 1024ul /* it has to be a multiple of 16k */
 #define BLOCK_SIZE       8 * 1024
->>>>>>> f0856321
 
 Cache< BlkId > * Volume::glob_cache = NULL;
 uint64_t 
