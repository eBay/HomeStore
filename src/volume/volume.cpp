--- conflicted
+++ resolved
@@ -140,12 +140,8 @@
     auto& parent_req = vreq->parent_req;
     assert(parent_req != nullptr);
 
-<<<<<<< HEAD
-    LOGINFO("metadata_complete: req_id={}, err={}", parent_req->request_id, vreq->err.message());
+    LOGTRACE("metadata_complete: req_id={}, err={}", parent_req->request_id, vreq->err.message());
     HISTOGRAM_OBSERVE(m_metrics, volume_map_write_latency, get_elapsed_time_us(vreq->op_start_time));
-=======
-    LOGTRACE("metadata_complete: req_id={}, err={}", parent_req->request_id, vreq->err.message());
->>>>>>> e24cde6d
 
     if (!vreq->err) {
         for (auto& ptr : vreq->blkIds_to_free) {
@@ -382,12 +378,8 @@
                 vreq->lastCommited_seqId);
 #endif
 
-<<<<<<< HEAD
         COUNTER_INCREMENT(m_metrics, volume_read_count, 1);
-        auto err = m_map->get(vreq, key, kvs);
-=======
         auto err = m_map->get(vreq, kvs);
->>>>>>> e24cde6d
         if (err) {
             if (err != homestore_error::lba_not_exist) {
                 COUNTER_INCREMENT(m_metrics, volume_read_error_count, 1);
