--- conflicted
+++ resolved
@@ -76,7 +76,7 @@
     vol_scan_alloc_blks();
 }
 
-void Volume::attach_completion_cb(io_comp_callback& cb) { m_comp_cb = cb; }
+void Volume::attach_completion_cb(const io_comp_callback& cb) { m_comp_cb = cb; }
 
 void Volume::blk_recovery_process_completions(bool success) {
 #if 0
@@ -91,14 +91,12 @@
 /* TODO: This part of the code should be moved to mapping layer. Ideally
  * we only need to have a callback for a blkid, offset and end  from the mapping layer
  */
-void Volume::blk_recovery_callback(MappingValue& mv) {
+void Volume::blk_recovery_callback(const MappingValue& mv) {
 #if 0
     assert(m_state == vol_state::MOUNTING);
     auto value_arr = mv.get_blob();
-
-    
-    assert(m_state == vol_state::MOUNTING);
-    std::vector<std::shared_ptr<MappingInterval>> offset_to_blk_id_list; 
+    std::vector<std::shared_ptr<MappingInterval>> offset_to_blk_id_list;
+
     // MappingValue to MappingIntervals
     mv.get_all(offset_to_blk_id_list);
     // for each mapping interval
@@ -125,322 +123,308 @@
     return std::error_condition();
 }
 
-void Volume::process_metadata_completions(boost::intrusive_ptr< volume_req > req) {
-    assert(!req->is_read);
-    assert(!req->isSyncCall);
-<<<<<<< HEAD
-
-    for (auto& ptr : req->blkIds_to_free) {
-        LOGINFO("Freeing Blk: {} {} {}", ptr.m_blkId.to_string(), ptr.m_blk_offset, ptr.m_nblks_to_free);
-        m_data_blkstore->free_blk(ptr.m_blkId, get_page_size() * ptr.m_blk_offset,
-                                  get_page_size() * ptr.m_nblks_to_free);
-    }
-
-=======
-    
->>>>>>> 54490d15
-    req->done = true;
-    auto parent_req = req->parent_req;
+void Volume::process_metadata_completions(const volume_req_ptr& vreq) {
+    assert(!vreq->is_read);
+    assert(!vreq->isSyncCall);
+
+#ifndef NDEBUG
+    vreq->done = true;
+#endif
+
+    auto& parent_req = vreq->parent_req;
     assert(parent_req != nullptr);
 
-    if (req->err != no_error) {
-        parent_req->err = req->err;
-    }
-
-<<<<<<< HEAD
-    check_and_complete_io(parent_req);
-=======
-    if (parent_req->io_cnt.fetch_sub(1, memory_order_acquire) == 1) {
-        if (req->err == no_error) {
-            PerfMetrics::getInstance()->updateHist(VOL_IO_WRITE_H, get_elapsed_time(parent_req->startTime));
-        }
-        for (auto &ptr : req->blkIds_to_free) {
-            LOGDEBUG("Freeing Blk: {} {} {}",ptr.m_blkId.to_string(), ptr.m_blk_offset, ptr.m_nblks_to_free);
-            m_data_blkstore->free_blk(ptr.m_blkId, BLOCK_SIZE * ptr.m_blk_offset, BLOCK_SIZE * ptr.m_nblks_to_free);
-        }
-        m_comp_cb(parent_req);
-    }
->>>>>>> 54490d15
-}
-
-void Volume::process_vol_data_completions(boost::intrusive_ptr< blkstore_req< BlkBuffer > > bs_req) {
-    boost::intrusive_ptr< volume_req > req = boost::static_pointer_cast< volume_req >(bs_req);
-    req->vol_instance->process_data_completions(bs_req);
-}
-
-void Volume::process_data_completions(boost::intrusive_ptr< blkstore_req< BlkBuffer > > bs_req) {
-    boost::intrusive_ptr< volume_req > req = boost::static_pointer_cast< volume_req >(bs_req);
-    assert(!req->isSyncCall);
-
-    HISTOGRAM_OBSERVE_IF_ELSE(m_metrics, req->is_read, volume_data_read_latency, volume_data_write_latency,
-                              get_elapsed_time_us(req->op_start_time));
-    if (!req->is_read) {
-        if (req->err == no_error) {
-<<<<<<< HEAD
-            MappingKey                                  key(req->lba, req->nlbas);
-            std::array< uint16_t, CS_ARRAY_STACK_SIZE > carr;
-            // TODO - put actual checksum here @sounak
-            for (auto i = 0ul, j = req->lba; j < req->lba + req->nlbas; i++, j++)
-                carr[i] = j % 65000;
-            ValueEntry   ve(req->seqId, req->bid, 0, carr);
-            MappingValue value(ve);
-            m_map->put(req, key, value);
-=======
-            assert(req->nlbas < 256 && req->bid.get_nblks() < 256);
-            MappingKey key(req->lba, req->nlbas);
-            std::array<uint16_t, CS_ARRAY_STACK_SIZE> carr;
-            //TODO - put actual checksum here @sounak
-            for(auto i =0ul,j= req->lba;j < req->lba+req->nlbas;i++,j++) carr[i] = j%65000;
-            ValueEntry ve(req->seqId,req->bid,0,req->nlbas,carr);
-            MappingValue value(ve);
-#ifndef NDEBUG
-            req->vol_uuid = m_sb->uuid;
-            LOGDEBUG("Mapping.PUT ,vol_uuid:{},Key:{},Value:{}",
-                    boost::uuids::to_string(req->vol_uuid), key.to_string(), value.to_string());
-#endif
-            m_map->put(req, key,value);
->>>>>>> 54490d15
-        } else {
-            process_metadata_completions(req);
-        }
-        return;
-    }
-
-    auto parent_req = req->parent_req;
+    LOGINFO("metadata_complete: req_id={}, err={}", parent_req->request_id, vreq->err.message());
+
+    if (!vreq->err) {
+        for (auto& ptr : vreq->blkIds_to_free) {
+            LOGDEBUG("Freeing Blk: {} {} {}", ptr.m_blkId.to_string(), ptr.m_blk_offset, ptr.m_nblks_to_free);
+            m_data_blkstore->free_blk(ptr.m_blkId, get_page_size() * ptr.m_blk_offset,
+                                      get_page_size() * ptr.m_nblks_to_free);
+        }
+    }
+
+    check_and_complete_req(parent_req, vreq->err, 1, 0);
+}
+
+void Volume::process_vol_data_completions(const boost::intrusive_ptr< blkstore_req< BlkBuffer > >& bs_req) {
+    volume_req::cast(bs_req)->vol_instance->process_data_completions(bs_req);
+}
+
+volume_req_ptr Volume::create_vol_req(Volume* vol, const vol_interface_req_ptr& hb_req) {
+    volume_req_ptr vreq(new volume_req());
+    vreq->parent_req = hb_req;
+    vreq->is_read = hb_req->is_read;
+    vreq->vol_instance = vol->shared_from_this();
+
+    hb_req->outstanding_io_cnt.increment();
+    return vreq;
+}
+
+void Volume::process_data_completions(const boost::intrusive_ptr< blkstore_req< BlkBuffer > >& bs_req) {
+    auto vreq = volume_req::cast(bs_req);
+    auto& parent_req = vreq->parent_req;
+
     assert(parent_req != nullptr);
-    if (req->err != no_error) {
-        parent_req->err = req->err;
-    }
-
-    check_and_complete_io(parent_req);
-}
-
-std::error_condition Volume::write(uint64_t lba, uint8_t* buf, uint32_t nlbas,
-                                   boost::intrusive_ptr< vol_interface_req > req) {
+    assert(!vreq->isSyncCall);
+
+    LOGINFO("data_complete: req_id={}, err={}", parent_req->request_id, vreq->err.message());
+
+    // Shortcut to error completion
+    if (vreq->err) {
+        return check_and_complete_req(parent_req, vreq->err, 1, 0);
+    }
+
+    HISTOGRAM_OBSERVE_IF_ELSE(m_metrics, vreq->is_read, volume_data_read_latency, volume_data_write_latency,
+                              get_elapsed_time_us(vreq->op_start_time));
+    if (!vreq->is_read) {
+        assert(vreq->nlbas < 256 && vreq->bid.get_nblks() < 256);
+
+        MappingKey                                  key(vreq->lba, vreq->nlbas);
+        std::array< uint16_t, CS_ARRAY_STACK_SIZE > carr;
+
+        // TODO - put actual checksum here @sounak
+        for (auto i = 0ul, j = vreq->lba; j < vreq->lba + vreq->nlbas; i++, j++) {
+            carr[i] = j % 65000;
+        }
+
+        ValueEntry   ve(vreq->seqId, vreq->bid, 0, vreq->nlbas, carr);
+        MappingValue value(ve);
+#ifndef NDEBUG
+        vreq->vol_uuid = m_sb->uuid;
+        LOGDEBUG("Mapping.PUT ,vol_uuid:{},Key:{},Value:{}", boost::uuids::to_string(vreq->vol_uuid),
+                 key.to_string(), value.to_string());
+#endif
+        m_map->put(vreq, key, value);
+    } else {
+        check_and_complete_req(parent_req, no_error, 1, 0);
+    }
+}
+
+std::error_condition Volume::write(uint64_t lba, uint8_t* buf, uint32_t nlbas, const vol_interface_req_ptr& hb_req) {
+    assert(m_sb->state == vol_state::ONLINE);
+    assert(m_sb->page_size % HomeBlks::instance()->get_data_pagesz() == 0);
+    assert((m_sb->page_size * nlbas) <= VOL_MAX_IO_SIZE);
+
+    std::vector< BlkId > bid;
+    blk_alloc_hints      hints;
+    hints.desired_temp = 0;
+    hints.dev_id_hint = -1;
+    hints.multiplier = (m_sb->page_size / HomeBlks::instance()->get_data_pagesz());
+
+    // TODO: @hkadayam Remove the init() call and fix the tests to always use fresh vol_interface_req on every call
+    hb_req->init();
+    hb_req->io_start_time = Clock::now();
+    hb_req->is_read = false;
+
+    LOGINFO("write: lba={}, nlbas={}, buf={}, req_id={}", lba, nlbas, (void *)buf, hb_req->request_id);
     try {
-        assert(m_sb->state == vol_state::ONLINE);
-        std::vector< BlkId > bid;
-        blk_alloc_hints      hints;
-
-        hints.desired_temp = 0;
-        hints.dev_id_hint = -1;
-
-        assert(m_sb->page_size % HomeBlks::instance()->get_data_pagesz() == 0);
-        assert((m_sb->page_size * nlbas) <= VOL_MAX_IO_SIZE);
-        hints.multiplier = (m_sb->page_size / HomeBlks::instance()->get_data_pagesz());
-
-        req->is_read = false;
-        COUNTER_INCREMENT(m_metrics, volume_write_count, 1);
-        req->io_start_time = Clock::now();
-
         BlkAllocStatus status = m_data_blkstore->alloc_blk(nlbas * m_sb->page_size, hints, bid);
         assert(status == BLK_ALLOC_SUCCESS);
-        HISTOGRAM_OBSERVE(m_metrics, volume_blkalloc_latency, get_elapsed_time_us(req->io_start_time));
-
-        boost::intrusive_ptr< homeds::MemVector > mvec(new homeds::MemVector());
-        mvec->set(buf, m_sb->page_size * nlbas, 0);
-
-        uint32_t offset = 0;
-        uint32_t lbas_snt = 0;
-        uint32_t i = 0;
-
-<<<<<<< HEAD
-        Clock::time_point data_io_start_time = Clock::now();
-        req->io_cnt.set(1);
-=======
-        auto sid= seq_Id.fetch_add(1, memory_order_seq_cst);
-        req->io_cnt = 1;
->>>>>>> 54490d15
-        for (i = 0; i < bid.size(); ++i) {
-            std::deque< boost::intrusive_ptr< writeback_req > > req_q;
-            req->io_cnt.increment();
-
-            boost::intrusive_ptr< volume_req > child_req(new volume_req());
-            child_req->parent_req = req;
-            child_req->is_read = false;
-            child_req->bid = bid[i];
-            child_req->lba = lba + lbas_snt;
-<<<<<<< HEAD
-            // TODO - actual seqId/lastCommit seq id should be comming from vol interface req
-            child_req->seqId = seq_Id.fetch_add(1, memory_order_acquire);
-            child_req->lastCommited_seqId = child_req->seqId - 3; // keeping last 3 versions of mapping value
-
-            child_req->vol_instance = shared_from_this();
-            child_req->op_start_time = data_io_start_time;
-
-=======
-            //TODO - actual seqId/lastCommit seq id should be comming from vol interface req
-            child_req->seqId = sid;
-            child_req->lastCommited_seqId=sid;//keeping only latest version always
-            
-            child_req->vol_instance = m_vol_ptr;
->>>>>>> 54490d15
-            assert((bid[i].data_size(HomeBlks::instance()->get_data_pagesz()) % m_sb->page_size) == 0);
-            child_req->nlbas = bid[i].data_size(HomeBlks::instance()->get_data_pagesz()) / m_sb->page_size;
-
-            boost::intrusive_ptr< BlkBuffer > bbuf = m_data_blkstore->write(
-                bid[i], mvec, offset, boost::static_pointer_cast< blkstore_req< BlkBuffer > >(child_req), req_q);
-
-            offset += bid[i].data_size(HomeBlks::instance()->get_data_pagesz());
-            lbas_snt += child_req->nlbas;
-        }
-
-        HISTOGRAM_OBSERVE(m_metrics, volume_pieces_per_write, bid.size());
-        assert(lbas_snt == nlbas);
-
-        check_and_complete_io(req);
+        HISTOGRAM_OBSERVE(m_metrics, volume_blkalloc_latency, get_elapsed_time_us(hb_req->io_start_time));
+        COUNTER_INCREMENT(m_metrics, volume_write_count, 1);
     } catch (const std::exception& e) {
         assert(0);
         LOGERROR("{}", e.what());
-        return std::make_error_condition(std::errc::device_or_resource_busy);
-    }
-    return no_error;
-}
-
-void Volume::check_and_complete_io(boost::intrusive_ptr< vol_interface_req >& req, bool call_completion) {
-    if (req->io_cnt.decrement_testz()) {
-        HISTOGRAM_OBSERVE_IF_ELSE(m_metrics, req->is_read, volume_read_latency, volume_write_latency,
-                                  get_elapsed_time_us(req->io_start_time));
-        if (req->err != no_error) {
-            COUNTER_INCREMENT_IF_ELSE(m_metrics, req->is_read, volume_write_error_count, volume_read_error_count, 1);
-        }
-        if (call_completion) {
-            m_comp_cb(req);
-        }
-    }
-}
-
-void Volume::print_tree() { m_map->print_tree(); }
-
-std::error_condition Volume::read(uint64_t lba, int nlbas, boost::intrusive_ptr< vol_interface_req > req, bool sync) {
+        check_and_complete_req(hb_req, std::make_error_condition(std::errc::device_or_resource_busy), 0, 1);
+        return hb_req->err;
+    }
+
+    boost::intrusive_ptr< homeds::MemVector > mvec(new homeds::MemVector());
+    mvec->set(buf, m_sb->page_size * nlbas, 0);
+
+    uint32_t offset = 0;
+    uint32_t lbas_snt = 0;
+    uint32_t i = 0;
+
+    Clock::time_point data_io_start_time = Clock::now();
+    auto sid = seq_Id.fetch_add(1, memory_order_seq_cst);
+
     try {
-        assert(m_sb->state == vol_state::ONLINE);
-<<<<<<< HEAD
-        req->io_start_time = Clock::now();
-        req->is_read = true;
-
-        // seqId shoudl be passed from vol interface req and passed to mapping layer
-        boost::intrusive_ptr< volume_req > volreq(new volume_req());
-        volreq->seqId = seq_Id.fetch_add(1, memory_order_acq_rel);
-        volreq->lastCommited_seqId = volreq->seqId; // read your writes
-
-        MappingKey                                           key(lba, nlbas);
-        std::vector< std::pair< MappingKey, MappingValue > > values;
-        std::error_condition                                 ret = m_map->get(volreq, key, values);
-
-=======
-        Clock::time_point startTime = Clock::now();
-
-        //seqId shoudl be passed from vol interface req and passed to mapping layer
-        boost::intrusive_ptr<volume_req> volreq(new volume_req());
-        volreq->lba = lba;
-        volreq->nlbas = nlbas;
-        auto sid = seq_Id.fetch_add(1,memory_order_seq_cst);
-        volreq->seqId = sid;
-        volreq->lastCommited_seqId = sid;//read only latest value
-        MappingKey key(lba,nlbas);
-        std::vector<std::pair<MappingKey, MappingValue>> kvs;
-#ifndef NDEBUG
-        volreq->vol_uuid = m_sb->uuid;
-        LOGDEBUG("Mapping.GET vol_uuid:{} ,key:{} last_seqId: {}",
-                boost::uuids::to_string(volreq->vol_uuid), key.to_string(), volreq->lastCommited_seqId);
-#endif
-        std::error_condition ret = m_map->get(volreq, key, kvs);
-        
->>>>>>> 54490d15
-        if (ret && ret == homestore_error::lba_not_exist) {
-            COUNTER_INCREMENT(m_metrics, volume_read_error_count, 1);
-            return ret;
-        }
-        HISTOGRAM_OBSERVE(m_metrics, volume_map_read_latency, get_elapsed_time_us(req->io_start_time));
-
-        req->err = ret;
-        req->io_cnt.set(1);
-        req->read_buf_list.reserve(values.size());
-
-        Clock::time_point data_io_start_time = Clock::now();
-
-#ifndef NDEBUG
-        auto cur_lba = lba;
-#endif
-<<<<<<< HEAD
-        for (auto& value : values) {
-            if (!(value.second.is_valid())) {
-                req->read_buf_list.emplace_back(m_sb->get_page_size(), 0, m_only_in_mem_buff);
-=======
-        for (auto &kv: kvs) {
-            if (!(kv.second.is_valid())) {
-                buf_info info;
-                info.buf = m_only_in_mem_buff;
-                info.size = m_sb->page_size;
-                info.offset = 0;
-                req->read_buf_list.push_back(info);
->>>>>>> 54490d15
-#ifndef NDEBUG
-                cur_lba++;
-#endif
-            } else {
-<<<<<<< HEAD
-                boost::intrusive_ptr< volume_req > child_req(new volume_req());
-                req->io_cnt.increment();
-=======
-                boost::intrusive_ptr<volume_req> child_req(new volume_req());
-                req->io_cnt++;
-                child_req->lba=kv.first.start();
-                child_req->nlbas=kv.first.get_n_lba();
->>>>>>> 54490d15
-                child_req->is_read = true;
-                child_req->parent_req = req;
-                child_req->vol_instance = shared_from_this();
-                child_req->isSyncCall = sync;
-                child_req->op_start_time = data_io_start_time;
-
-                assert(kv.second.get_array().get_total_elements() == 1);
-                ValueEntry ve;
-<<<<<<< HEAD
-                (value.second.get_array()).get(0, ve, false);
-
-#ifndef NDEBUG
-                // TODO - at this point, ve has checksum array to verify against later @sounak
-                for (auto i = 0ul; i < value.first.get_n_lba(); i++, cur_lba++)
-                    assert(ve.get_checksum_at(i) == cur_lba % 65000);
-#endif
-                boost::intrusive_ptr< BlkBuffer > bbuf = m_data_blkstore->read(
-                    ve.get_blkId(), m_sb->page_size * ve.get_blk_offset(), m_sb->page_size * value.first.get_n_lba(),
-                    boost::static_pointer_cast< blkstore_req< BlkBuffer > >(child_req));
-=======
-                (kv.second.get_array()).get(0,ve,false);
-
-#ifndef NDEBUG
-                //TODO - at this point, ve has checksum array to verify against later @sounak
-                for(auto i=0ul;i<kv.first.get_n_lba();i++,cur_lba++) {
-                    if(ve.get_checksum_at(i)!=cur_lba%65000)
-                        LOGDEBUG("Checksum mismatch ,{},{}", kv.first.to_string(), kv.second.to_string());
-                }
-#endif 
-                buf_info info;
-                info.size = get_page_size()*kv.first.get_n_lba();
-                info.offset = HomeBlks::instance()->get_data_pagesz() * ve.get_blk_offset();
-                boost::intrusive_ptr<BlkBuffer> bbuf = 
-                    m_data_blkstore->read(ve.get_blkId(),info.offset,info.size,
-                            boost::static_pointer_cast<blkstore_req<BlkBuffer>>(child_req));
-                info.buf = bbuf;
-                req->read_buf_list.push_back(info);
-            }
-        }
->>>>>>> 54490d15
-
-                req->read_buf_list.emplace_back(m_sb->get_page_size() * value.first.get_n_lba(), /* size */
-                                                m_sb->get_page_size() * ve.get_blk_offset(),     /* offset */
-                                                bbuf /* Buffer */);
-            }
-        }
-
-        check_and_complete_io(req, !sync);
+        for (i = 0; i < bid.size(); ++i) {
+            std::deque< writeback_req_ptr > req_q;
+
+            volume_req_ptr vreq = Volume::create_vol_req(this, hb_req);
+            vreq->bid = bid[i];
+            vreq->lba = lba + lbas_snt;
+            vreq->seqId = sid;              // TODO - actual seqId/lastCommit seq id should be from vol interface req
+            vreq->lastCommited_seqId = sid; // keeping only latest version always
+            vreq->op_start_time = data_io_start_time;
+
+            assert((bid[i].data_size(HomeBlks::instance()->get_data_pagesz()) % m_sb->page_size) == 0);
+            vreq->nlbas = bid[i].data_size(HomeBlks::instance()->get_data_pagesz()) / m_sb->page_size;
+
+            boost::intrusive_ptr< BlkBuffer > bbuf = m_data_blkstore->write(
+                bid[i], mvec, offset, boost::static_pointer_cast< blkstore_req< BlkBuffer > >(vreq), req_q);
+
+            offset += bid[i].data_size(HomeBlks::instance()->get_data_pagesz());
+            lbas_snt += vreq->nlbas;
+        }
+
+        HISTOGRAM_OBSERVE(m_metrics, volume_pieces_per_write, bid.size());
+        assert(lbas_snt == nlbas);
     } catch (const std::exception& e) {
         assert(0);
         LOGERROR("{}", e.what());
-        return std::make_error_condition(std::errc::device_or_resource_busy);
+
+        check_and_complete_req(hb_req, std::make_error_condition(std::errc::io_error), 0, 1);
+        return hb_req->err;
+    }
+    return no_error;
+}
+
+/* This methods check if we can complete the req and if we can do so. This is the exit point of all async volume
+ * read/write operations. All read/writes must call this if it is sync or async.
+ *
+ * If all ios for request is completed or any one io is errored out, it will call completion if its an async completion
+ *
+ * Parameters are:
+ * 1) hb_req: Request which is to be checked and completed
+ * 2) Error: Any IO error condition. Note if there is an error, the request is immediately completed.
+ * 3) nasync_ios_completion: Number of IOs completed asynchronously
+ * 4) nsync_ios_completion: Number of sync io calls completed
+ */
+void Volume::check_and_complete_req(const vol_interface_req_ptr& hb_req, const std::error_condition& err,
+        uint32_t nasync_ios_completed, uint32_t nsync_ios_completed) {
+    // If there is error and request is not completed yet, we need to complete it now.
+    LOGINFO("complete_io: req_id={}, err={}, async={}, sync={}, outstanding_io_cnt={}", hb_req->request_id, err.message(),
+            nasync_ios_completed, nsync_ios_completed, hb_req->outstanding_io_cnt.get());
+
+    if (err) {
+        // NOTE: We do not decrement the outstanding_io_cnt here, so that if there is any partial success,
+        // the else if part does not get executed. This way we avoid an atomic operation on success cases.
+        if (hb_req->set_error(err)) {
+            // Was not completed earlier, so complete the io
+            COUNTER_INCREMENT_IF_ELSE(m_metrics, hb_req->is_read, volume_write_error_count, volume_read_error_count, 1);
+            if (nasync_ios_completed) { m_comp_cb(hb_req); }
+        } else {
+            LOGINFO("Receiving completion on already completed request id={}", hb_req->request_id);
+        }
+    } else {
+        bool completed = (nasync_ios_completed || nsync_ios_completed) ?
+                hb_req->outstanding_io_cnt.decrement_testz(nasync_ios_completed + nsync_ios_completed) :
+                hb_req->outstanding_io_cnt.testz();
+        if (completed) {
+            LOGINFO("complete_io: req_id={} DONE\n", hb_req->request_id);
+            HISTOGRAM_OBSERVE_IF_ELSE(m_metrics, hb_req->is_read, volume_read_latency, volume_write_latency,
+                    get_elapsed_time_us(hb_req->io_start_time));
+            if (nasync_ios_completed) { m_comp_cb(hb_req); }
+        }
+    }
+}
+
+void Volume::print_tree() { m_map->print_tree(); }
+
+#if 0
+std::error_condition Volume::read_metadata(const vol_req_ptr& vreq) {
+    MappingKey                                           key(vreq->lba, vreq->nlbas);
+    std::vector< std::pair< MappingKey, MappingValue > > kvs;
+
+#ifndef NDEBUG
+    vreq->vol_uuid = m_sb->uuid;
+    LOGDEBUG("Mapping.GET vol_uuid:{} ,key:{} last_seqId: {}", boost::uuids::to_string(vreq->vol_uuid),
+             key.to_string(), vreq->lastCommited_seqId);
+#endif
+
+    auto err = m_map->get(vreq, key, kvs);
+    if (err) {
+        if (err != homestore_error::lba_not_exist) {
+            COUNTER_INCREMENT(m_metrics, volume_read_error_count, 1);
+        }
+        check_and_complete_req(hb_req, err, 0, 1);
+        return err;
+    }
+    HISTOGRAM_OBSERVE(m_metrics, volume_map_read_latency, get_elapsed_time_us(vreq->parant_req->io_start_time));
+
+    return no_error;
+}
+#endif
+
+std::error_condition Volume::read(uint64_t lba, int nlbas, const vol_interface_req_ptr& hb_req, bool sync) {
+    try {
+        assert(m_sb->state == vol_state::ONLINE);
+        hb_req->init();
+        hb_req->io_start_time = Clock::now();
+        hb_req->is_read = true;
+
+        LOGINFO("read: lba={}, nlbas={}, sync={}, req_id={}", lba, nlbas, sync, hb_req->request_id);
+
+        // seqId shoudl be passed from vol interface req and passed to mapping layer
+        auto sid = seq_Id.fetch_add(1, memory_order_seq_cst);
+
+        volume_req_ptr vreq = Volume::create_vol_req(this, hb_req);
+        vreq->lba = lba;
+        vreq->nlbas = nlbas;
+        vreq->seqId = sid;
+        vreq->lastCommited_seqId = sid; // read only latest value
+
+        MappingKey                                           key(lba, nlbas);
+        std::vector< std::pair< MappingKey, MappingValue > > kvs;
+
+ #ifndef NDEBUG
+        vreq->vol_uuid = m_sb->uuid;
+        LOGDEBUG("Mapping.GET vol_uuid:{} ,key:{} last_seqId: {}", boost::uuids::to_string(vreq->vol_uuid),
+                 key.to_string(), vreq->lastCommited_seqId);
+#endif
+
+        auto err = m_map->get(vreq, key, kvs);
+        if (err) {
+            if (err != homestore_error::lba_not_exist) {
+                COUNTER_INCREMENT(m_metrics, volume_read_error_count, 1);
+            }
+            check_and_complete_req(hb_req, err, 0, 1);
+            return err;
+        }
+        HISTOGRAM_OBSERVE(m_metrics, volume_map_read_latency, get_elapsed_time_us(hb_req->io_start_time));
+
+        Clock::time_point data_io_start_time = Clock::now();
+
+        hb_req->read_buf_list.reserve(kvs.size());
+#ifndef NDEBUG
+        auto cur_lba = lba;
+#endif
+        for (auto& kv : kvs) {
+            if (!(kv.second.is_valid())) {
+                hb_req->read_buf_list.emplace_back(m_sb->get_page_size(), 0, m_only_in_mem_buff);
+#ifndef NDEBUG
+                cur_lba++;
+#endif
+            } else {
+                volume_req_ptr child_vreq = Volume::create_vol_req(this, hb_req);
+                child_vreq->lba = kv.first.start();
+                child_vreq->nlbas = kv.first.get_n_lba();
+                child_vreq->is_read = true;
+                child_vreq->isSyncCall = sync;
+                child_vreq->op_start_time = data_io_start_time;
+
+                assert(kv.second.get_array().get_total_elements() == 1);
+                ValueEntry ve;
+                (kv.second.get_array()).get(0, ve, false);
+
+#ifndef NDEBUG
+                // TODO - at this point, ve has checksum array to verify against later @sounak
+                for (auto i = 0ul; i < kv.first.get_n_lba(); i++, cur_lba++) {
+                    if (ve.get_checksum_at(i) != cur_lba % 65000)
+                        LOGDEBUG("Checksum mismatch ,{},{}", kv.first.to_string(), kv.second.to_string());
+                }
+#endif
+
+                auto sz = get_page_size() * kv.first.get_n_lba();
+                auto offset = HomeBlks::instance()->get_data_pagesz() * ve.get_blk_offset();
+                boost::intrusive_ptr< BlkBuffer > bbuf =
+                    m_data_blkstore->read(ve.get_blkId(), offset, sz,
+                                          boost::static_pointer_cast< blkstore_req< BlkBuffer > >(child_vreq));
+
+                // TODO: @hkadayam There is a potential for race of read_buf_list getting emplaced after completion
+                hb_req->read_buf_list.emplace_back(sz, offset, bbuf);
+            }
+        }
+        check_and_complete_req(hb_req, no_error, !sync, sync); // Atleast 1 metadata io is completed.
+    } catch (const std::exception& e) {
+        assert(0);
+        LOGERROR("{}", e.what());
+        check_and_complete_req(hb_req, std::make_error_condition(std::errc::device_or_resource_busy), 0, 1);
+        return hb_req->err;
     }
     return no_error;
 }
@@ -460,12 +444,11 @@
         throw std::bad_alloc();
     }
     memset(ptr, 0, size);
+
     boost::intrusive_ptr< homeds::MemVector > mvec(new homeds::MemVector());
     mvec->set(ptr, size, 0);
     m_only_in_mem_buff->set_memvec(mvec, 0, size);
 }
-
-BlkAllocBitmapBuilder::~BlkAllocBitmapBuilder() {}
 
 //
 // Say we have t threads in pool
