cmake_minimum_required(VERSION 3.13)

set(CMAKE_THREAD_PREFER_PTHREAD TRUE)

find_package(Threads)
<<<<<<< HEAD
find_library(LIB_AIO aio REQUIRED)
find_package(isa-l REQUIRED)
find_package(iomgr REQUIRED)
find_package(farmhash REQUIRED)
find_package(GTest REQUIRED)
find_package(NuraftMesg REQUIRED)

set (COMMON_DEPS
        iomgr::iomgr
        farmhash::farmhash
        isa-l::isa-l
        sisl::sisl
        nuraft::nuraft
        NuraftMesg::proto
    )

set(COMMON_TEST_DEPS
        ${COMMON_DEPS}
        ${spdk_LIBRARY_LIST}
        ${dpdk_LIBRARY_LIST}
        GTest::gmock
    )
=======
find_library(LIB_AIO aio QUIET REQUIRED)
find_package(isa-l QUIET)
find_package(iomgr QUIET REQUIRED)
find_package(farmhash QUIET REQUIRED)
find_package(GTest QUIET REQUIRED)

list(APPEND COMMON_DEPS
    iomgr::iomgr
    farmhash::farmhash
    sisl::sisl
)
if (${isa-l_FOUND})
    list(APPEND COMMON_DEPS isa-l::isa-l)
else ()
    add_flags("-DNO_ISAL")
endif()

list(APPEND COMMON_TEST_DEPS
    ${COMMON_DEPS}
    ${spdk_LIBRARY_LIST}
    ${dpdk_LIBRARY_LIST}
    GTest::gmock
)
>>>>>>> 9a91944f

include_directories (BEFORE lib/)
include_directories (BEFORE include/)
include_directories (BEFORE ${CMAKE_CURRENT_BINARY_DIR}/lib)

add_subdirectory(lib/blkalloc)
add_subdirectory(lib/device)
add_subdirectory(lib/checkpoint)
add_subdirectory(lib/common)
add_subdirectory(lib/logstore)
add_subdirectory(lib/meta)
add_subdirectory(lib/index)
add_subdirectory(lib/blkdata_svc/)
add_subdirectory(lib/replication/)

add_subdirectory(tests)
set(HOMESTORE_OBJECTS
    $<TARGET_OBJECTS:hs_common> 
    $<TARGET_OBJECTS:hs_device> 
    $<TARGET_OBJECTS:hs_blkalloc> 
    $<TARGET_OBJECTS:hs_logdev> 
    $<TARGET_OBJECTS:hs_metablk>
    $<TARGET_OBJECTS:hs_checkpoint>
    $<TARGET_OBJECTS:hs_index>
    $<TARGET_OBJECTS:hs_datasvc>
    $<TARGET_OBJECTS:hs_replication>
    lib/homestore.cpp
    lib/crc.cpp
    #$<TARGET_OBJECTS:hs_cp>
    #$<TARGET_OBJECTS:indx_mgr>
)
#target_link_libraries(homestore_objs ${COMMON_DEPS})

add_library(homestore STATIC 
    ${HOMESTORE_OBJECTS} 
)
target_link_libraries(homestore ${COMMON_DEPS})<|MERGE_RESOLUTION|>--- conflicted
+++ resolved
@@ -3,40 +3,19 @@
 set(CMAKE_THREAD_PREFER_PTHREAD TRUE)
 
 find_package(Threads)
-<<<<<<< HEAD
-find_library(LIB_AIO aio REQUIRED)
-find_package(isa-l REQUIRED)
-find_package(iomgr REQUIRED)
-find_package(farmhash REQUIRED)
-find_package(GTest REQUIRED)
-find_package(NuraftMesg REQUIRED)
-
-set (COMMON_DEPS
-        iomgr::iomgr
-        farmhash::farmhash
-        isa-l::isa-l
-        sisl::sisl
-        nuraft::nuraft
-        NuraftMesg::proto
-    )
-
-set(COMMON_TEST_DEPS
-        ${COMMON_DEPS}
-        ${spdk_LIBRARY_LIST}
-        ${dpdk_LIBRARY_LIST}
-        GTest::gmock
-    )
-=======
 find_library(LIB_AIO aio QUIET REQUIRED)
 find_package(isa-l QUIET)
 find_package(iomgr QUIET REQUIRED)
 find_package(farmhash QUIET REQUIRED)
 find_package(GTest QUIET REQUIRED)
+find_package(NuraftMesg QUIET REQUIRED)
 
 list(APPEND COMMON_DEPS
     iomgr::iomgr
     farmhash::farmhash
     sisl::sisl
+    nuraft::nuraft
+    NuraftMesg::proto
 )
 if (${isa-l_FOUND})
     list(APPEND COMMON_DEPS isa-l::isa-l)
@@ -50,7 +29,6 @@
     ${dpdk_LIBRARY_LIST}
     GTest::gmock
 )
->>>>>>> 9a91944f
 
 include_directories (BEFORE lib/)
 include_directories (BEFORE include/)
