//
// Created by Kadayam, Hari on 02/04/18.
//
#include <folly/Exception.h>
#include <string>
#include <iostream>
#include <sys/types.h>
#include <sys/stat.h>
#include <fcntl.h>
#include <assert.h>
#include <unistd.h>
#include <sys/uio.h>
#include <folly/Exception.h>
#include <endpoint/drive_endpoint.hpp>
#include <fstream>
#include <sys/epoll.h>
#include <sds_logging/logging.h>
#include <metrics/metrics.hpp>
#include <fds/utils.hpp>
#include "main/homestore_config.hpp"
#include "error/error.h"

namespace homeio {
#ifdef __APPLE__

ssize_t preadv(int fd, const iovec* iov, int iovcnt, off_t offset) {
    lseek(fd, offset, SEEK_SET);
    return ::readv(fd, iov, iovcnt);
}

ssize_t pwritev(int fd, const iovec* iov, int iovcnt, off_t offset) {
    lseek(fd, offset, SEEK_SET);
    return ::writev(fd, iov, iovcnt);
}

#endif
using namespace std;

thread_local struct io_event DriveEndPoint::events[MAX_COMPLETIONS] = {{}};
thread_local int DriveEndPoint::ev_fd = 0;
thread_local io_context_t DriveEndPoint::ioctx = 0;
thread_local stack< struct iocb_info* > DriveEndPoint::iocb_list;
<<<<<<< HEAD
=======
thread_local DriveEndPointMetrics DriveEndPoint::m_metrics = DriveEndPointMetrics();
int DriveEndPointMetrics::thread_num = 0;
>>>>>>> cfc55845

DriveEndPoint::DriveEndPoint(std::shared_ptr< iomgr::ioMgr > iomgr, comp_callback cb) :
        EndPoint(iomgr),
        spurious_events(0),
        comp_cb(cb) {
    iomgr->add_ep(this);
}

DriveEndPoint::~DriveEndPoint() {}

int DriveEndPoint::open_dev(std::string devname, int oflags) {
    /* it doesn't need to keep track of any fds */
    return (open(devname.c_str(), oflags));
}

void DriveEndPoint::shutdown_local() {
    // TODO: io_close
    while (!iocb_list.empty()) {
        auto t = iocb_list.top();
        free(t);
        iocb_list.pop();
    }
}

void DriveEndPoint::init_local() {
    ev_fd = eventfd(0, EFD_NONBLOCK);
    iomgr->add_local_fd(ev_fd,
                        std::bind(&DriveEndPoint::process_completions, this, std::placeholders::_1,
                                  std::placeholders::_2, std::placeholders::_3),
                        EPOLLIN, 0, NULL);
    int err = io_setup(MAX_OUTSTANDING_IO, &ioctx);
    if (err) {
        LOGCRITICAL("io_setup failed with ret status {} errno {}", err, errno);
        std::stringstream ss;
        ss << "io_setup failed with ret status " << err << " errno = " << errno;
        folly::throwSystemError(ss.str());
    }

    assert(ioctx);
    for (int i = 0; i < MAX_OUTSTANDING_IO; i++) {
        struct iocb_info* info = (struct iocb_info*)malloc(sizeof(struct iocb_info));
        iocb_list.push(info);
    }
}

void DriveEndPoint::process_completions(int fd, void* cookie, int event) {
    assert(fd == ev_fd);

    /* TODO need to handle the error events */
    uint64_t temp = 0;

    /* we should read the event first so that we don't miss
     * any completions. We might get spurious events but i
     * think thats fine.
     */
    iomgr->process_done(fd, event);
    [[maybe_unused]] auto rsize = read(ev_fd, &temp, sizeof(uint64_t));
    int ret = io_getevents(ioctx, 0, MAX_COMPLETIONS, events, NULL);
    if (ret == 0) { COUNTER_INCREMENT(m_metrics, spurious_events, 1); }
    if (ret < 0) {
        /* TODO how to handle it */
        LOGERROR("process_completions ret is less then zero {}", ret);
        COUNTER_INCREMENT(m_metrics, io_get_event_err, 1);
        return;
    }

    for (int i = 0; i < ret; i++) {
        assert(static_cast< int64_t >(events[i].res) >= 0);
        struct iocb_info* info = static_cast< iocb_info* >(events[i].obj);
        struct iocb* iocb = static_cast< struct iocb* >(info);
        iocb_list.push(info);
        if (info->size != events[i].res || events[i].res2) {
            LOGERROR("io is not completed properly. size read/written {} info {} error {}", events[i].res,
                     info->to_string(), events[i].res2);
            if (events[i].res2 == 0) {
                comp_cb(EIO, (uint8_t*)events[i].data);
                continue;
            }
        }
        comp_cb(events[i].res2, (uint8_t*)events[i].data);
    }
}

void DriveEndPoint::async_write(int m_sync_fd, const char* data, uint32_t size, uint64_t offset, uint8_t* cookie) {
    m_metrics.init();
    if (iocb_list.empty()) {
        COUNTER_INCREMENT(m_metrics, no_iocb, 1);
        sync_write(m_sync_fd, data, size, offset);
        comp_cb(0, cookie);
        return;
    }

    struct iocb_info* info = iocb_list.top();
    struct iocb* iocb = static_cast< struct iocb* >(info);
    iocb_list.pop();

    io_prep_pwrite(iocb, m_sync_fd, (void*)data, size, offset);
    io_set_eventfd(iocb, ev_fd);
    iocb->data = cookie;
    info->is_read = false;
    info->size = size;
    info->offset = offset;
    info->fd = m_sync_fd;

    LOGTRACE("Writing: {}", size);

    auto ret = 0;
    ret = io_submit(ioctx, 1, &iocb);

    if (ret != 1 && errno == EAGAIN) {
        COUNTER_INCREMENT(m_metrics, eagain_error, 1);
        sync_write(m_sync_fd, data, size, offset);
        comp_cb(0, cookie);
        return;
    }

    if (ret != 1) {
        LOGERROR("io submit fail fd {}, size {}, offset {}, errno {}", m_sync_fd, size, offset, errno);
        comp_cb(errno, cookie);
    }

    if (size % homestore::HomeStoreConfig::align_size) { COUNTER_INCREMENT(m_metrics, unalign_write, 1); }
    COUNTER_INCREMENT(m_metrics, write_cnt, 1);
    COUNTER_INCREMENT(m_metrics, write_size, size);
}

void DriveEndPoint::async_read(int m_sync_fd, char* data, uint32_t size, uint64_t offset, uint8_t* cookie) {

    m_metrics.init();
    if (iocb_list.empty()) {
        COUNTER_INCREMENT(m_metrics, no_iocb, 1);
        sync_read(m_sync_fd, data, size, offset);
        comp_cb(0, cookie);
        return;
    }
    struct iocb_info* info = iocb_list.top();
    struct iocb* iocb = static_cast< struct iocb* >(info);
    iocb_list.pop();

    io_prep_pread(iocb, m_sync_fd, data, size, offset);
    io_set_eventfd(iocb, ev_fd);
    iocb->data = cookie;
    info->is_read = true;
    info->size = size;
    info->offset = offset;
    info->fd = m_sync_fd;

    LOGTRACE("Reading: {}", size);
    auto ret = 0;
    ret = io_submit(ioctx, 1, &iocb);

    if (ret != 1 && errno == EAGAIN) {
        COUNTER_INCREMENT(m_metrics, eagain_error, 1);
        sync_read(m_sync_fd, data, size, offset);
        comp_cb(0, cookie);
        return;
    }

    if (ret != 1) {
        LOGERROR("io submit fail fd {}, size {}, offset {}, errno {}", m_sync_fd, size, offset, errno);
        comp_cb(errno, cookie);
    }
    COUNTER_INCREMENT(m_metrics, read_cnt, 1);
    COUNTER_INCREMENT(m_metrics, read_size, size);
}

void DriveEndPoint::async_writev(int m_sync_fd, const iovec* iov, int iovcnt, uint32_t size, uint64_t offset,
                                 uint8_t* cookie) {

    m_metrics.init();
    if (iocb_list.empty()
#ifdef _PRERELEASE
        || homestore_flip->test_flip("io_write_iocb_empty_flip")
#endif
    ) {
        COUNTER_INCREMENT(m_metrics, no_iocb, 1);
        sync_writev(m_sync_fd, iov, iovcnt, size, offset);
        comp_cb(0, cookie);
        return;
    }
    struct iocb_info* info = iocb_list.top();
    struct iocb* iocb = static_cast< struct iocb* >(info);
    iocb_list.pop();
    io_prep_pwritev(iocb, m_sync_fd, iov, iovcnt, offset);
    io_set_eventfd(iocb, ev_fd);
    iocb->data = cookie;
    info->is_read = false;
    info->size = size;
    info->offset = offset;
    info->fd = m_sync_fd;

#ifdef _PRERELEASE
    if (homestore_flip->test_flip("io_write_error_flip")) {
        comp_cb(homestore::homestore_error::write_failed, cookie);
        return;
    }
#endif
    auto ret = 0;
    ret = io_submit(ioctx, 1, &iocb);

    if (ret != 1 && errno == EAGAIN) {
        COUNTER_INCREMENT(m_metrics, eagain_error, 1);
        sync_writev(m_sync_fd, iov, iovcnt, size, offset);
        comp_cb(0, cookie);
        return;
    }

    if (ret != 1) {
        LOGERROR("io submit fail fd {}, iovcnt {}, size {}, offset {}, errno {}, ioctx {}", m_sync_fd, iovcnt, size,
                 offset, errno, (uint64_t)ioctx);
        comp_cb(errno, cookie);
    }

    if (size % homestore::HomeStoreConfig::align_size) { COUNTER_INCREMENT(m_metrics, unalign_write, 1); }
    COUNTER_INCREMENT(m_metrics, write_cnt, 1);
    COUNTER_INCREMENT(m_metrics, write_size, size);
}

void DriveEndPoint::async_readv(int m_sync_fd, const iovec* iov, int iovcnt, uint32_t size, uint64_t offset,
                                uint8_t* cookie) {

    m_metrics.init();
    if (iocb_list.empty()
#ifdef _PRERELEASE
        || homestore_flip->test_flip("io_read_iocb_empty_flip")
#endif
    ) {
        COUNTER_INCREMENT(m_metrics, no_iocb, 1);
        sync_readv(m_sync_fd, iov, iovcnt, size, offset);
        comp_cb(0, cookie);
        return;
    }
    struct iocb_info* info = iocb_list.top();
    struct iocb* iocb = static_cast< struct iocb* >(info);
    iocb_list.pop();

    io_prep_preadv(iocb, m_sync_fd, iov, iovcnt, offset);
    io_set_eventfd(iocb, ev_fd);
    iocb->data = cookie;
    info->is_read = true;
    info->size = size;
    info->offset = offset;
    info->fd = m_sync_fd;

#ifdef _PRERELEASE
    if (homestore_flip->test_flip("io_read_error_flip", iovcnt, size)) {
        comp_cb(homestore::homestore_error::read_failed, cookie);
        return;
    }
#endif
    LOGTRACE("Reading: {} vectors", iovcnt);
    auto ret = 0;
    ret = io_submit(ioctx, 1, &iocb);

    if (ret != 1 && errno == EAGAIN) {
        COUNTER_INCREMENT(m_metrics, eagain_error, 1);
        sync_readv(m_sync_fd, iov, iovcnt, size, offset);
        comp_cb(0, cookie);
        return;
    }

    if (ret != 1) {
        LOGERROR("io submit fail fd {}, iovcnt {}, size {}, offset {}, errno {}", m_sync_fd, iovcnt, size, offset,
                 errno);
        comp_cb(errno, cookie);
    }
    COUNTER_INCREMENT(m_metrics, read_cnt, 1);
    COUNTER_INCREMENT(m_metrics, read_size, size);
}

ssize_t DriveEndPoint::sync_write(int m_sync_fd, const char* data, uint32_t size, uint64_t offset) {
    m_metrics.init();

#ifdef _PRERELEASE
    if (homestore_flip->test_flip("io_sync_write_error_flip", size)) { folly::throwSystemError("flip error"); }
#endif
    if (size % homestore::HomeStoreConfig::align_size) { COUNTER_INCREMENT(m_metrics, unalign_write, 1); }

    ssize_t written_size = pwrite(m_sync_fd, data, (ssize_t)size, (off_t)offset);

    // errno is set
    if (written_size == -1) {
        std::stringstream ss;
        ss << "Error trying to write offset " << offset << " size to write = " << size
           << " size written = " << written_size << " err no" << errno << " m_sync_fd" << m_sync_fd << "\n";
        folly::throwSystemError(ss.str());
    }

    COUNTER_INCREMENT(m_metrics, write_cnt, 1);
    COUNTER_INCREMENT(m_metrics, write_size, size);

    return written_size;
}

ssize_t DriveEndPoint::sync_writev(int m_sync_fd, const struct iovec* iov, int iovcnt, uint32_t size, uint64_t offset) {
#ifdef _PRERELEASE
    if (homestore_flip->test_flip("io_sync_write_error_flip", iovcnt, size)) { folly::throwSystemError("flip error"); }
#endif

    if (size % homestore::HomeStoreConfig::align_size) { COUNTER_INCREMENT(m_metrics, unalign_write, 1); }

    ssize_t written_size = pwritev(m_sync_fd, iov, iovcnt, offset);

    // errno is set
    if (written_size == -1) {
        std::stringstream ss;
        ss << "Error trying to write offset " << offset << " size to write = " << size
           << " size written = " << written_size << " err no: " << errno << " err msg: " << strerror(errno)
           << " m_sync_fd" << m_sync_fd << "\n";
        folly::throwSystemError(ss.str());
    }

    COUNTER_INCREMENT(m_metrics, write_cnt, 1);
    COUNTER_INCREMENT(m_metrics, write_size, size);

    return written_size;
}

ssize_t DriveEndPoint::sync_read(int m_sync_fd, char* data, uint32_t size, uint64_t offset) {
    m_metrics.init();
#ifdef _PRERELEASE
    if (homestore_flip->test_flip("io_sync_read_error_flip", size)) { folly::throwSystemError("flip error"); }
#endif
    ssize_t read_size = pread(m_sync_fd, data, (ssize_t)size, (off_t)offset);

    if (read_size == -1) {
        std::stringstream ss;
        ss << "Error trying to read offset " << offset << " size to read = " << size << " size read = " << read_size
           << "err no" << errno << " m_sync_fd" << m_sync_fd << "\n";
        folly::throwSystemError(ss.str());
    }

    COUNTER_INCREMENT(m_metrics, read_cnt, 1);
    COUNTER_INCREMENT(m_metrics, read_size, size);

    return read_size;
}

ssize_t DriveEndPoint::sync_readv(int m_sync_fd, const struct iovec* iov, int iovcnt, uint32_t size, uint64_t offset) {
    m_metrics.init();
#ifdef _PRERELEASE
    if (homestore_flip->test_flip("io_sync_read_error_flip", iovcnt, size)) { folly::throwSystemError("flip error"); }
#endif
    ssize_t read_size = preadv(m_sync_fd, iov, iovcnt, (off_t)offset);

    if (read_size == -1) {
        std::stringstream ss;
        ss << "Error trying to read offset " << offset << " size to read = " << size << " size read = " << read_size
           << "err no" << errno << " m_sync_fd" << m_sync_fd << "\n";
        folly::throwSystemError(ss.str());
    }

    COUNTER_INCREMENT(m_metrics, read_cnt, 1);
    COUNTER_INCREMENT(m_metrics, read_size, size);
    return read_size;
}

} // namespace homeio<|MERGE_RESOLUTION|>--- conflicted
+++ resolved
@@ -40,11 +40,6 @@
 thread_local int DriveEndPoint::ev_fd = 0;
 thread_local io_context_t DriveEndPoint::ioctx = 0;
 thread_local stack< struct iocb_info* > DriveEndPoint::iocb_list;
-<<<<<<< HEAD
-=======
-thread_local DriveEndPointMetrics DriveEndPoint::m_metrics = DriveEndPointMetrics();
-int DriveEndPointMetrics::thread_num = 0;
->>>>>>> cfc55845
 
 DriveEndPoint::DriveEndPoint(std::shared_ptr< iomgr::ioMgr > iomgr, comp_callback cb) :
         EndPoint(iomgr),
