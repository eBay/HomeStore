--- conflicted
+++ resolved
@@ -40,13 +40,8 @@
 thread_local int DriveEndPoint::ev_fd = 0;
 thread_local io_context_t DriveEndPoint::ioctx = 0;
 thread_local stack< struct iocb_info* > DriveEndPoint::iocb_list;
-<<<<<<< HEAD
-thread_local DriveEndPointMetrics       DriveEndPoint::m_metrics = DriveEndPointMetrics();
-std::atomic<int>                        DriveEndPointMetrics::thread_num = 0;
-=======
 thread_local DriveEndPointMetrics DriveEndPoint::m_metrics = DriveEndPointMetrics();
 int DriveEndPointMetrics::thread_num = 0;
->>>>>>> 4e9cf0fb
 
 DriveEndPoint::DriveEndPoint(std::shared_ptr< iomgr::ioMgr > iomgr, comp_callback cb) :
         EndPoint(iomgr),
@@ -341,11 +336,7 @@
     return written_size;
 }
 
-<<<<<<< HEAD
-void DriveEndPoint::sync_writev(int m_sync_fd, const iovec* iov, int iovcnt, uint32_t size, uint64_t offset) {
-=======
 ssize_t DriveEndPoint::sync_writev(int m_sync_fd, const struct iovec* iov, int iovcnt, uint32_t size, uint64_t offset) {
->>>>>>> 4e9cf0fb
 #ifdef _PRERELEASE
     if (homestore_flip->test_flip("io_sync_write_error_flip", iovcnt, size)) { folly::throwSystemError("flip error"); }
 #endif
@@ -389,11 +380,7 @@
     return read_size;
 }
 
-<<<<<<< HEAD
-void DriveEndPoint::sync_readv(int m_sync_fd, const iovec* iov, int iovcnt, uint32_t size, uint64_t offset) {
-=======
 ssize_t DriveEndPoint::sync_readv(int m_sync_fd, const struct iovec* iov, int iovcnt, uint32_t size, uint64_t offset) {
->>>>>>> 4e9cf0fb
     m_metrics.init();
 #ifdef _PRERELEASE
     if (homestore_flip->test_flip("io_sync_read_error_flip", iovcnt, size)) { folly::throwSystemError("flip error"); }
