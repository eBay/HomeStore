cmake_minimum_required(VERSION 3.13)

include (${CMAKE_SOURCE_DIR}/cmake/test_mode.cmake)
include_directories (BEFORE ../include/)
include_directories (BEFORE ../lib/)
include_directories (BEFORE .)

can_build_nonio_tests(build_nonio_tests)
if (${build_nonio_tests})
    link_directories(${spdk_LIB_DIRS} ${dpdk_LIB_DIRS})

    # Ignoring sign-compare only for this test file because it uses folly concurrent_skip_list which violates this check.
    set_source_files_properties(test_blkalloc.cpp PROPERTIES COMPILE_OPTIONS "-Wno-sign-compare" )
    add_executable(test_blkalloc)
    target_sources(test_blkalloc PRIVATE test_blkalloc.cpp $<TARGET_OBJECTS:hs_blkalloc>)
    target_link_libraries(test_blkalloc homestore ${COMMON_TEST_DEPS} )
    add_test(NAME BlkAlloc COMMAND ${CMAKE_SOURCE_DIR}/test_wrap.sh ${CMAKE_BINARY_DIR}/bin/test_blkalloc)

    add_executable(test_blk_cache_queue)
    target_sources(test_blk_cache_queue PRIVATE test_blk_cache_queue.cpp ../lib/blkalloc/blk_cache_queue.cpp)
    target_link_libraries(test_blk_cache_queue homestore ${COMMON_TEST_DEPS} )
    add_test(NAME BlkCacheQueue COMMAND test_blk_cache_queue)

    set(TEST_VDEV_SOURCES test_vdev.cpp)
    add_executable(test_virtual_device ${TEST_VDEV_SOURCES})
    target_link_libraries(test_virtual_device homestore ${COMMON_TEST_DEPS} GTest::gmock)
    add_test(NAME VirtualDev COMMAND ${CMAKE_SOURCE_DIR}/test_wrap.sh ${CMAKE_BINARY_DIR}/bin/test_virtual_device)

    set(TEST_BTREENODE_SOURCE_FILES test_btree_node.cpp)
    add_executable(test_btree_node ${TEST_BTREENODE_SOURCE_FILES})
    target_link_libraries(test_btree_node ${COMMON_TEST_DEPS} GTest::gtest)
    add_test(NAME BtreeNode COMMAND test_btree_node)

    set(TEST_MEMBTREE_SOURCE_FILES test_mem_btree.cpp)
    add_executable(test_mem_btree ${TEST_MEMBTREE_SOURCE_FILES})
    target_link_libraries(test_mem_btree ${COMMON_TEST_DEPS} GTest::gtest)
    add_test(NAME MemBtree COMMAND test_mem_btree)

    add_executable(test_blk_read_tracker)
    target_sources(test_blk_read_tracker PRIVATE test_blk_read_tracker.cpp ../lib/blkdata_svc/blk_read_tracker.cpp ../lib/blkalloc/blk.cpp)
    target_link_libraries(test_blk_read_tracker ${COMMON_TEST_DEPS} GTest::gtest)
    add_test(NAME BlkReadTracker COMMAND test_blk_read_tracker)


endif()

can_build_io_tests(io_tests)
if (${io_tests})

    add_executable(test_data_service)
    target_sources(test_data_service PRIVATE test_data_service.cpp) 
    target_link_libraries(test_data_service homestore ${COMMON_TEST_DEPS} GTest::gmock)

    add_executable(test_log_store)
    target_sources(test_log_store PRIVATE test_log_store.cpp)
    target_link_libraries(test_log_store hs_logdev homestore ${COMMON_TEST_DEPS} )

    set(TEST_METABLK_SOURCE_FILES test_meta_blk_mgr.cpp)
    add_executable(test_meta_blk_mgr ${TEST_METABLK_SOURCE_FILES})
    target_link_libraries(test_meta_blk_mgr homestore ${COMMON_TEST_DEPS} GTest::gmock)

    add_executable(test_cp_mgr)
    target_sources(test_cp_mgr PRIVATE test_cp_mgr.cpp)
    target_link_libraries(test_cp_mgr homestore ${COMMON_TEST_DEPS} GTest::gtest)
    add_test(NAME CPMgr COMMAND test_cp_mgr)

    can_build_epoll_io_tests(epoll_tests)
    if(${epoll_tests})
        add_test(NAME LogStore-Epoll COMMAND ${CMAKE_SOURCE_DIR}/test_wrap.sh ${CMAKE_BINARY_DIR}/bin/test_log_store)
        add_test(NAME MetaBlkMgr-Epoll COMMAND ${CMAKE_SOURCE_DIR}/test_wrap.sh ${CMAKE_BINARY_DIR}/bin/test_meta_blk_mgr)
<<<<<<< HEAD
=======
        add_test(NAME DataSerice-Epoll COMMAND ${CMAKE_SOURCE_DIR}/test_wrap.sh ${CMAKE_BINARY_DIR}/bin/test_data_service)
>>>>>>> 4bf91dba
    endif()

    can_build_spdk_io_tests(spdk_tests)
    if(${spdk_tests})
        add_test(NAME LogStore-Spdk COMMAND ${CMAKE_SOURCE_DIR}/test_wrap.sh ${CMAKE_BINARY_DIR}/bin/test_log_store -- --spdk true)
        add_test(NAME MetaBlkMgr-Spdk COMMAND ${CMAKE_SOURCE_DIR}/test_wrap.sh ${CMAKE_BINARY_DIR}/bin/test_meta_blk_mgr -- --spdk "true")
        add_test(NAME DataSerice-Spdk COMMAND ${CMAKE_SOURCE_DIR}/test_wrap.sh ${CMAKE_BINARY_DIR}/bin/test_data_service -- --spdk "true")
        if(${epoll_tests})
        SET_TESTS_PROPERTIES(MetaBlkMgr-Spdk PROPERTIES DEPENDS LogStore-Spdk)
        SET_TESTS_PROPERTIES(DataSerice-Spdk PROPERTIES DEPENDS MetaBlkMgr-Spdk)
        endif()
    endif()
endif()

is_non_coverage_build(non_coverage_build)
if (${non_coverage_build})
    find_package(benchmark REQUIRED)
    add_executable(log_store_benchmark)
    target_sources(log_store_benchmark PRIVATE log_store_benchmark.cpp)
    target_link_libraries(log_store_benchmark hs_logdev homestore ${COMMON_TEST_DEPS} benchmark::benchmark)
    #add_test(NAME LogStoreBench COMMAND test_log_benchmark)
endif()<|MERGE_RESOLUTION|>--- conflicted
+++ resolved
@@ -68,10 +68,7 @@
     if(${epoll_tests})
         add_test(NAME LogStore-Epoll COMMAND ${CMAKE_SOURCE_DIR}/test_wrap.sh ${CMAKE_BINARY_DIR}/bin/test_log_store)
         add_test(NAME MetaBlkMgr-Epoll COMMAND ${CMAKE_SOURCE_DIR}/test_wrap.sh ${CMAKE_BINARY_DIR}/bin/test_meta_blk_mgr)
-<<<<<<< HEAD
-=======
         add_test(NAME DataSerice-Epoll COMMAND ${CMAKE_SOURCE_DIR}/test_wrap.sh ${CMAKE_BINARY_DIR}/bin/test_data_service)
->>>>>>> 4bf91dba
     endif()
 
     can_build_spdk_io_tests(spdk_tests)
