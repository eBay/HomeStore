--- conflicted
+++ resolved
@@ -181,141 +181,10 @@
         do_start_homestore(false /* fake_restart */, init_device);
     }
 
-<<<<<<< HEAD
-    static void restart_homestore(test_token& token, uint32_t shutdown_delay_sec = 5) {
-        do_start_homestore(token, true /* fake_restart*/, false /* init_device */, shutdown_delay_sec);
-    }
-
-    static void do_start_homestore(test_token& token, bool fake_restart = false, bool init_device = true,
-                                   uint32_t shutdown_delay_sec = 5) {
-        auto const ndevices = SISL_OPTIONS["num_devs"].as< uint32_t >();
-        auto const dev_size = SISL_OPTIONS["dev_size_mb"].as< uint64_t >() * 1024 * 1024;
-        auto num_threads = SISL_OPTIONS["num_threads"].as< uint32_t >();
-        auto num_fibers = SISL_OPTIONS["num_fibers"].as< uint32_t >();
-        auto is_spdk = SISL_OPTIONS["spdk"].as< bool >();
-
-        if (fake_restart) {
-            shutdown_homestore(false);
-            std::this_thread::sleep_for(std::chrono::seconds{shutdown_delay_sec});
-        }
-
-        std::vector< homestore::dev_info > device_info;
-        if (!token.devs_.empty() || SISL_OPTIONS.count("device_list")) {
-            if (token.devs_.empty()) {
-                auto const devs = SISL_OPTIONS["device_list"].as< std::vector< std::string > >();
-                for (const auto& name : devs) {
-                    // TODO:: Add support for fast and data devices in device_list
-                    token.devs_.emplace_back(name,
-                                             token.devs_.empty()
-                                                 ? homestore::HSDevType::Fast
-                                                 : homestore::HSDevType::Data); // First device is fast device
-                }
-            } else {
-                LOGINFO("Taking input dev_list: {}",
-                        std::accumulate(token.devs_.begin(), token.devs_.end(), std::string(""),
-                                        [](const std::string& s, const homestore::dev_info& dinfo) {
-                                            return s.empty() ? dinfo.dev_name : s + "," + dinfo.dev_name;
-                                        }));
-            }
-            if (init_device && !fake_restart) init_raw_devices(token.devs_);
-        } else {
-            /* create files */
-            LOGINFO("creating {} device files with each of size {} ", ndevices, homestore::in_bytes(dev_size));
-            for (uint32_t i{0}; i < ndevices; ++i) {
-                s_dev_names.emplace_back(std::string{"/tmp/" + token.name_ + "_" + std::to_string(i + 1)});
-            }
-
-            if (!fake_restart && init_device) { init_files(s_dev_names, dev_size); }
-            for (const auto& fname : s_dev_names) {
-                token.devs_.emplace_back(std::filesystem::canonical(fname).string(),
-                                         token.devs_.empty()
-                                             ? homestore::HSDevType::Fast
-                                             : homestore::HSDevType::Data); // First device is fast device
-            }
-        }
-#if 0
-        if (!fake_restart && token.name_ == "test_data_service")
-            HS_REL_ASSERT_EQ(
-                token.devs_.size() > 2, true,
-                "if not fake restart, we need at least 3 device to run the data_service ut of simulating restart with "
-                "missing drive. current device num is {}",
-                token.devs_.size());
-#endif
-        if (is_spdk) {
-            LOGINFO("Spdk with more than 2 threads will cause overburden test systems, changing nthreads to 2");
-            num_threads = 2;
-        }
-
-        LOGINFO("Starting iomgr with {} threads, spdk: {}", num_threads, is_spdk);
-        ioenvironment.with_iomgr(
-            iomgr::iomgr_params{.num_threads = num_threads, .is_spdk = is_spdk, .num_fibers = 1 + num_fibers});
-
-        auto const http_port = SISL_OPTIONS["http_port"].as< int >();
-        if (http_port != 0) {
-            set_fixed_http_port((http_port == -1) ? generate_random_http_port() : uint32_cast(http_port));
-            ioenvironment.with_http_server();
-        }
-
-        const uint64_t app_mem_size = ((ndevices * dev_size) * 15) / 100;
-        LOGINFO("Initialize and start HomeStore with app_mem_size = {}", homestore::in_bytes(app_mem_size));
-
-        using namespace homestore;
-        auto hsi = HomeStore::instance();
-        for (auto& [svc, tp] : token.svc_params_) {
-            if (svc == HS_SERVICE::DATA) {
-                hsi->with_data_service(tp.custom_chunk_selector);
-            } else if (svc == HS_SERVICE::INDEX) {
-                hsi->with_index_service(std::unique_ptr< IndexServiceCallbacks >(tp.index_svc_cbs));
-            } else if ((svc == HS_SERVICE::LOG)) {
-                hsi->with_log_service();
-            } else if (svc == HS_SERVICE::REPLICATION) {
-                hsi->with_repl_data_service(tp.repl_app, tp.custom_chunk_selector);
-            }
-        }
-#ifdef _PRERELEASE
-        hsi->with_crash_simulator([copied_token = token](void) mutable {
-            LOGINFO("CrashSimulator::crash() is called - restarting homestore");
-            HSTestHelper::restart_homestore(copied_token);
-        });
-#endif
-
-        bool need_format = hsi->start(hs_input_params{.devices = token.devs_, .app_mem_size = app_mem_size}, token.cb_);
-
-        // We need to set the min chunk size before homestore format
-        if (token.svc_params_.contains(HS_SERVICE::LOG) && token.svc_params_[HS_SERVICE::LOG].min_chunk_size != 0) {
-            set_min_chunk_size(token.svc_params_[HS_SERVICE::LOG].min_chunk_size);
-        }
-
-        if (need_format) {
-            auto svc_params = token.svc_params_;
-            hsi->format_and_start(
-                {{HS_SERVICE::META,
-                  {.dev_type = homestore::HSDevType::Fast, .size_pct = svc_params[HS_SERVICE::META].size_pct}},
-                 {HS_SERVICE::LOG,
-                  {.dev_type = homestore::HSDevType::Fast,
-                   .size_pct = svc_params[HS_SERVICE::LOG].size_pct,
-                   .chunk_size = svc_params[HS_SERVICE::LOG].chunk_size,
-                   .vdev_size_type = svc_params[HS_SERVICE::LOG].vdev_size_type}},
-                 {HS_SERVICE::DATA,
-                  {.size_pct = svc_params[HS_SERVICE::DATA].size_pct,
-                   .num_chunks = svc_params[HS_SERVICE::DATA].num_chunks,
-                   .alloc_type = svc_params[HS_SERVICE::DATA].blkalloc_type,
-                   .chunk_sel_type = svc_params[HS_SERVICE::DATA].custom_chunk_selector
-                       ? chunk_selector_type_t::CUSTOM
-                       : chunk_selector_type_t::ROUND_ROBIN}},
-                 {HS_SERVICE::INDEX,
-                  {.dev_type = homestore::HSDevType::Fast, .size_pct = svc_params[HS_SERVICE::INDEX].size_pct}},
-                 {HS_SERVICE::REPLICATION,
-                  {.size_pct = svc_params[HS_SERVICE::REPLICATION].size_pct,
-                   .alloc_type = svc_params[HS_SERVICE::REPLICATION].blkalloc_type,
-                   .chunk_sel_type = svc_params[HS_SERVICE::REPLICATION].custom_chunk_selector
-                       ? chunk_selector_type_t::CUSTOM
-                       : chunk_selector_type_t::ROUND_ROBIN}}});
-        }
-=======
+
     virtual void restart_homestore(uint32_t shutdown_delay_sec = 5) {
         do_start_homestore(true /* fake_restart*/, false /* init_device */, shutdown_delay_sec);
->>>>>>> 13b37066
+
     }
 
     virtual void shutdown_homestore(bool cleanup = true) {
