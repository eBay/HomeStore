#include "log_dev.hpp"
#include "log_store.hpp"

namespace homestore {

static constexpr logdev_key out_of_bound_ld_key = {std::numeric_limits< logid_t >::max(), 0};

/////////////////////////////////////// HomeLogStoreMgr Section ///////////////////////////////////////
void HomeLogStoreMgr::start(bool format) {
    auto ld = LogDev::instance();
    ld->register_store_found_cb(std::bind(&HomeLogStoreMgr::__on_log_store_found, this, std::placeholders::_1));
    ld->register_append_cb(std::bind(&HomeLogStoreMgr::__on_io_completion, this, std::placeholders::_1,
                                     std::placeholders::_2, std::placeholders::_3, std::placeholders::_4));
    ld->register_logfound_cb(std::bind(&HomeLogStoreMgr::__on_logfound, this, std::placeholders::_1,
                                       std::placeholders::_2, std::placeholders::_3, std::placeholders::_4));

    // Start the logdev
    ld->start(format);
}

std::shared_ptr< HomeLogStore > HomeLogStoreMgr::create_new_log_store() {
    auto store_id = LogDev::instance()->reserve_store_id(true /* persist */);
    auto lstore = std::make_shared< HomeLogStore >(store_id);
    m_id_logstore_map.wlock()->insert(std::make_pair<>(store_id, lstore));
    return lstore;
}

std::shared_ptr< HomeLogStore > HomeLogStoreMgr::open_log_store(logstore_id_t store_id) {
    auto m = m_id_logstore_map.rlock();
    auto it = m->find(store_id);
    if (it == m->end()) {
        LOGERROR("Store Id {} is not loaded yet, but asked to open, it may not have been created before", store_id);
        return nullptr;
    }
    return it->second;
}

void HomeLogStoreMgr::__on_log_store_found(logstore_id_t store_id) {
    auto lstore = std::make_shared< HomeLogStore >(store_id);
    m_id_logstore_map.wlock()->insert(std::make_pair<>(store_id, lstore));
}

void HomeLogStoreMgr::__on_io_completion(logstore_id_t id, logdev_key ld_key, logdev_key flush_ld_key, void* ctx) {
    auto req = (logstore_req*)ctx;
    HomeLogStore* log_store = req->log_store;

    HS_ASSERT_CMP(LOGMSG, log_store->m_store_id, ==, id, "Expecting store id in log store and io completion to match");
    (req->is_write) ? log_store->on_write_completion(req, ld_key, flush_ld_key)
                    : log_store->on_read_completion(req, ld_key);
}

void HomeLogStoreMgr::__on_logfound(logstore_id_t id, logstore_seq_num_t seq_num, logdev_key ld_key, log_buffer buf) {
    auto it = m_id_logstore_map.rlock()->find(id);
    auto& log_store = it->second;
    log_store->on_log_found(seq_num, ld_key, buf);
}

void HomeLogStoreMgr::dev_truncate() {
    logdev_key min_safe_ld_key = out_of_bound_ld_key;

    m_id_logstore_map.withRLock([&](auto& id_logstore_map) {
        for (auto& id_logstore : id_logstore_map) {
            auto& store_ptr = id_logstore.second;
            auto store_key = store_ptr->get_safe_truncation_log_dev_key();
            if (store_key.idx < min_safe_ld_key.idx) { min_safe_ld_key = store_key; }
        }
    });

    // Got the safest log id to trucate and actually truncate upto the safe log idx to the log device
    // LogDev::instance().truncate(min_safe_ld_key);
}

/////////////////////////////////////// HomeLogStore Section ///////////////////////////////////////
HomeLogStore::HomeLogStore(logstore_id_t id) : m_store_id(id) {
    m_truncation_barriers.reserve(10000);
    m_safe_truncate_ld_key = out_of_bound_ld_key;
}

void HomeLogStore::write_async(logstore_req* req, const log_req_comp_cb_t& cb) {
    HS_ASSERT(LOGMSG, ((cb != nullptr) || (m_comp_cb != nullptr)),
              "Expected either cb is not null or default cb registered");
    req->cb = cb;
    LogDev::instance()->append_async(m_store_id, req->seq_num, req->data.bytes, req->data.size, (void*)req);
}

void HomeLogStore::write_async(logstore_seq_num_t seq_num, const sisl::blob& b, void* cookie,
                               const log_write_comp_cb_t& cb) {
    // Form an internal request and issue the write
    auto* req = logstore_req::make(this, seq_num, b, true /* is_write_req */);
    write_async(req, [cb, cookie](logstore_req* req, bool status) {
        cb(req->seq_num, status, cookie);
        logstore_req::free(req);
    });
}

void HomeLogStore::append_async(const sisl::blob& b, void* cookie, const log_write_comp_cb_t& cb) {
    write_async(m_seq_num.fetch_add(1, std::memory_order_acq_rel), b, cookie, cb);
}

<<<<<<< HEAD
void HomeLogStore::on_write_completion(logstore_req* req, logdev_key ld_key, logdev_key flush_ld_key) {
=======
log_buffer HomeLogStore::read_sync(logstore_seq_num_t seq_num) {
    auto record = m_records.at(seq_num);
    logdev_key ld_key = record.m_dev_key;
    return LogDev::instance()->read(ld_key);
}
#if 0
void HomeLogStore::read_async(logstore_req* req, const log_found_cb_t& cb) {
    HS_ASSERT(LOGMSG, ((cb != nullptr) || (m_comp_cb != nullptr)),
              "Expected either cb is not null or default cb registered");
    auto record = m_records.at(req->seq_num);
    logdev_key ld_key = record.m_dev_key;
    req->cb = cb;
    LogDev::instance()->read_async(ld_key, (void*)req);
}

void HomeLogStore::read_async(logstore_seq_num_t seq_num, void* cookie, const log_found_cb_t& cb) {
    auto record = m_records.at(seq_num);
    logdev_key ld_key = record.m_dev_key;
    sisl::blob b;
    auto* req = logstore_req::make(this, seq_num, &b, false /* not write */);
    read_async(req, [cookie, cb](logstore_seq_num_t seq_num, log_buffer log_buf, void* cookie) {
            cb(seq, log_buf, cookie);
            logstore_req::free(req);
            });
}
#endif
void HomeLogStore::on_write_completion(logstore_req* req, const logdev_key& ld_key) {
>>>>>>> cfc55845
    // Upon completion, create the mapping between seq_num and log dev key
    m_records.create_and_complete(req->seq_num, ld_key);
    assert(flush_ld_key.idx >= m_last_flush_ldkey.idx);

    if (flush_ld_key == m_last_flush_ldkey) {
        // We are still in the same flush idx, so keep updating the maximum sn's and its log_idx
        if (req->seq_num > m_flush_batch_max.seq_num) { m_flush_batch_max = {req->seq_num, flush_ld_key}; }
    } else {
        // We have a new flush sequence, create a truncation barrier on old flush batch and start the new batch
        create_truncation_barrier();
        m_flush_batch_max = {req->seq_num, flush_ld_key};
    }
    (req->cb) ? req->cb(req, true) : m_comp_cb(req, true);
}

void HomeLogStore::on_read_completion(logstore_req* req, logdev_key ld_key) {
    (req->cb) ? req->cb(req, true) : m_comp_cb(req, true);
}

void HomeLogStore::on_log_found(logstore_seq_num_t seq_num, logdev_key ld_key, log_buffer buf) {
    // Upon completion, create the mapping between seq_num and log dev key
    m_records.create_and_complete(seq_num, ld_key);
    atomic_update_max(m_seq_num, seq_num + 1, std::memory_order_acq_rel);
    if (m_found_cb) m_found_cb(seq_num, buf, nullptr);
}

<<<<<<< HEAD
void HomeLogStore::create_truncation_barrier() {
    if (m_truncation_barriers.size() && (m_truncation_barriers.back().seq_num >= m_flush_batch_max.seq_num)) {
        m_truncation_barriers.back().ld_key = m_flush_batch_max.ld_key;
    } else {
        m_truncation_barriers.push_back(m_flush_batch_max);
    }
}

void HomeLogStore::truncate(logstore_seq_num_t upto_seq_num, bool in_memory_truncate_only) {
    // First try to block the flushing of logdevice and if we are successfully able to do, then
    bool locked_now = LogDev::instance()->try_lock_flush([this, upto_seq_num, in_memory_truncate_only]() {
        do_truncate(upto_seq_num);
        if (!in_memory_truncate_only) home_log_store_mgr.dev_truncate();
    });

    if (locked_now) { LogDev::instance()->unlock_flush(); }
}

void HomeLogStore::do_truncate(logstore_seq_num_t upto_seq_num) {
    int ind = search_max_le(upto_seq_num);
    *m_safe_truncate_ld_key.wlock() = (ind < 0) ? out_of_bound_ld_key : m_truncation_barriers[ind].ld_key;
    m_records.truncate(m_truncation_barriers[ind].seq_num);
    m_truncation_barriers.erase(m_truncation_barriers.begin(), m_truncation_barriers.begin() + ind + 1);
}

int HomeLogStore::search_max_le(logstore_seq_num_t input_sn) {
    int mid = 0;
    int start = -1;
    int end = m_truncation_barriers.size();

    while ((end - start) > 1) {
        mid = start + (end - start) / 2;
        auto& mid_entry = m_truncation_barriers[mid];

        if (mid_entry.seq_num == input_sn) {
            return mid;
        } else if (mid_entry.seq_num > input_sn) {
            end = mid;
        } else {
            start = mid;
        }
    }

    return (end - 1);
}

=======
void HomeLogStore::foreach(int64_t start_idx, const std::function< bool(int64_t, log_buffer&) >& cb) {
    m_records.foreach_completed(0, [&](long int cur_idx, long int max_idx, homestore::logstore_record& record) -> bool {
            // do a sync read
            auto log_buf = LogDev::instance()->read(record.m_dev_key);
            return cb(cur_idx, log_buf);
            });
}
>>>>>>> cfc55845
} // namespace homestore<|MERGE_RESOLUTION|>--- conflicted
+++ resolved
@@ -7,19 +7,24 @@
 
 /////////////////////////////////////// HomeLogStoreMgr Section ///////////////////////////////////////
 void HomeLogStoreMgr::start(bool format) {
-    auto ld = LogDev::instance();
-    ld->register_store_found_cb(std::bind(&HomeLogStoreMgr::__on_log_store_found, this, std::placeholders::_1));
-    ld->register_append_cb(std::bind(&HomeLogStoreMgr::__on_io_completion, this, std::placeholders::_1,
-                                     std::placeholders::_2, std::placeholders::_3, std::placeholders::_4));
-    ld->register_logfound_cb(std::bind(&HomeLogStoreMgr::__on_logfound, this, std::placeholders::_1,
-                                       std::placeholders::_2, std::placeholders::_3, std::placeholders::_4));
+    m_log_dev.register_store_found_cb(std::bind(&HomeLogStoreMgr::__on_log_store_found, this, std::placeholders::_1));
+    m_log_dev.register_append_cb(std::bind(&HomeLogStoreMgr::__on_io_completion, this, std::placeholders::_1,
+                                           std::placeholders::_2, std::placeholders::_3, std::placeholders::_4,
+                                           std::placeholders::_5));
+    m_log_dev.register_logfound_cb(std::bind(&HomeLogStoreMgr::__on_logfound, this, std::placeholders::_1,
+                                             std::placeholders::_2, std::placeholders::_3, std::placeholders::_4));
 
     // Start the logdev
-    ld->start(format);
+    m_log_dev.start(format);
+}
+
+void HomeLogStoreMgr::stop() {
+    m_id_logstore_map.wlock()->clear();
+    m_log_dev.stop();
 }
 
 std::shared_ptr< HomeLogStore > HomeLogStoreMgr::create_new_log_store() {
-    auto store_id = LogDev::instance()->reserve_store_id(true /* persist */);
+    auto store_id = m_log_dev.reserve_store_id(true /* persist */);
     auto lstore = std::make_shared< HomeLogStore >(store_id);
     m_id_logstore_map.wlock()->insert(std::make_pair<>(store_id, lstore));
     return lstore;
@@ -40,12 +45,13 @@
     m_id_logstore_map.wlock()->insert(std::make_pair<>(store_id, lstore));
 }
 
-void HomeLogStoreMgr::__on_io_completion(logstore_id_t id, logdev_key ld_key, logdev_key flush_ld_key, void* ctx) {
+void HomeLogStoreMgr::__on_io_completion(logstore_id_t id, logdev_key ld_key, logdev_key flush_ld_key,
+                                         uint32_t nremaining_in_batch, void* ctx) {
     auto req = (logstore_req*)ctx;
     HomeLogStore* log_store = req->log_store;
 
     HS_ASSERT_CMP(LOGMSG, log_store->m_store_id, ==, id, "Expecting store id in log store and io completion to match");
-    (req->is_write) ? log_store->on_write_completion(req, ld_key, flush_ld_key)
+    (req->is_write) ? log_store->on_write_completion(req, ld_key, flush_ld_key, nremaining_in_batch)
                     : log_store->on_read_completion(req, ld_key);
 }
 
@@ -55,7 +61,7 @@
     log_store->on_log_found(seq_num, ld_key, buf);
 }
 
-void HomeLogStoreMgr::dev_truncate() {
+logdev_key HomeLogStoreMgr::device_truncate(bool dry_run) {
     logdev_key min_safe_ld_key = out_of_bound_ld_key;
 
     m_id_logstore_map.withRLock([&](auto& id_logstore_map) {
@@ -65,22 +71,25 @@
             if (store_key.idx < min_safe_ld_key.idx) { min_safe_ld_key = store_key; }
         }
     });
+    LOGINFO("Request to truncate the log device, safe log dev key to truncate = {}", min_safe_ld_key);
 
     // Got the safest log id to trucate and actually truncate upto the safe log idx to the log device
-    // LogDev::instance().truncate(min_safe_ld_key);
+    // if (!dry_run) m_log_dev.truncate(min_safe_ld_key);
+    return min_safe_ld_key;
 }
 
 /////////////////////////////////////// HomeLogStore Section ///////////////////////////////////////
 HomeLogStore::HomeLogStore(logstore_id_t id) : m_store_id(id) {
     m_truncation_barriers.reserve(10000);
-    m_safe_truncate_ld_key = out_of_bound_ld_key;
+    m_safe_truncate_ld_key = {-1, 0};
 }
 
 void HomeLogStore::write_async(logstore_req* req, const log_req_comp_cb_t& cb) {
     HS_ASSERT(LOGMSG, ((cb != nullptr) || (m_comp_cb != nullptr)),
               "Expected either cb is not null or default cb registered");
     req->cb = cb;
-    LogDev::instance()->append_async(m_store_id, req->seq_num, req->data.bytes, req->data.size, (void*)req);
+    m_records.create(req->seq_num);
+    HomeLogStoreMgr::logdev().append_async(m_store_id, req->seq_num, req->data.bytes, req->data.size, (void*)req);
 }
 
 void HomeLogStore::write_async(logstore_seq_num_t seq_num, const sisl::blob& b, void* cookie,
@@ -97,13 +106,13 @@
     write_async(m_seq_num.fetch_add(1, std::memory_order_acq_rel), b, cookie, cb);
 }
 
-<<<<<<< HEAD
-void HomeLogStore::on_write_completion(logstore_req* req, logdev_key ld_key, logdev_key flush_ld_key) {
-=======
 log_buffer HomeLogStore::read_sync(logstore_seq_num_t seq_num) {
     auto record = m_records.at(seq_num);
     logdev_key ld_key = record.m_dev_key;
-    return LogDev::instance()->read(ld_key);
+
+    LOGTRACE("Reading store/lsn={}:{} mapped to logdev_key=[idx={} dev_offset={}]", m_store_id, seq_num, ld_key.idx,
+             ld_key.dev_offset);
+    return HomeLogStoreMgr::logdev().read(ld_key);
 }
 #if 0
 void HomeLogStore::read_async(logstore_req* req, const log_found_cb_t& cb) {
@@ -112,7 +121,7 @@
     auto record = m_records.at(req->seq_num);
     logdev_key ld_key = record.m_dev_key;
     req->cb = cb;
-    LogDev::instance()->read_async(ld_key, (void*)req);
+    HomeLogStoreMgr::logdev().read_async(ld_key, (void*)req);
 }
 
 void HomeLogStore::read_async(logstore_seq_num_t seq_num, void* cookie, const log_found_cb_t& cb) {
@@ -126,12 +135,26 @@
             });
 }
 #endif
-void HomeLogStore::on_write_completion(logstore_req* req, const logdev_key& ld_key) {
->>>>>>> cfc55845
+
+void HomeLogStore::on_write_completion(logstore_req* req, logdev_key ld_key, logdev_key flush_ld_key,
+                                       uint32_t nremaining_in_batch) {
     // Upon completion, create the mapping between seq_num and log dev key
-    m_records.create_and_complete(req->seq_num, ld_key);
-    assert(flush_ld_key.idx >= m_last_flush_ldkey.idx);
-
+    m_records.update(req->seq_num, [&](logstore_record& rec) -> bool {
+        rec.m_dev_key = ld_key;
+        LOGDEBUG("Completed write of lsn {}:{} logdev_key={}", m_store_id, req->seq_num, ld_key);
+        return true;
+    });
+    // assert(flush_ld_key.idx >= m_last_flush_ldkey.idx);
+
+    if (req->seq_num > m_flush_batch_max.seq_num) { m_flush_batch_max = {req->seq_num, flush_ld_key}; }
+    if (nremaining_in_batch == 0) {
+        // We are the last in batch, create a truncation barrier
+        assert(m_flush_batch_max.seq_num != -1);
+        create_truncation_barrier();
+        m_flush_batch_max = {-1, {-1, 0}}; // Reset the flush batch for next batch.
+    }
+
+#if 0
     if (flush_ld_key == m_last_flush_ldkey) {
         // We are still in the same flush idx, so keep updating the maximum sn's and its log_idx
         if (req->seq_num > m_flush_batch_max.seq_num) { m_flush_batch_max = {req->seq_num, flush_ld_key}; }
@@ -139,7 +162,9 @@
         // We have a new flush sequence, create a truncation barrier on old flush batch and start the new batch
         create_truncation_barrier();
         m_flush_batch_max = {req->seq_num, flush_ld_key};
-    }
+        m_last_flush_ldkey = flush_ld_key;
+    }
+#endif
     (req->cb) ? req->cb(req, true) : m_comp_cb(req, true);
 }
 
@@ -151,10 +176,10 @@
     // Upon completion, create the mapping between seq_num and log dev key
     m_records.create_and_complete(seq_num, ld_key);
     atomic_update_max(m_seq_num, seq_num + 1, std::memory_order_acq_rel);
+    atomic_update_min(m_last_truncated_seq_num, seq_num, std::memory_order_acq_rel);
     if (m_found_cb) m_found_cb(seq_num, buf, nullptr);
 }
 
-<<<<<<< HEAD
 void HomeLogStore::create_truncation_barrier() {
     if (m_truncation_barriers.size() && (m_truncation_barriers.back().seq_num >= m_flush_batch_max.seq_num)) {
         m_truncation_barriers.back().ld_key = m_flush_batch_max.ld_key;
@@ -164,18 +189,35 @@
 }
 
 void HomeLogStore::truncate(logstore_seq_num_t upto_seq_num, bool in_memory_truncate_only) {
+#if 0
+    if (!iomanager.is_io_thread()) {
+        LOGDFATAL("Expected truncate to be called from iomanager thread. Ignoring truncate");
+        return;
+    }
+#endif
+
     // First try to block the flushing of logdevice and if we are successfully able to do, then
-    bool locked_now = LogDev::instance()->try_lock_flush([this, upto_seq_num, in_memory_truncate_only]() {
-        do_truncate(upto_seq_num);
-        if (!in_memory_truncate_only) home_log_store_mgr.dev_truncate();
-    });
-
-    if (locked_now) { LogDev::instance()->unlock_flush(); }
+    auto shared_this = shared_from_this();
+    bool locked_now = HomeLogStoreMgr::logdev().try_lock_flush([shared_this, upto_seq_num, in_memory_truncate_only]() {
+        shared_this->do_truncate(upto_seq_num);
+        if (!in_memory_truncate_only) home_log_store_mgr.device_truncate();
+    });
+
+    if (locked_now) { HomeLogStoreMgr::logdev().unlock_flush(); }
 }
 
 void HomeLogStore::do_truncate(logstore_seq_num_t upto_seq_num) {
     int ind = search_max_le(upto_seq_num);
-    *m_safe_truncate_ld_key.wlock() = (ind < 0) ? out_of_bound_ld_key : m_truncation_barriers[ind].ld_key;
+    if (ind < 0) {
+        LOGINFO("Truncate req for lsn={}:{}, possibly already truncated, ignoring", m_store_id, upto_seq_num);
+        return;
+    }
+
+    *m_safe_truncate_ld_key.wlock() = m_truncation_barriers[ind].ld_key;
+    LOGINFO("Truncate req for lsn={}:{}, truncating upto the nearest safe truncate barrier <ind={} lsn={} log_id={}>, ",
+            m_store_id, upto_seq_num, ind, m_truncation_barriers[ind].seq_num, *m_safe_truncate_ld_key.rlock());
+
+    m_last_truncated_seq_num.store(m_truncation_barriers[ind].seq_num, std::memory_order_release);
     m_records.truncate(m_truncation_barriers[ind].seq_num);
     m_truncation_barriers.erase(m_truncation_barriers.begin(), m_truncation_barriers.begin() + ind + 1);
 }
@@ -201,13 +243,19 @@
     return (end - 1);
 }
 
-=======
-void HomeLogStore::foreach(int64_t start_idx, const std::function< bool(int64_t, log_buffer&) >& cb) {
+void HomeLogStore::foreach (int64_t start_idx, const std::function< bool(int64_t, log_buffer&) >& cb) {
     m_records.foreach_completed(0, [&](long int cur_idx, long int max_idx, homestore::logstore_record& record) -> bool {
-            // do a sync read
-            auto log_buf = LogDev::instance()->read(record.m_dev_key);
-            return cb(cur_idx, log_buf);
-            });
-}
->>>>>>> cfc55845
+        // do a sync read
+        auto log_buf = HomeLogStoreMgr::logdev().read(record.m_dev_key);
+        return cb(cur_idx, log_buf);
+    });
+}
+
+logstore_seq_num_t HomeLogStore::get_contiguous_issued_seq_num(logstore_seq_num_t from) {
+    return (logstore_seq_num_t)m_records.active_upto(from + 1);
+}
+
+logstore_seq_num_t HomeLogStore::get_contiguous_completed_seq_num(logstore_seq_num_t from) {
+    return (logstore_seq_num_t)m_records.completed_upto(from + 1);
+}
 } // namespace homestore