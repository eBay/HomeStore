--- conflicted
+++ resolved
@@ -410,7 +410,6 @@
     crc32_t get_prev_crc() const { return m_last_crc; }
 
     /**
-<<<<<<< HEAD
      * @brief This method attempts to block the log flush and then make a callback cb. If it is already blocked,
      * then after previous flush is completed, it will make the callback (while log flush is still under blocked state)
      *
@@ -424,13 +423,13 @@
      * executes them before unblocking
      */
     void unlock_flush();
-=======
+
+    /**
      * @brief : truncate up to input log id;
      *
      * @param key : the key containing log id that needs to be truncate up to;
      */
-    void truncate(const logdev_key& key); 
->>>>>>> e2a22d88
+    void truncate(const logdev_key& key);
 
 private:
     static LogGroup* new_log_group();
