#ifndef _HOMESTORE_HEADER_HPP_
#define _HOMESTORE_HEADER_HPP_

#include <boost/uuid/uuid.hpp>
#include <string>

#ifdef _PRERELEASE
#include <flip/flip.hpp>
#endif

namespace homeds {
struct blob {
    uint8_t* bytes;
    uint32_t size;
};
} // namespace homeds

namespace homestore {

enum io_flag {
#ifndef NDEBUG
    BUFFERED_IO = 0, // should be set if file system doesn't support direct IOs and we are working on a file as a disk.
                     // This option is enabled only on in debug build.
#endif
<<<<<<< HEAD
    DIRECT_IO = 1,  // recommened mode
    READ_ONLY = 2   // Read-only mode for post-mortem checks
=======
    DIRECT_IO = 1 // recommened mode
>>>>>>> 25444fa1
};

struct dev_info {
    std::string dev_names;
};

#ifdef _PRERELEASE
class HomeStoreFlip {
public:
    static flip::Flip* instance() {
        static flip::Flip inst;
        return &inst;
    }
};

#define homestore_flip homestore::HomeStoreFlip::instance()
#endif

#define METRICS_DUMP_MSG sisl::MetricsFarm::getInstance().get_result_in_json_string()

#ifndef NDEBUG
#define DEBUG_METRICS_DUMP_FORMAT METRICS_DUMP_FORMAT
#define DEBUG_METRICS_DUMP_MSG METRICS_DUMP_MSG

#define LOGMSG_METRICS_DUMP_FORMAT METRICS_DUMP_FORMAT
#define LOGMSG_METRICS_DUMP_MSG METRICS_DUMP_MSG

#define RELEASE_METRICS_DUMP_FORMAT METRICS_DUMP_FORMAT
#define RELEASE_METRICS_DUMP_MSG METRICS_DUMP_MSG
#else
#define DEBUG_METRICS_DUMP_FORMAT "{}"
#define DEBUG_METRICS_DUMP_MSG "N/A"

#define LOGMSG_METRICS_DUMP_FORMAT "{}"
#define LOGMSG_METRICS_DUMP_MSG "N/A"

#define RELEASE_METRICS_DUMP_FORMAT METRICS_DUMP_FORMAT
#define RELEASE_METRICS_DUMP_MSG METRICS_DUMP_MSG
#endif

#if 0
#define HS_LOG(buf, level, mod, req, f, ...)                                                                           \
    BOOST_PP_IF(BOOST_PP_IS_EMPTY(req), , fmt::format_to(_log_buf, "[req_id={}] ", req->request_id));                  \
    fmt::format_to(_log_buf, f, ##__VA_ARGS__);                                                                        \
    fmt::format_to(_log_buf, "{}", (char)0);                                                                           \
    LOG##level##MOD(BOOST_PP_IF(BOOST_PP_IS_EMPTY(mod), base, mod), "{}", _log_buf.data());
#endif

} // namespace homestore
#endif<|MERGE_RESOLUTION|>--- conflicted
+++ resolved
@@ -22,12 +22,8 @@
     BUFFERED_IO = 0, // should be set if file system doesn't support direct IOs and we are working on a file as a disk.
                      // This option is enabled only on in debug build.
 #endif
-<<<<<<< HEAD
     DIRECT_IO = 1,  // recommened mode
     READ_ONLY = 2   // Read-only mode for post-mortem checks
-=======
-    DIRECT_IO = 1 // recommened mode
->>>>>>> 25444fa1
 };
 
 struct dev_info {
