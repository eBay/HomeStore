#pragma once

/* NOTE: This file exports interface required to access homeblocks. we should try to avoid including any
 * homestore/homeblocks related hpp file.
 */
#include "homestore_header.hpp"
#include <functional>
#include <vector>
#include <memory>
#include <error/error.h>
#include <iomgr/iomgr.hpp>
#include <boost/intrusive_ptr.hpp>
#include <cassert>
#include <sds_logging/logging.h>
#include <mutex>
#include <utility/atomic_counter.hpp>
//#include <fds/utils.hpp>
#include <fds/utils.hpp>
#include <utility/obj_life_counter.hpp>
#include <atomic>
#include <boost/optional.hpp>
#include <boost/lexical_cast.hpp>
#include <boost/uuid/uuid_io.hpp>
#include <sstream>
#include <string>
#include <iostream>

namespace homestore {
class Volume;
class Snapshot;
class BlkBuffer;
void intrusive_ptr_add_ref(BlkBuffer* buf);
void intrusive_ptr_release(BlkBuffer* buf);

class VolInterface;
struct init_params;
VolInterface* vol_homestore_init(const init_params& cfg);

struct cap_attrs {
    uint64_t    used_data_size;
    uint64_t    used_metadata_size;
    uint64_t    used_total_size;
    uint64_t    initial_total_size;
    std::string to_string() {
        std::stringstream ss;
        ss << "used_data_size = " << used_data_size << ", used_metadata_size = " << used_metadata_size
           << ", used_total_size = " << used_total_size << ", initial_total_size = " << initial_total_size;
        return ss.str();
    }
};

struct buf_info {
    uint64_t size;
    int offset;
    boost::intrusive_ptr< BlkBuffer > buf;

    buf_info(uint64_t sz, int off, boost::intrusive_ptr< BlkBuffer >& bbuf) : size(sz), offset(off), buf(bbuf) {}
};

struct _counter_generator {
    static _counter_generator& instance() {
        static _counter_generator inst;
        return inst;
    }

    _counter_generator() : request_id_counter(0) {}
    uint64_t                next_request_id() { return request_id_counter.fetch_add(1, std::memory_order_relaxed); }
    std::atomic< uint64_t > request_id_counter;
};
#define counter_generator _counter_generator::instance()

struct vol_interface_req : public sisl::ObjLifeCounter< vol_interface_req > {
    std::vector< buf_info > read_buf_list;
    sisl::atomic_counter< int > outstanding_io_cnt;
    sisl::atomic_counter< int > outstanding_data_io_cnt;
    sisl::atomic_counter< int > refcount;
    Clock::time_point io_start_time;
    std::error_condition err;
    std::atomic< bool > is_fail_completed;
    bool is_read;
    uint64_t request_id;
    void* cookie; // any tag alongs

    friend void intrusive_ptr_add_ref(vol_interface_req* req) { req->refcount.increment(1); }

    friend void intrusive_ptr_release(vol_interface_req* req) {
        if (req->refcount.decrement_testz()) { req->free_yourself(); }
    }

    /* Set the error with error code,
     * Returns
     * true: if it is able to set the error
     * false: if request is already completed
     */
    bool set_error(const std::error_condition& ec) {
        bool expected_val = false;
        if (is_fail_completed.compare_exchange_strong(expected_val, true, std::memory_order_acq_rel)) {
            err = ec;
            return true;
        } else {
            return false;
        }
    }

    std::error_condition get_status() const { return err; }

    std::string to_string() {
        std::stringstream ss;
        ss << "vol_interface_req: request_id=" << request_id << " dir=" << (is_read ? "R" : "W")
           << " outstanding_io_cnt=" << outstanding_io_cnt.get()
           << " outstanding_data_io_cnt=" << outstanding_data_io_cnt.get();
        return ss.str();
    }

public:
    vol_interface_req() : outstanding_io_cnt(0), outstanding_data_io_cnt(0), refcount(0), is_fail_completed(false) {}
<<<<<<< HEAD
    ~vol_interface_req() = default;
=======
    ~vol_interface_req(){};
>>>>>>> 4e9cf0fb

    void init() {
        outstanding_io_cnt.set(0);
        outstanding_data_io_cnt.set(0);
        is_fail_completed.store(false);
        request_id = counter_generator.next_request_id();
        err = no_error;
    }
    virtual void free_yourself() = 0;
};
typedef boost::intrusive_ptr< vol_interface_req > vol_interface_req_ptr;

enum vol_state {
    ONLINE = 0,
    FAILED = 1,   // It moved to offline only when it find vdev in failed state during boot
    OFFLINE = 2,  // Either AM can move it to offline or internally HS can move it offline if there are error on a disk
    DEGRADED = 3, // If a data of a volume in a failed state is deleted. We delete the data if we found any volume in a
                  // failed state during boot.
    MOUNTING = 4,
    DESTROYING = 5,
    UNINITED = 6,
};

typedef std::function< void(const vol_interface_req_ptr& req) > io_comp_callback;
typedef std::function< void(bool success) >                     shutdown_comp_callback;

struct vol_params {
    uint64_t page_size;
    uint64_t size;
    boost::uuids::uuid uuid;
    io_comp_callback io_comp_cb;
#define VOL_NAME_SIZE 100
    char vol_name[VOL_NAME_SIZE];

    std::string to_string() const {
        std::stringstream ss;
        ss << "page_size=" << page_size << ",size=" << size << ",vol_name=" << vol_name
           << ",uuid=" << boost::lexical_cast< std::string >(uuid);
        return ss.str();
    }
};

struct out_params {
    uint64_t max_io_size; // currently it is 1 MB based on 4k minimum page size
};

typedef std::shared_ptr< Volume >   VolumePtr;
typedef std::shared_ptr< Snapshot > SnapshotPtr;

/* This is the optional parameteres which should be given by its consumers only when there is no
 * system command to get these parameteres directly from disks. Or Consumer want to override
 * the default values.
 */
struct disk_attributes {
    uint32_t physical_page_size; // page size of ssds. It should be same for all the disks.
                                 // It shouldn't be less then 8k
    uint32_t disk_align_size;    // size alignment supported by disks. It should be
                                 // same for all the disks.
    uint32_t atomic_page_size;   // atomic page size of the disk
};

struct init_params {
public:
    typedef std::function< void(std::error_condition err, const out_params& params) > init_done_callback;
    typedef std::function< bool(boost::uuids::uuid uuid) > vol_found_callback;
    typedef std::function< void(const VolumePtr& vol, vol_state state) > vol_mounted_callback;
    typedef std::function< void(const VolumePtr& vol, vol_state old_state, vol_state new_state) >
        vol_state_change_callback;

    /* system parameters */
<<<<<<< HEAD
    uint32_t                min_virtual_page_size; // minimum page size supported. Ideally it should be 4k.
    uint64_t                cache_size;            // memory available for cache. We should give 80 % of the whole
    bool                    disk_init;             // true if disk has to be initialized.
    std::vector< dev_info > devices;               // name of the devices.
    bool                    is_file;
    boost::uuids::uuid      system_uuid;
    io_flag                 flag = io_flag::DIRECT_IO;
#ifndef NDEBUG
    size_t mem_btree_page_size = 8192;
=======
    uint32_t min_virtual_page_size;  // minimum page size supported. Ideally it should be 4k.
    uint64_t cache_size;             // memory available for cache. We should give 80 % of the whole
    bool disk_init;                  // true if disk has to be initialized.
    std::vector< dev_info > devices; // name of the devices.
    bool is_file;
    std::shared_ptr< iomgr::ioMgr > iomgr;
    boost::uuids::uuid system_uuid;
    io_flag flag = io_flag::DIRECT_IO;
#ifndef NDEBUG
    size_t mem_btree_page_size;
>>>>>>> 4e9cf0fb
#endif

    /* optional parameters */
    boost::optional< disk_attributes > disk_attr;
    boost::optional< bool >            is_read_only;

    /* completions callback */
    init_done_callback init_done_cb;
    vol_found_callback vol_found_cb;
    vol_mounted_callback vol_mounted_cb;
    vol_state_change_callback vol_state_change_cb;

public:
    std::string to_string() {
        std::stringstream ss;
        ss << "min_virtual_page_size=" << min_virtual_page_size << ",cache_size=" << cache_size
           << ",disk_init=" << disk_init << ",is_file=" << is_file << ",flag =" << flag
           << ",number of devices =" << devices.size();
        ss << "device names = ";
        for (uint32_t i = 0; i < devices.size(); ++i) {
            ss << devices[i].dev_names;
            ss << ", ";
        }
        return ss.str();
    }
    init_params() = default;
};

class VolInterface {
    static VolInterface* _instance;

public:
    virtual ~VolInterface() {}
    static bool init(const init_params& cfg) {
        static std::once_flag flag1;
        try {
            std::call_once(flag1, [&cfg]() { _instance = vol_homestore_init(cfg); });
            return true;
        } catch (const std::exception& e) {
            LOGERROR("{}", e.what());
            assert(0);
            return false;
        }
    }

    static VolInterface* get_instance() { return _instance; }
<<<<<<< HEAD
    static void          del_instance() { delete _instance; }

    virtual vol_interface_req_ptr create_vol_hb_req() = 0;
    virtual std::error_condition  write(const VolumePtr& vol, uint64_t lba, uint8_t* buf, uint32_t nblks,
                                        const vol_interface_req_ptr& req) = 0;
    virtual std::error_condition  read(const VolumePtr& vol, uint64_t lba, int nblks,
                                       const vol_interface_req_ptr& req) = 0;
    virtual std::error_condition  sync_read(const VolumePtr& vol, uint64_t lba, int nblks,
                                            const vol_interface_req_ptr& req) = 0;
    virtual const char*           get_name(const VolumePtr& vol) = 0;
    virtual uint64_t              get_page_size(const VolumePtr& vol) = 0;
    virtual boost::uuids::uuid    get_uuid(std::shared_ptr< Volume > vol) = 0;
    virtual homeds::blob          at_offset(const boost::intrusive_ptr< BlkBuffer >& buf, uint32_t offset) = 0;
    virtual VolumePtr             create_volume(const vol_params& params) = 0;
    virtual std::error_condition  remove_volume(const boost::uuids::uuid& uuid) = 0;
    virtual VolumePtr             lookup_volume(const boost::uuids::uuid& uuid) = 0;
    virtual SnapshotPtr           snap_volume(VolumePtr volptr) = 0;
=======
    static void del_instance() { delete _instance; }

    virtual vol_interface_req_ptr create_vol_hb_req() = 0;
    virtual std::error_condition write(const VolumePtr& vol, uint64_t lba, uint8_t* buf, uint32_t nblks,
                                       const vol_interface_req_ptr& req) = 0;
    virtual std::error_condition read(const VolumePtr& vol, uint64_t lba, int nblks,
                                      const vol_interface_req_ptr& req) = 0;
    virtual std::error_condition sync_read(const VolumePtr& vol, uint64_t lba, int nblks,
                                           const vol_interface_req_ptr& req) = 0;
    virtual const char* get_name(const VolumePtr& vol) = 0;
    virtual uint64_t get_page_size(const VolumePtr& vol) = 0;
    virtual boost::uuids::uuid get_uuid(std::shared_ptr< Volume > vol) = 0;
    virtual homeds::blob at_offset(const boost::intrusive_ptr< BlkBuffer >& buf, uint32_t offset) = 0;
    virtual VolumePtr create_volume(const vol_params& params) = 0;
    virtual std::error_condition remove_volume(const boost::uuids::uuid& uuid) = 0;
    virtual VolumePtr lookup_volume(const boost::uuids::uuid& uuid) = 0;
    virtual SnapshotPtr snap_volume(VolumePtr volptr) = 0;
>>>>>>> 4e9cf0fb

    /* AM should call it in case of recovery or reboot when homestore try to mount the existing volume */
    virtual void attach_vol_completion_cb(const VolumePtr& vol, io_comp_callback cb) = 0;

    virtual std::error_condition shutdown(shutdown_comp_callback shutdown_comp_cb, bool force = false) = 0;
    virtual cap_attrs            get_system_capacity() = 0;
    virtual cap_attrs            get_vol_capacity(const VolumePtr& vol) = 0;
    virtual bool                 vol_state_change(const VolumePtr& vol, vol_state new_state) = 0;

    virtual void print_tree(const VolumePtr& vol, bool chksum = true) = 0;
    virtual void print_node(const VolumePtr& vol, uint64_t blkid, bool chksum = true) = 0;
#ifndef NDEBUG
    virtual void verify_pending_blks(const VolumePtr& vol) = 0;
#endif
#ifdef _PRERELEASE
    virtual void set_io_flip() = 0;
    virtual void set_error_flip() = 0;
#endif
};
} // namespace homestore<|MERGE_RESOLUTION|>--- conflicted
+++ resolved
@@ -37,10 +37,10 @@
 VolInterface* vol_homestore_init(const init_params& cfg);
 
 struct cap_attrs {
-    uint64_t    used_data_size;
-    uint64_t    used_metadata_size;
-    uint64_t    used_total_size;
-    uint64_t    initial_total_size;
+    uint64_t used_data_size;
+    uint64_t used_metadata_size;
+    uint64_t used_total_size;
+    uint64_t initial_total_size;
     std::string to_string() {
         std::stringstream ss;
         ss << "used_data_size = " << used_data_size << ", used_metadata_size = " << used_metadata_size
@@ -64,7 +64,7 @@
     }
 
     _counter_generator() : request_id_counter(0) {}
-    uint64_t                next_request_id() { return request_id_counter.fetch_add(1, std::memory_order_relaxed); }
+    uint64_t next_request_id() { return request_id_counter.fetch_add(1, std::memory_order_relaxed); }
     std::atomic< uint64_t > request_id_counter;
 };
 #define counter_generator _counter_generator::instance()
@@ -114,11 +114,7 @@
 
 public:
     vol_interface_req() : outstanding_io_cnt(0), outstanding_data_io_cnt(0), refcount(0), is_fail_completed(false) {}
-<<<<<<< HEAD
     ~vol_interface_req() = default;
-=======
-    ~vol_interface_req(){};
->>>>>>> 4e9cf0fb
 
     void init() {
         outstanding_io_cnt.set(0);
@@ -143,7 +139,7 @@
 };
 
 typedef std::function< void(const vol_interface_req_ptr& req) > io_comp_callback;
-typedef std::function< void(bool success) >                     shutdown_comp_callback;
+typedef std::function< void(bool success) > shutdown_comp_callback;
 
 struct vol_params {
     uint64_t page_size;
@@ -165,7 +161,7 @@
     uint64_t max_io_size; // currently it is 1 MB based on 4k minimum page size
 };
 
-typedef std::shared_ptr< Volume >   VolumePtr;
+typedef std::shared_ptr< Volume > VolumePtr;
 typedef std::shared_ptr< Snapshot > SnapshotPtr;
 
 /* This is the optional parameteres which should be given by its consumers only when there is no
@@ -189,33 +185,20 @@
         vol_state_change_callback;
 
     /* system parameters */
-<<<<<<< HEAD
-    uint32_t                min_virtual_page_size; // minimum page size supported. Ideally it should be 4k.
-    uint64_t                cache_size;            // memory available for cache. We should give 80 % of the whole
-    bool                    disk_init;             // true if disk has to be initialized.
-    std::vector< dev_info > devices;               // name of the devices.
-    bool                    is_file;
-    boost::uuids::uuid      system_uuid;
-    io_flag                 flag = io_flag::DIRECT_IO;
-#ifndef NDEBUG
-    size_t mem_btree_page_size = 8192;
-=======
     uint32_t min_virtual_page_size;  // minimum page size supported. Ideally it should be 4k.
     uint64_t cache_size;             // memory available for cache. We should give 80 % of the whole
     bool disk_init;                  // true if disk has to be initialized.
     std::vector< dev_info > devices; // name of the devices.
     bool is_file;
-    std::shared_ptr< iomgr::ioMgr > iomgr;
     boost::uuids::uuid system_uuid;
     io_flag flag = io_flag::DIRECT_IO;
 #ifndef NDEBUG
-    size_t mem_btree_page_size;
->>>>>>> 4e9cf0fb
+    size_t mem_btree_page_size = 8192;
 #endif
 
     /* optional parameters */
     boost::optional< disk_attributes > disk_attr;
-    boost::optional< bool >            is_read_only;
+    boost::optional< bool > is_read_only;
 
     /* completions callback */
     init_done_callback init_done_cb;
@@ -257,25 +240,6 @@
     }
 
     static VolInterface* get_instance() { return _instance; }
-<<<<<<< HEAD
-    static void          del_instance() { delete _instance; }
-
-    virtual vol_interface_req_ptr create_vol_hb_req() = 0;
-    virtual std::error_condition  write(const VolumePtr& vol, uint64_t lba, uint8_t* buf, uint32_t nblks,
-                                        const vol_interface_req_ptr& req) = 0;
-    virtual std::error_condition  read(const VolumePtr& vol, uint64_t lba, int nblks,
-                                       const vol_interface_req_ptr& req) = 0;
-    virtual std::error_condition  sync_read(const VolumePtr& vol, uint64_t lba, int nblks,
-                                            const vol_interface_req_ptr& req) = 0;
-    virtual const char*           get_name(const VolumePtr& vol) = 0;
-    virtual uint64_t              get_page_size(const VolumePtr& vol) = 0;
-    virtual boost::uuids::uuid    get_uuid(std::shared_ptr< Volume > vol) = 0;
-    virtual homeds::blob          at_offset(const boost::intrusive_ptr< BlkBuffer >& buf, uint32_t offset) = 0;
-    virtual VolumePtr             create_volume(const vol_params& params) = 0;
-    virtual std::error_condition  remove_volume(const boost::uuids::uuid& uuid) = 0;
-    virtual VolumePtr             lookup_volume(const boost::uuids::uuid& uuid) = 0;
-    virtual SnapshotPtr           snap_volume(VolumePtr volptr) = 0;
-=======
     static void del_instance() { delete _instance; }
 
     virtual vol_interface_req_ptr create_vol_hb_req() = 0;
@@ -293,15 +257,14 @@
     virtual std::error_condition remove_volume(const boost::uuids::uuid& uuid) = 0;
     virtual VolumePtr lookup_volume(const boost::uuids::uuid& uuid) = 0;
     virtual SnapshotPtr snap_volume(VolumePtr volptr) = 0;
->>>>>>> 4e9cf0fb
 
     /* AM should call it in case of recovery or reboot when homestore try to mount the existing volume */
     virtual void attach_vol_completion_cb(const VolumePtr& vol, io_comp_callback cb) = 0;
 
     virtual std::error_condition shutdown(shutdown_comp_callback shutdown_comp_cb, bool force = false) = 0;
-    virtual cap_attrs            get_system_capacity() = 0;
-    virtual cap_attrs            get_vol_capacity(const VolumePtr& vol) = 0;
-    virtual bool                 vol_state_change(const VolumePtr& vol, vol_state new_state) = 0;
+    virtual cap_attrs get_system_capacity() = 0;
+    virtual cap_attrs get_vol_capacity(const VolumePtr& vol) = 0;
+    virtual bool vol_state_change(const VolumePtr& vol, vol_state new_state) = 0;
 
     virtual void print_tree(const VolumePtr& vol, bool chksum = true) = 0;
     virtual void print_node(const VolumePtr& vol, uint64_t blkid, bool chksum = true) = 0;
