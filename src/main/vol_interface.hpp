#ifndef HOMESTORE_VOL_CONFIG_HPP
#define HOMESTORE_VOL_CONFIG_HPP

/* NOTE: This file exports interface required to access homeblocks. we should try to avoid including any
 * homestore/homeblocks related hpp file.
 */
#include "homestore_header.hpp"
#include <functional>
#include <vector>
#include <memory>
#include <error/error.h>
#include <iomgr/iomgr.hpp>
#include <boost/intrusive_ptr.hpp>
#include <cassert>
#include <sds_logging/logging.h>
#include <mutex>
#include <utility/atomic_counter.hpp>
#include "homeds/utility/useful_defs.hpp"

namespace homestore {
class Volume;
class BlkBuffer;
void intrusive_ptr_add_ref(BlkBuffer* buf);
void intrusive_ptr_release(BlkBuffer* buf);

class VolInterface;
struct init_params;
VolInterface*                              vol_homestore_init(init_params& cfg);

struct buf_info {
    uint64_t                          size;
    int                               offset;
    boost::intrusive_ptr< BlkBuffer > buf;

    buf_info(uint64_t sz, int off, boost::intrusive_ptr< BlkBuffer >& bbuf) : size(sz), offset(off), buf(bbuf) {}
};

struct vol_interface_req {
<<<<<<< HEAD
    Clock::time_point startTime;
    std::vector<buf_info> read_buf_list;
    std::error_condition err;
    std::atomic<int> io_cnt;
    std::atomic<int> m_refcount;

    friend void intrusive_ptr_add_ref(vol_interface_req *req) {
        req->m_refcount.fetch_add(1, std::memory_order_acquire);
    }
    friend void intrusive_ptr_release(vol_interface_req *req) {
        if (req->m_refcount.fetch_sub(1, std::memory_order_acquire) == 1) {
            delete(req);
=======
    std::vector< buf_info >     read_buf_list;
    std::error_condition        err;
    sisl::atomic_counter< int > io_cnt;
    sisl::atomic_counter< int > refcount;
    Clock::time_point           io_start_time;

    friend void intrusive_ptr_add_ref(vol_interface_req* req) { req->refcount.increment(1); }

    friend void intrusive_ptr_release(vol_interface_req* req) {
        if (req->refcount.decrement_testz()) {
            delete (req);
>>>>>>> 50603e61
        }
    }

    vol_interface_req() :
            err(no_error),
            io_cnt(0),
            refcount(0) {};
    virtual ~vol_interface_req(){};
};

enum vol_state {
    ONLINE = 0,
    FAILED = 1,
    OFFLINE = 2,
    DEGRADED = 3,
<<<<<<< HEAD
    MOUNTING = 4,
    UNINITED = 5
=======
    UNINITED = 4,
>>>>>>> 50603e61
};

typedef std::function< void(boost::intrusive_ptr< vol_interface_req > req) > io_comp_callback;
struct vol_params {
    uint64_t           page_size;
    uint64_t           size;
    boost::uuids::uuid uuid;
    io_comp_callback   io_comp_cb;
#define VOL_NAME_SIZE 100
    char vol_name[VOL_NAME_SIZE];
};

struct out_params {
    uint64_t max_io_size; // currently it is 1 MB based on 4k minimum page size
};

struct init_params {
    typedef std::function< void(std::error_condition err, struct out_params params) > init_done_callback;
    typedef std::function< bool(boost::uuids::uuid uuid) >                            vol_found_callback;
    typedef std::function< void(std::shared_ptr< Volume > vol, vol_state state) >     vol_mounted_callback;
    typedef std::function< void(std::shared_ptr< Volume > vol, vol_state old_state, vol_state new_state) >
        vol_state_change_callback;

    uint32_t                min_virtual_page_size; // minimum page size supported. Ideally it should be 4k.
    uint64_t                cache_size;            // memory available for cache. We should give 80 % of the whole
    bool                    disk_init;             // true if disk has to be initialized.
    std::vector< dev_info > devices;               // name of the devices.
    bool                    is_file;
    uint64_t                max_cap;                  // max capacity of this system.
    uint32_t                physical_page_size;       /* page size of ssds. It should be same for all
                                                       * the disks. It shouldn't be less then 8k
                                                       */
    uint32_t disk_align_size;                         /* size alignment supported by disks. It should be
                                                       * same for all the disks.
                                                       */
    uint32_t                        atomic_page_size; /* atomic page size of the disk */
    std::shared_ptr< iomgr::ioMgr > iomgr;

    /* completions callback */
    init_done_callback        init_done_cb;
    vol_found_callback        vol_found_cb;
    vol_mounted_callback      vol_mounted_cb;
    vol_state_change_callback vol_state_change_cb;
    boost::uuids::uuid system_uuid;
    io_flag flag;
    init_params():flag(DIRECT_IO){};
};

class VolInterface {
    static VolInterface* _instance;

public:
    static bool init(init_params& cfg) {
        static std::once_flag flag1;
        try {
            std::call_once(flag1, [&cfg]() { _instance = vol_homestore_init(cfg); });
            return true;
        } catch (const std::exception& e) {
            LOGERROR("{}", e.what());
            assert(0);
            return false;
        }
    }

    static VolInterface* get_instance() { return _instance; }

    virtual std::error_condition      write(std::shared_ptr< Volume > vol, uint64_t lba, uint8_t* buf, uint32_t nblks,
                                            boost::intrusive_ptr< vol_interface_req > req) = 0;
    virtual std::error_condition      read(std::shared_ptr< Volume > vol, uint64_t lba, int nblks,
                                           boost::intrusive_ptr< vol_interface_req > req) = 0;
    virtual std::error_condition      sync_read(std::shared_ptr< Volume > vol, uint64_t lba, int nblks,
                                                boost::intrusive_ptr< vol_interface_req > req) = 0;
    virtual const char*               get_name(std::shared_ptr< Volume > vol) = 0;
    virtual uint64_t                  get_page_size(std::shared_ptr< Volume > vol) = 0;
    virtual uint64_t                  get_size(std::shared_ptr< Volume > vol) = 0;
    virtual homeds::blob              at_offset(boost::intrusive_ptr< BlkBuffer > buf, uint32_t offset) = 0;
    virtual std::shared_ptr< Volume > createVolume(const vol_params& params) = 0;
    virtual std::error_condition      removeVolume(boost::uuids::uuid const& uuid) = 0;
    virtual std::shared_ptr< Volume > lookupVolume(boost::uuids::uuid const& uuid) = 0;

    /* AM should call it in case of recovery or reboot when homestore try to mount the existing volume */
<<<<<<< HEAD
    virtual void attach_vol_completion_cb(std::shared_ptr<Volume> vol, io_comp_callback cb) = 0;

#ifndef NDEBUG
    virtual void print_tree(std::shared_ptr<Volume> vol)=0;
#endif
=======
    virtual void attach_vol_completion_cb(std::shared_ptr< Volume > vol, io_comp_callback cb) = 0;
>>>>>>> 50603e61
};
} // namespace homestore

#endif<|MERGE_RESOLUTION|>--- conflicted
+++ resolved
@@ -25,7 +25,7 @@
 
 class VolInterface;
 struct init_params;
-VolInterface*                              vol_homestore_init(init_params& cfg);
+VolInterface* vol_homestore_init(init_params& cfg);
 
 struct buf_info {
     uint64_t                          size;
@@ -36,20 +36,6 @@
 };
 
 struct vol_interface_req {
-<<<<<<< HEAD
-    Clock::time_point startTime;
-    std::vector<buf_info> read_buf_list;
-    std::error_condition err;
-    std::atomic<int> io_cnt;
-    std::atomic<int> m_refcount;
-
-    friend void intrusive_ptr_add_ref(vol_interface_req *req) {
-        req->m_refcount.fetch_add(1, std::memory_order_acquire);
-    }
-    friend void intrusive_ptr_release(vol_interface_req *req) {
-        if (req->m_refcount.fetch_sub(1, std::memory_order_acquire) == 1) {
-            delete(req);
-=======
     std::vector< buf_info >     read_buf_list;
     std::error_condition        err;
     sisl::atomic_counter< int > io_cnt;
@@ -61,14 +47,10 @@
     friend void intrusive_ptr_release(vol_interface_req* req) {
         if (req->refcount.decrement_testz()) {
             delete (req);
->>>>>>> 50603e61
         }
     }
 
-    vol_interface_req() :
-            err(no_error),
-            io_cnt(0),
-            refcount(0) {};
+    vol_interface_req() : err(no_error), io_cnt(0), refcount(0){};
     virtual ~vol_interface_req(){};
 };
 
@@ -77,12 +59,8 @@
     FAILED = 1,
     OFFLINE = 2,
     DEGRADED = 3,
-<<<<<<< HEAD
     MOUNTING = 4,
-    UNINITED = 5
-=======
-    UNINITED = 4,
->>>>>>> 50603e61
+    UNINITED = 5,
 };
 
 typedef std::function< void(boost::intrusive_ptr< vol_interface_req > req) > io_comp_callback;
@@ -126,9 +104,9 @@
     vol_found_callback        vol_found_cb;
     vol_mounted_callback      vol_mounted_cb;
     vol_state_change_callback vol_state_change_cb;
-    boost::uuids::uuid system_uuid;
-    io_flag flag;
-    init_params():flag(DIRECT_IO){};
+    boost::uuids::uuid        system_uuid;
+    io_flag                   flag;
+    init_params() : flag(DIRECT_IO){};
 };
 
 class VolInterface {
@@ -164,15 +142,12 @@
     virtual std::shared_ptr< Volume > lookupVolume(boost::uuids::uuid const& uuid) = 0;
 
     /* AM should call it in case of recovery or reboot when homestore try to mount the existing volume */
-<<<<<<< HEAD
-    virtual void attach_vol_completion_cb(std::shared_ptr<Volume> vol, io_comp_callback cb) = 0;
+    virtual void attach_vol_completion_cb(std::shared_ptr< Volume > vol, io_comp_callback cb) = 0;
 
 #ifndef NDEBUG
-    virtual void print_tree(std::shared_ptr<Volume> vol)=0;
+    virtual void print_tree(std::shared_ptr< Volume > vol) = 0;
 #endif
-=======
     virtual void attach_vol_completion_cb(std::shared_ptr< Volume > vol, io_comp_callback cb) = 0;
->>>>>>> 50603e61
 };
 } // namespace homestore
 
