--- conflicted
+++ resolved
@@ -212,13 +212,8 @@
 #endif
 
 ////////////// Misc ///////////////////
-#define HOMESTORE_LOG_MODS                                                                                             \
-<<<<<<< HEAD
-    btree_structures, btree_nodes, btree_generics, btree, cache, device, blkalloc, vol_io_wd, volume, flip, cp,        \
-        metablk, indx_mgr, wbcache, logstore, replay, transient, IOMGR_LOG_MODS
-=======
+#define HOMESTORE_LOG_MODS                                                                                               \
     btree_structures, btree_nodes, btree_generics, btree, cache, device, blkalloc, vol_io_wd, volume, flip, cp, metablk, \
         indx_mgr, wbcache, logstore, replay, transient, IOMGR_LOG_MODS
->>>>>>> 5128b63b
 
 } // namespace homestore