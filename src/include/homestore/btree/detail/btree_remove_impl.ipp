/*********************************************************************************
 * Modifications Copyright 2017-2019 eBay Inc.
 *
 *
 * Licensed under the Apache License, Version 2.0 (the "License");
 * you may not use this file except in compliance with the License.
 * You may obtain a copy of the License at
 *    https://www.apache.org/licenses/LICENSE-2.0
 *
 * Unless required by applicable law or agreed to in writing, software distributed
 * under the License is distributed on an "AS IS" BASIS, WITHOUT WARRANTIES OR
 * CONDITIONS OF ANY KIND, either express or implied. See the License for the
 * specific language governing permissions and limitations under the License.
 *
 *********************************************************************************/
#pragma once
#include <homestore/btree/btree.hpp>

namespace homestore {
template < typename K, typename V >
template < typename ReqT >
btree_status_t Btree< K, V >::do_remove(const BtreeNodePtr& my_node, locktype_t curlock, ReqT& req) {
    btree_status_t ret = btree_status_t::success;
    btree_status_t at_least_one_child_modified = btree_status_t::not_found;
    if (my_node->is_leaf()) {
        BT_NODE_DBG_ASSERT_EQ(curlock, locktype_t::WRITE, my_node);

        uint32_t removed_count{0};
        bool modified{false};
#ifndef NDEBUG
        my_node->validate_key_order< K >();
#endif

        if constexpr (std::is_same_v< ReqT, BtreeSingleRemoveRequest >) {
            if ((modified = my_node->remove_one(req.key(), nullptr, req.m_outval))) { ++removed_count; }
        } else if constexpr (std::is_same_v< ReqT, BtreeRangeRemoveRequest< K > >) {
            if (req.next_key().is_extent_key()) {
                modified = remove_extents_in_leaf(my_node, req);
            } else {
                if (my_node->total_entries()) {
                    auto& subrange = req.working_range();
                    auto const [start_found, start_idx] = my_node->find(subrange.start_key(), nullptr, false);
                    auto [end_found, end_idx] = my_node->find(subrange.end_key(), nullptr, false);
                    if (end_found) { ++end_idx; }

                    removed_count = end_idx - start_idx;
                    for (uint32_t count = 0; count < removed_count; ++count) {
                        call_on_remove_kv_cb(my_node, start_idx, req);
                        // since start_idx is getting updated, always call remove_start_idx
                        my_node->remove(start_idx);
                        modified = true;
                    }
                }
            }
        } else if constexpr (std::is_same_v< ReqT, BtreeRemoveAnyRequest< K > >) {
            if ((modified = my_node->remove_any(req.m_range, req.m_outkey, req.m_outval))) { ++removed_count; }
        }
#ifndef NDEBUG
        my_node->validate_key_order< K >();
#endif
        if (modified) {
            write_node(my_node, req.m_op_context);
            COUNTER_DECREMENT(m_metrics, btree_obj_count, removed_count);
            if (req.route_tracing) { append_route_trace(req, my_node, btree_event_t::REMOVE); }
        }

        unlock_node(my_node, curlock);
        return modified ? btree_status_t::success : btree_status_t::not_found;
    }

    bool go_to_out = false;
retry:
    locktype_t child_cur_lock = locktype_t::NONE;
    uint32_t curr_idx;
    uint32_t start_idx{0};
    uint32_t end_idx{0};

    // Get the childPtr for given key.
    if constexpr (std::is_same_v< ReqT, BtreeSingleRemoveRequest >) {
        auto const [found, idx] = my_node->find(req.key(), nullptr, false);
        ASSERT_IS_VALID_INTERIOR_CHILD_INDX(found, idx, my_node);
        end_idx = start_idx = idx;
    } else if constexpr (std::is_same_v< ReqT, BtreeRangeRemoveRequest< K > >) {
        const auto count = my_node->template get_all< K, V >(req.next_range(), UINT32_MAX, start_idx, end_idx);
        if (!count) {
            ret = btree_status_t::not_found;
            go_to_out = true;
        }
        //        BT_NODE_REL_ASSERT_NE(count, 0, my_node, "get_all returns 0 entries for interior node is not valid
        //        pattern");

    } else if constexpr (std::is_same_v< ReqT, BtreeRemoveAnyRequest< K > >) {
        const auto count = my_node->template get_all< V >(req.m_range, UINT32_MAX, start_idx, end_idx);
        BT_NODE_REL_ASSERT_NE(count, 0, my_node, "get_all returns 0 entries for interior node is not valid pattern");
        end_idx = start_idx = (end_idx - start_idx) / 2; // Pick the middle, TODO: Ideally we need to pick random
    }
<<<<<<< HEAD
    if (go_to_out) { goto out_return; }
=======

    if (req.route_tracing) { append_route_trace(req, my_node, btree_event_t::READ, start_idx, end_idx); }
>>>>>>> ced2146f
    curr_idx = start_idx;
    while (curr_idx <= end_idx) {
        BtreeLinkInfo child_info;
        BtreeNodePtr child_node;
        ret = get_child_and_lock_node(my_node, curr_idx, child_info, child_node, locktype_t::READ, locktype_t::WRITE,
                                      req.m_op_context);
        if (ret != btree_status_t::success) {
            unlock_node(my_node, curlock);
            return ret;
        }

        // Check if child node is minimal.
        child_cur_lock = child_node->is_leaf() ? locktype_t::WRITE : locktype_t::READ;
        if (child_node->is_merge_needed(m_bt_cfg) || is_repair_needed(child_node, child_info)) {
            uint32_t node_end_idx = my_node->total_entries();
            if (!my_node->has_valid_edge()) { --node_end_idx; }
            if (node_end_idx > (curr_idx + m_bt_cfg.m_max_merge_nodes - 1)) {
                node_end_idx = curr_idx + m_bt_cfg.m_max_merge_nodes - 1;
            }

            if (node_end_idx > curr_idx) {
                // If we are unable to upgrade the node, ask the caller to retry.
                ret = upgrade_node_locks(my_node, child_node, curlock, child_cur_lock, req.m_op_context);
                if (ret != btree_status_t::success) { return ret; }
                curlock = child_cur_lock = locktype_t::WRITE;

                if (is_repair_needed(child_node, child_info)) {
                    ret = repair_merge(my_node, child_node, curr_idx, req.m_op_context);
                } else {
                    ret = merge_nodes(my_node, child_node, curr_idx, node_end_idx, req.m_op_context);
                }

                if ((ret != btree_status_t::success) && (ret != btree_status_t::merge_not_required)) {
                    unlock_node(child_node, locktype_t::WRITE);
                    unlock_node(my_node, locktype_t::WRITE);
                    return ret;
                }

                if (ret == btree_status_t::success) {
                    if (req.route_tracing) { append_route_trace(req, child_node, btree_event_t::MERGE); }
                    unlock_node(child_node, locktype_t::WRITE);
                    child_cur_lock = locktype_t::NONE;
                    COUNTER_INCREMENT(m_metrics, btree_merge_count, 1);
                    goto retry;
                }

                if (ret == btree_status_t::merge_not_required) {
                    BT_NODE_LOG(DEBUG, my_node, "merge is not required for child = {} keys: {}", curr_idx,
                                child_node->to_string_keys());
                }
            }
        }

        // Get subrange if it is a range update
        if constexpr (std::is_same_v< ReqT, BtreeRangeRemoveRequest< K > >) {
            if (child_node->is_leaf()) {
                // We get the trimmed range only for leaf because this is where we will be removing keys. In interior
                // nodes, keys are always propogated from the lower nodes.
                bool is_inp_key_lesser;
                req.trim_working_range(
                    my_node->min_of(s_cast< const K& >(req.input_range().end_key()), curr_idx, is_inp_key_lesser),
                    is_inp_key_lesser ? req.input_range().is_end_inclusive() : true);

                BT_NODE_LOG(DEBUG, my_node, "Subrange:idx=[{}-{}],c={},working={}", start_idx, end_idx, curr_idx,
                            req.working_range().to_string());
            }
        }

#ifndef NDEBUG
        if (child_node->total_entries()) {
            if (curr_idx != my_node->total_entries()) { // not edge
                BT_NODE_DBG_ASSERT_LE(
                    child_node->get_last_key< K >().compare(my_node->get_nth_key< K >(curr_idx, false)), 0, my_node);
            }

            if (curr_idx > 0) { // not first child
                BT_NODE_DBG_ASSERT_GT(
                    child_node->get_first_key< K >().compare(my_node->get_nth_key< K >(curr_idx - 1, false)), 0,
                    my_node);
            }
        }
#endif

        if (curr_idx == end_idx) {
            // If we have reached the last index, unlock before traversing down, because we no longer need
            // this lock. Holding this lock will impact performance unncessarily.
            unlock_node(my_node, curlock);
            curlock = locktype_t::NONE;
        }

        ret = do_remove(child_node, child_cur_lock, req);
        if (ret == btree_status_t::success) { at_least_one_child_modified = btree_status_t::success; }
        ++curr_idx;
    }

out_return:
    // Warning: Do not access childNode or myNode beyond this point, since it would
    // have been unlocked by the recursive function and it could also been deleted.
    if (curlock != locktype_t::NONE) { unlock_node(my_node, curlock); }
    return (at_least_one_child_modified == btree_status_t::success) ? btree_status_t::success : ret;
}

template < typename K, typename V >
bool Btree< K, V >::remove_extents_in_leaf(const BtreeNodePtr& node, BtreeRangeRemoveRequest< K >& rrreq) {
    if constexpr (std::is_base_of_v< ExtentBtreeKey< K >, K > && std::is_base_of_v< ExtentBtreeValue< V >, V >) {
        const BtreeKeyRange< K >& subrange = rrreq.working_range();
        const auto& start_key = static_cast< const ExtentBtreeKey< K >& >(subrange.start_key());
        const auto& end_key = static_cast< ExtentBtreeKey< K >& >(subrange.end_key());

        auto const [start_found, start_idx] = node->find(start_key, nullptr, false);
        auto const [end_found, end_idx] = node->find(end_key, nullptr, false);

        K h_k, t_k;
        V h_v, t_v;
        int64_t head_offset{0};
        int64_t tail_offset{0};
        ExtentBtreeKey< K >& head_k = static_cast< ExtentBtreeKey< K >& >(h_k);
        ExtentBtreeKey< K >& tail_k = static_cast< ExtentBtreeKey< K >& >(t_k);
        ExtentBtreeValue< V >& head_v = static_cast< ExtentBtreeValue< V >& >(h_v);
        ExtentBtreeValue< V >& tail_v = static_cast< ExtentBtreeValue< V >& >(t_v);

        if (start_found) {
            head_k = node->get_nth_key< K >(start_idx, false);
            head_offset = head_k.distance_start(start_key);
            BT_NODE_DBG_ASSERT_GE(head_offset, 0, node, "Invalid start_key or head_k");
            if (head_offset > 0) { node->get_nth_value(start_idx, &head_v, false); }
        }
        if (end_found) {
            tail_k = node->get_nth_key< K >(end_idx, false);
            tail_offset = end_key.distance_end(tail_k);
            BT_NODE_DBG_ASSERT_GE(tail_offset, 0, node, "Invalid end_key or tail_k");
            if (tail_offset > 0) { node->get_nth_value(end_idx, &tail_v, false); }
        }

        // Write partial head and tail kv. At this point we are committing and we can't go back and not update
        // some of the extents.
        auto idx = start_idx;
        if (end_idx == start_idx) {
            // Special case - where there is a overlap and single entry is split into 3
            auto const tail_start = tail_k.extent_length() - tail_offset;
            if (m_on_remove_cb) {
                m_on_remove_cb(head_k.extract(head_offset, tail_start - head_offset, false),
                               head_v.extract(head_offset, tail_start - head_offset, false), rrreq);
            }

            if (tail_offset > 0) {
                node->insert(end_idx + 1, tail_k.extract(tail_start, tail_offset, false),
                             tail_v.extract(tail_start, tail_offset, false));
                COUNTER_INCREMENT(m_metrics, btree_obj_count, 1);
            }

            if (head_offset > 0) {
                node->update(idx++, head_k.extract(0, head_offset, false), head_v.extract(0, head_offset, false));
            }
        } else {
            if (tail_offset > 0) {
                auto const tail_start = tail_k.extent_length() - tail_offset;
                auto const shrunk_k = tail_k.extract(tail_start, tail_offset, false);
                call_on_update_kv_cb(node, end_idx, shrunk_k, rrreq);
                node->update(end_idx, shrunk_k, tail_v.extract(tail_start, tail_offset, false));
            } else if (end_found) {
                ++end_idx;
            }
            if (head_offset > 0) {
                auto const shrunk_k = head_k.extract(0, -head_offset, false);
                call_on_update_kv_cb(node, idx, shrunk_k, rrreq);
                node->update(idx++, shrunk_k, head_v.extract(0, -head_offset, false));
            }
        }

        // Remove everything in-between
        if (idx < end_idx) {
            if (m_on_remove_cb) {
                for (auto i{idx}; i <= end_idx; ++i) {
                    call_on_remove_kv_cb(node, i, rrreq);
                }
            }
            node->remove(idx, end_idx - 1);
            COUNTER_DECREMENT(m_metrics, btree_obj_count, end_idx - idx);
        }
        return true;
    } else {
        BT_REL_ASSERT(false, "Don't expect remove_extents to be called on non-extent code path");
        return false;
    }
}

template < typename K, typename V >
template < typename ReqT >
btree_status_t Btree< K, V >::check_collapse_root(ReqT& req) {
    BtreeNodePtr child;
    BtreeNodePtr root;
    btree_status_t ret = btree_status_t::success;

    m_btree_lock.lock();
    ret = read_and_lock_node(m_root_node_info.bnode_id(), root, locktype_t::WRITE, locktype_t::WRITE, req.m_op_context);
    if (ret != btree_status_t::success) { goto done; }

    if (root->total_entries() != 0 || root->is_leaf()) {
        // some other thread collapsed root already
        unlock_node(root, locktype_t::WRITE);
        goto done;
    }

    BT_NODE_DBG_ASSERT_EQ(root->has_valid_edge(), true, root);
    ret = read_and_lock_node(root->edge_id(), child, locktype_t::WRITE, locktype_t::WRITE, req.m_op_context);
    if (ret != btree_status_t::success) {
        unlock_node(root, locktype_t::WRITE);
        goto done;
    }

    if (req.route_tracing) { append_route_trace(req, root, btree_event_t::MERGE); }

    free_node(root, locktype_t::WRITE, req.m_op_context);
    m_root_node_info = child->link_info();
    unlock_node(child, locktype_t::WRITE);

    // TODO: Have a precommit code here to notify the change in root node id
    COUNTER_DECREMENT(m_metrics, btree_depth, 1);

done:
    m_btree_lock.unlock();
    return ret;
}

template < typename K, typename V >
btree_status_t Btree< K, V >::merge_nodes(const BtreeNodePtr& parent_node, const BtreeNodePtr& leftmost_node,
                                          uint32_t start_idx, uint32_t end_idx, void* context) {
    if (!m_bt_cfg.m_merge_turned_on) { return btree_status_t::merge_not_required; }
    btree_status_t ret{btree_status_t::success};
    folly::small_vector< BtreeNodePtr, 3 > old_nodes;
    folly::small_vector< BtreeNodePtr, 3 > new_nodes;
    BtreeNodePtr new_node;
    uint32_t total_size{0};
    uint32_t balanced_size{0};
    uint32_t available_size{0};
    uint32_t num_nodes{0};

    struct _leftmost_src_info {
        std::vector< uint32_t > ith_nodes;
        uint32_t last_node_upto{
            std::numeric_limits< uint32_t >::max()}; // Upto num entries it can copy in the last node
    };
    struct _src_cursor_info {
        uint32_t ith_node;
        uint32_t nth_entry{0};
    };

    auto plast_key = parent_node->get_last_key< K >();
    _leftmost_src_info leftmost_src;
    _src_cursor_info src_cursor;

    total_size = leftmost_node->occupied_size(m_bt_cfg);
    for (auto indx = start_idx + 1; indx <= end_idx; ++indx) {
        if (indx == parent_node->total_entries()) {
            BT_NODE_LOG_ASSERT(parent_node->has_valid_edge(), parent_node,
                               "Assertion failure, expected valid edge for parent_node: {}");
        }

        BtreeLinkInfo child_info;
        parent_node->get_nth_value(indx, &child_info, false /* copy */);

        BtreeNodePtr child;
        ret = read_and_lock_node(child_info.bnode_id(), child, locktype_t::WRITE, locktype_t::WRITE, context);
        if (ret != btree_status_t::success) { goto out; }
        BT_NODE_LOG_ASSERT_EQ(child->is_valid_node(), true, child);

        old_nodes.push_back(child);
        total_size += child->occupied_size(m_bt_cfg);
    }

    // Determine if packing the nodes would result in reducing the number of nodes, if so go with that. If else
    // we revert back to rebalancing the nodes.
    num_nodes = (total_size == 0) ? 1 : (total_size - 1) / m_bt_cfg.ideal_fill_size() + 1;
    if (num_nodes >= (old_nodes.size() + 1)) {
        // Only option is to rebalance the nodes across. If we are asked not to do so, skip it.
        if (!m_bt_cfg.m_rebalance_turned_on) {
            ret = btree_status_t::merge_not_required;
            goto out;
        }
    }

    balanced_size = (total_size == 0) ? 0 : (total_size - 1) / num_nodes + 1;
    if (leftmost_node->occupied_size(m_bt_cfg) > balanced_size) {
        // If for some reason balancing increases the current size, give up.
        // TODO: Is this a real case, isn't happening would mean some sort of bug in calculation of is_merge_needed?
        BT_NODE_DBG_ASSERT(false, leftmost_node,
                           "Didn't expect current size is more than balanced size without rebalancing");
        ret = btree_status_t::merge_not_required;
        goto out;
    }

    // First try to see how many entries you can fit in the leftmost node within the balanced size. We are checking
    // leftmost node as special case without moving, because that is the only node which is modified in-place and hence
    // doing a dry run and if for some reason there is a problem in balancing the nodes, then it is easy to give up.
    available_size = balanced_size - leftmost_node->occupied_size(m_bt_cfg);
    src_cursor.ith_node = old_nodes.size();
    for (uint32_t i{0}; (i < old_nodes.size()); ++i) {
        leftmost_src.ith_nodes.push_back(i);
        // TODO: check whether value size of the node is greater than available_size? If so nentries is 0. Suppose if a
        // node contains one entry and the value size is much bigger than available size
        auto const nentries = old_nodes[i]->num_entries_by_size(0, available_size);
        if ((old_nodes[i]->total_entries() - nentries) == 0) { // Entire node goes in
            available_size -= old_nodes[i]->occupied_size(m_bt_cfg);
            if (i >= old_nodes.size() - 1) {
                src_cursor.ith_node = i + 1;
                src_cursor.nth_entry = std::numeric_limits< uint32_t >::max();
                leftmost_src.last_node_upto = nentries;
                BT_NODE_LOG(DEBUG, parent_node, "MERGE: no new nodes is supposed to be created");
            }
            // we reach the end so the "else" statement gets no chance to run
        } else {
            src_cursor.ith_node = i;
            src_cursor.nth_entry = nentries;
            leftmost_src.last_node_upto = nentries;
            break;
        }
    }

    // We are ready to keep copying all the old nodes from src cursor to new nodes
    available_size = 0;
    while (src_cursor.ith_node < old_nodes.size()) {
        if (available_size == 0) {
            new_node = alloc_node(leftmost_node->is_leaf());
            if (new_node == nullptr) {
                ret = btree_status_t::merge_failed;
                goto out;
            }
            new_node->set_level(leftmost_node->level());
            available_size = balanced_size;
            new_nodes.emplace_back(new_node);
        }

        auto& old_ith_node = old_nodes[src_cursor.ith_node];
        auto const nentries = new_node->copy_by_size(m_bt_cfg, *old_ith_node, src_cursor.nth_entry, available_size);
        if (old_ith_node->total_entries() == (src_cursor.nth_entry + nentries)) {
            // Copied entire node
            ++src_cursor.ith_node;
            src_cursor.nth_entry = 0;
            available_size = balanced_size - new_node->occupied_size(m_bt_cfg);
        } else {
            src_cursor.nth_entry += nentries;
            available_size = 0;
        }
    }

    // There are degenerate case (especially if the first key/value is very big) that number of resultant nodes are
    // more than initial number of nodes before rebalance. In those cases, just give up the merging and hope for a
    // better merge next time.
    if (new_nodes.size() > old_nodes.size()) {
        ret = btree_status_t::merge_not_required;
        goto out;
    }

    // There is a case where we are rebalancing and the second node which rebalanced didn't move any size, in that case
    // the first node is going to be exactly same and we will do again merge, so bail out here.
    if ((new_nodes.size() == old_nodes.size()) &&
        (old_nodes[0]->occupied_size(m_bt_cfg) >= new_nodes[0]->occupied_size(m_bt_cfg))) {
        ret = btree_status_t::merge_not_required;
        goto out;
    }

    if (!K::is_fixed_size()) {
        // Lets see if we have enough room in parent node to accommodate changes. This is needed only if the key is not
        // fixed length. For fixed length node merge will always result in lesser or equal size
        int64_t post_merge_size{0};
        auto& old_node = old_nodes[leftmost_src.ith_nodes.back()];
        if (old_node->total_entries()) {
            post_merge_size += old_node->get_nth_obj_size(
                std::min(leftmost_src.last_node_upto, old_node->total_entries() - 1)); // New leftmost entry
        }
        post_merge_size -= parent_node->get_nth_obj_size(start_idx);                   // Previous left entry

        for (auto& node : new_nodes) {
            if (node->total_entries()) { post_merge_size += node->get_nth_obj_size(node->total_entries() - 1); }
        }

        for (auto& node : old_nodes) {
            if (node->total_entries()) { post_merge_size -= node->get_nth_obj_size(node->total_entries() - 1); }
        }

        if (post_merge_size > parent_node->available_size(m_bt_cfg)) {
            BT_NODE_LOG(DEBUG, parent_node,
                        "Merge is needed, however after merge it will add {} bytes which is more than "
                        "available_size={}, so not proceeding with merge",
                        post_merge_size, parent_node->available_size(m_bt_cfg));
            ret = btree_status_t::merge_not_required;
            goto out;
        }
    }

    // Now it is time to commit things and at this point no going back, since in-place write nodes are modified
    {
        for (uint32_t i{0}; i < leftmost_src.ith_nodes.size(); ++i) {
            auto const idx = leftmost_src.ith_nodes[i];
            leftmost_node->copy_by_entries(m_bt_cfg, *old_nodes[idx], 0,
                                           (i == leftmost_src.ith_nodes.size() - 1)
                                               ? leftmost_src.last_node_upto
                                               : std::numeric_limits< uint32_t >::max());
        }
        // std::string parent_node_step1 = parent_node->to_string();

        // First remove the excess entries between new nodes and old nodes
        auto excess = old_nodes.size() - new_nodes.size();
        if (excess) {
            parent_node->remove(start_idx + 1, start_idx + excess);
            end_idx -= excess;
        }

        // std::string parent_node_step2 = parent_node->to_string();

        // Update all the new node entries to parent and while iterating update their node links
        auto cur_idx = end_idx;
        BtreeNodePtr last_new_node = nullptr;
        bnodeid_t next_node_id = old_nodes.back()->next_bnode();
        for (auto it = new_nodes.rbegin(); it != new_nodes.rend(); ++it) {
            (*it)->set_next_bnode(next_node_id);
            auto this_node_id = (*it)->node_id();
            if ((*it)->total_entries())
                parent_node->update(cur_idx--, (*it)->get_last_key< K >(), BtreeLinkInfo{this_node_id, 0});
            last_new_node = *it;
            next_node_id = this_node_id;
        }

        // std::string parent_node_step3 = parent_node->to_string();

        // Finally update the leftmost node with latest key
        leftmost_node->set_next_bnode(next_node_id);
        if (leftmost_node->total_entries()) {
            leftmost_node->inc_link_version();
            parent_node->update(start_idx, leftmost_node->get_last_key< K >(), leftmost_node->link_info());
        }

        if (parent_node->total_entries() && !parent_node->has_valid_edge()) {
            if (parent_node->compare_nth_key(plast_key, parent_node->total_entries() - 1)) {
                auto last_node = new_nodes.size() > 0 ? new_nodes[new_nodes.size() - 1] : leftmost_node;
                parent_node->update(parent_node->total_entries() - 1, plast_key, last_node->link_info());
            }
        }

#if 0
        /////////// Old code /////////////
        // Update the parent node from right to left and remove anything that is excess. While iterating
        // write the nodes with appropriate dependencies
        auto cur_idx = end_idx;
        BtreeNodePtr last_new_node = nullptr;
        bnodeid_t next_node_id = old_nodes.back()->next_bnode();
        for (auto it = new_nodes.rbegin(); it != new_nodes.rend(); ++it) {
            (*it)->set_next_bnode(next_node_id);
            auto this_node_id = (*it)->node_id();
            parent_node->update(cur_idx--, (*it)->get_last_key< K >(), BtreeLinkInfo{this_node_id, 0});
            last_new_node = *it;
            next_node_id = this_node_id;
        }
        leftmost_node->inc_link_version();
        leftmost_node->set_next_bnode(next_node_id);
        std::string parent_node_step2 = parent_node->to_string();
        if (cur_idx == parent_node->total_entries()) {
            // We do, update the left node where the merge was started and remove newly added
        }
        parent_node->update(cur_idx--, leftmost_node->get_last_key< K >(), leftmost_node->link_info());
        std::string parent_node_step3 = parent_node->to_string();
        parent_node->remove(start_idx, cur_idx);
#endif

#ifndef NDEBUG
        // BT_DBG_ASSERT(!parent_node_step1.empty() && !parent_node_step2.empty() && !parent_node_step3.empty(),
        //               "Empty string");
        if (leftmost_node->total_entries() && (start_idx < parent_node->total_entries())) {
            BT_NODE_DBG_ASSERT_LE(
                leftmost_node->get_last_key< K >().compare(parent_node->get_nth_key< K >(start_idx, false)), 0,
                parent_node);
        }

        auto idx = start_idx + 1;
        for (const auto& node : new_nodes) {
            if (idx == parent_node->total_entries()) { break; }
            BT_NODE_DBG_ASSERT_GT(node->get_first_key< K >().compare(parent_node->get_nth_key< K >(idx - 1, false)), 0,
                                  parent_node);
            BT_NODE_DBG_ASSERT_LE(node->get_last_key< K >().compare(parent_node->get_nth_key< K >(idx, false)), 0,
                                  parent_node);
            ++idx;
        }
#endif

        transact_write_nodes(new_nodes, leftmost_node, parent_node, context);
    }

out:
    // Do free/unlock based on success/failure in reverse order
    if (ret == btree_status_t::success) {
        for (auto& node : old_nodes) {
            free_node(node, locktype_t::WRITE, context);
        }
    } else {
        for (auto& node : old_nodes) {
            unlock_node(node, locktype_t::WRITE);
        }
        for (auto& node : new_nodes) {
            free_node(node, locktype_t::NONE, context);
        }
    }
    return ret;
}

template < typename K, typename V >
btree_status_t Btree< K, V >::repair_merge(const BtreeNodePtr& parent_node, const BtreeNodePtr& left_child,
                                           uint32_t parent_merge_idx, void* context) {
    btree_status_t ret = btree_status_t::success;
    uint32_t upto_idx;
    folly::small_vector< BtreeNodePtr, 3 > old_nodes;
    folly::small_vector< BtreeNodePtr, 3 > new_nodes;
    bnodeid_t next_nodeid;

    // Get next 2 entries after left child which were merge would have happend, from parent point of view. The 2 entries
    // is an example, but generically it is m_max_merge_nodes - 1 from left child are gathered.
    for (auto idx = parent_merge_idx + 1; idx <= parent_merge_idx + m_bt_cfg.m_max_merge_nodes; ++idx) {
        BtreeNodePtr child_node;
        BtreeLinkInfo child_info;
        ret = get_child_and_lock_node(parent_node, idx, child_info, child_node, locktype_t::WRITE, locktype_t::WRITE,
                                      context);
        if (ret != btree_status_t::success) { goto done; }
        old_nodes.push_back(std::move(child_node));
    }

    // Collect same amount from child perspective
    next_nodeid = left_child->next_bnode();
    for (uint32_t i{0}; (i < m_bt_cfg.m_max_merge_nodes) && (next_nodeid != empty_bnodeid); ++i) {
        BtreeNodePtr child_node;
        ret = read_and_lock_node(next_nodeid, child_node, locktype_t::READ, locktype_t::READ, context);
        if (ret != btree_status_t::success) { goto done; }

        next_nodeid = child_node->next_bnode();
        new_nodes.push_back(std::move(child_node));
    }

    // Now do a diff between old and new and anything not found from old in new nodes has to be removed.
    upto_idx = new_nodes.size();
    for (auto& old_node : old_nodes) {
        for (uint32_t new_idx{0}; new_idx < new_nodes.size(); ++new_idx) {
            if (old_node->node_id() == new_nodes[new_idx]->node_id()) {
                upto_idx = std::min(upto_idx, new_idx);
                break;
            }
        }
        if (upto_idx < new_nodes.size()) { break; }
        parent_node->remove(parent_merge_idx + 1);
    }

    BT_NODE_REL_ASSERT_LE(upto_idx, old_nodes.size(), parent_node);
    for (uint32_t i{0}; i < upto_idx; ++i) {
        parent_node->insert(parent_merge_idx + 1 + i, new_nodes[i]->get_last_key< K >(),
                            BtreeLinkInfo{new_nodes[i]->node_id(), left_child->link_version()});
    }
    parent_node->update(parent_merge_idx, left_child->link_info());
    ret = transact_write_nodes(new_nodes, left_child, parent_node, context);

done:
    for (auto it = new_nodes.rbegin(); it != new_nodes.rend(); ++it) {
        unlock_node(*it, locktype_t::READ);
    }

    for (auto it = old_nodes.rbegin(); it != old_nodes.rend(); ++it) {
        (ret == btree_status_t::success) ? free_node(*it, locktype_t::WRITE, context)
                                         : unlock_node(*it, locktype_t::READ);
    }
    return ret;
}
} // namespace homestore<|MERGE_RESOLUTION|>--- conflicted
+++ resolved
@@ -94,12 +94,9 @@
         BT_NODE_REL_ASSERT_NE(count, 0, my_node, "get_all returns 0 entries for interior node is not valid pattern");
         end_idx = start_idx = (end_idx - start_idx) / 2; // Pick the middle, TODO: Ideally we need to pick random
     }
-<<<<<<< HEAD
     if (go_to_out) { goto out_return; }
-=======
 
     if (req.route_tracing) { append_route_trace(req, my_node, btree_event_t::READ, start_idx, end_idx); }
->>>>>>> ced2146f
     curr_idx = start_idx;
     while (curr_idx <= end_idx) {
         BtreeLinkInfo child_info;
