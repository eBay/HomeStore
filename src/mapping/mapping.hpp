#pragma once

#include "blkstore/writeBack_cache.hpp"
#include "homeds/btree/ssd_btree.hpp"
#include "homeds/btree/btree.hpp"
#include <blkalloc/blk.h>
#include <csignal>
#include <error/error.h>
#include "homeds/array/blob_array.h"
#include <math.h>
#include <sds_logging/logging.h>
#include <volume/volume.hpp>
#include <utility/obj_life_counter.hpp>
#include "volume/home_blks.hpp"

SDS_LOGGING_DECL(VMOD_VOL_MAPPING)

using namespace homeds::btree;

#define LBA_MASK 0xFFFFFFFFFFFF
#define CS_ARRAY_STACK_SIZE 256 // equals 2^N_LBA_BITS //TODO - put static assert
namespace homestore {

struct LbaId {
    // size of lba start and num of lba can be reduced for future use
    uint64_t m_lba_start : LBA_BITS; // start of lba range
    uint64_t m_n_lba : NBLKS_BITS;   // number of lba's from start(inclusive)

    LbaId() : m_lba_start(0), m_n_lba(0) {}

    LbaId(const LbaId& other) : m_lba_start(other.m_lba_start), m_n_lba(other.m_n_lba) {}

    LbaId(uint64_t lbaId) { LbaId(lbaId & LBA_MASK, lbaId >> LBA_BITS); }

    LbaId(uint64_t lba_start, uint64_t n_lba) : m_lba_start(lba_start), m_n_lba(n_lba) { assert(n_lba < MAX_NUM_LBA); }

    uint64_t end() { return (m_lba_start + m_n_lba - 1); }

    bool is_invalid() { return m_lba_start == 0 && m_n_lba == 0; }

} __attribute__((__packed__));

// MappingKey is fixed size
class MappingKey : public homeds::btree::ExtentBtreeKey, public sisl::ObjLifeCounter< MappingKey > {
    LbaId m_lbaId;
    LbaId* m_lbaId_ptr;

public:
    MappingKey() : ObjLifeCounter(), m_lbaId_ptr(&m_lbaId) {}

    MappingKey(const MappingKey& other) :
            ExtentBtreeKey(), ObjLifeCounter(), m_lbaId(other.get_lbaId()), m_lbaId_ptr(&m_lbaId) {}

    MappingKey(uint64_t lba_start, uint64_t n_lba) :
            ObjLifeCounter(), m_lbaId(lba_start, n_lba), m_lbaId_ptr(&m_lbaId) {}

    LbaId get_lbaId() const { return *m_lbaId_ptr; }

    uint64_t start() const { return m_lbaId_ptr->m_lba_start; }

    uint64_t end() const { return start() + get_n_lba() - 1; }

    uint16_t get_n_lba() const { return m_lbaId_ptr->m_n_lba; }

    /* used by btree to compare the end key of input with end key
     * It return the result of
     *                 *(this) - *(input)
     */
    virtual int compare_end(const BtreeKey* input) const override {
        MappingKey* o = (MappingKey*)input;
        if (end() > o->end())
            return 1; // go left
        else if (end() < o->end())
            return -1; // go right
        else
            return 0; // overlap
    }

    /* used by btree to compare the start key of input with the end key
     * It return the result of
     *                 *(this) - *(input)
     */
    virtual int compare_start(const BtreeKey* input) const override {
        MappingKey* o = (MappingKey*)input;
        if (end() > o->start())
            return 1; // go left
        else if (end() < o->start())
            return -1; // go right
        else
            return 0; // overlap
    }

    virtual bool preceeds(const BtreeKey* k) const override {
        MappingKey* o = (MappingKey*)k;
        if (end() < o->start()) { return true; }

        return false;
    }

    virtual bool succeeds(const BtreeKey* k) const override {
        MappingKey* o = (MappingKey*)k;
        if (o->end() < start()) { return true; }

        return false;
    }

    virtual homeds::blob get_blob() const override { return {(uint8_t*)m_lbaId_ptr, get_fixed_size()}; }

    virtual void set_blob(const homeds::blob& b) override {
        assert(b.size == get_fixed_size());
        m_lbaId_ptr = (LbaId*)b.bytes;
    }

    virtual void copy_blob(const homeds::blob& b) override {
        assert(b.size == get_fixed_size());
        LbaId* other = (LbaId*)b.bytes;
        set(other->m_lba_start, other->m_n_lba);
    }

    virtual void copy_end_key_blob(const homeds::blob& b) override {
        assert(b.size == get_fixed_size());
        LbaId* other = (LbaId*)b.bytes;
        set(other->end(), 1);
    }

    void set(uint64_t lba_start, uint8_t n_lba) {
        m_lbaId.m_lba_start = lba_start;
        m_lbaId.m_n_lba = n_lba;
        m_lbaId_ptr = &m_lbaId;
    }

    virtual uint32_t get_blob_size() const override { return get_fixed_size(); }

    virtual void set_blob_size(uint32_t size) override { assert(0); }

    virtual string to_string() const override {
        stringstream ss;
        ss << "lba_st = " << start() << ", lba_end = " << (start() + get_n_lba() - 1);
        return ss.str();
    }

    void get_overlap(uint64_t lba_start, uint64_t lba_end, MappingKey& overlap) {
        auto start_lba = std::max(start(), lba_start);
        auto end_lba = std::min(end(), lba_end);
        overlap.set(start_lba, end_lba - start_lba + 1);
    }

    // returns difference in start lba
    uint64_t get_start_offset(MappingKey& other) { return start() - other.start(); }

    static uint32_t get_fixed_size() { return sizeof(LbaId); }

    friend ostream& operator<<(ostream& os, const MappingKey& k) {
        os << k.to_string();
        return os;
    }

} __attribute__((__packed__));

#define VALUE_ENTRY_VERSION 0x1
struct ValueEntryMeta {
    uint8_t magic = VALUE_ENTRY_VERSION;
    uint64_t seqId;
    BlkId blkId;
    uint64_t nlba : NBLKS_BITS;
    uint64_t blk_offset : NBLKS_BITS; // offset based on blk store not based on vol page size
    ValueEntryMeta(uint64_t seqId, const BlkId& blkId, uint8_t blk_offset, uint8_t nlba) :
<<<<<<< HEAD
            seqId(seqId), blkId(blkId), nlba(nlba), blk_offset(blk_offset){};
=======
            seqId(seqId),
            blkId(blkId),
            nlba(nlba),
            blk_offset(blk_offset){};
>>>>>>> 1068dbde
    ValueEntryMeta() : seqId(0), blkId(0), nlba(0), blk_offset(0){};
} __attribute__((__packed__));

struct ValueEntry {
private:
    ValueEntryMeta m_meta;
    // this allocates 2^NBLKS_BITS size array for checksum on stack, however actual memory used is less on bnode
    // as we call get_blob_size which takes into account actual nblks to determine exact size of checksum array
    // TODO - can be replaced by thread local buffer in future
    std::array< uint16_t, CS_ARRAY_STACK_SIZE > m_carr;
    ValueEntry* m_ptr;

public:
    ValueEntry() : m_meta(), m_carr() { m_ptr = (ValueEntry*)this; }

    // deep copy
<<<<<<< HEAD
    ValueEntry(uint64_t seqId, const BlkId& blkId, uint8_t blk_offset, uint8_t nlba, uint16_t* carr) :
            m_meta(seqId, blkId, blk_offset, nlba) {
        for (int i = 0; i < nlba; ++i) {
            m_carr[i] = carr[i];
        }
=======
    ValueEntry(uint64_t seqId, const BlkId& blkId, uint8_t blk_offset, uint8_t nlba,
               const std::array< uint16_t, CS_ARRAY_STACK_SIZE >& carr) :
            m_meta(seqId, blkId, blk_offset, nlba),
            m_carr(carr) {
>>>>>>> 1068dbde
        m_ptr = (ValueEntry*)this;
    }

    ValueEntry(const ValueEntry& ve) { copy_from(ve); }

    ValueEntry(uint8_t* ptr) : m_ptr((ValueEntry*)ptr) {}

    uint32_t get_blob_size() { return sizeof(m_meta) + sizeof(uint16_t) * get_nlba(); }

    homeds::blob get_blob() { return {(uint8_t*)m_ptr, get_blob_size()}; }

    void set_blob(homeds::blob b) { m_ptr = (ValueEntry*)b.bytes; }

    void copy_blob(homeds::blob b) {
        ValueEntry ve(b.bytes);
        copy_from(ve);
    }

    void copy_from(const ValueEntry& ve) {
        m_meta.seqId = ve.get_seqId();
        m_meta.blkId = ve.get_blkId();
        m_meta.blk_offset = ve.get_blk_offset();
        m_meta.nlba = ve.get_nlba();
        for (auto i = 0; i < ve.get_nlba(); i++)
            m_carr[i] = ve.get_checksum_at(i);
        m_ptr = (ValueEntry*)this;
    }

    void add_offset(uint8_t lba_offset, uint8_t nlba, uint32_t vol_page_size) {
        // move checksum array elements to start from offset position
        assert(lba_offset < get_nlba());
        memmove((void*)&(m_ptr->m_carr[0]), (void*)(&(m_ptr->m_carr[lba_offset])), sizeof(uint16_t) * nlba);
        m_ptr->m_meta.nlba = nlba;
        uint8_t blk_offset = (vol_page_size / HomeBlks::instance()->get_data_pagesz()) * lba_offset;
        m_ptr->m_meta.blk_offset += blk_offset;
#ifndef NDEBUG
        auto actual_nblks = (vol_page_size / HomeBlks::instance()->get_data_pagesz()) * nlba;
        assert(blk_offset + actual_nblks <= get_blkId().get_nblks());
#endif
    }

    uint64_t get_seqId() const { return m_ptr->m_meta.seqId; }

    BlkId& get_blkId() const { return m_ptr->m_meta.blkId; }

    uint8_t get_blk_offset() const { return (uint8_t)m_ptr->m_meta.blk_offset; }

    uint8_t get_nlba() const { return (uint8_t)m_ptr->m_meta.nlba; }

    void set_nlba(uint8_t nlba) { m_ptr->m_meta.nlba = nlba; }

    uint16_t& get_checksum_at(uint8_t index) const {
        assert(index < get_nlba());
        return m_ptr->m_carr[index];
    }

    int compare(const ValueEntry* other) const {
        if (get_seqId() == other->get_seqId())
            return 0;
        else if (get_seqId() < other->get_seqId())
            return 1; // other is higher
        else
            return -1; // other is lower
    }

    const std::string get_checksums_string() const {
        std::stringstream ss;
        for (auto i = 0u; i < get_nlba(); i++)
            ss << get_checksum_at(i) << ",";
        return ss.str();
    }

    string to_string() const {
        stringstream ss;
        ss << "Seq: " << get_seqId() << ", " << get_blkId() << ", Boff: " << unsigned(get_blk_offset());
        ss << ", v_nlba: " << unsigned(get_nlba());

        if (HomeBlks::instance()->print_checksum()) {
            ss << ", cs: " << get_checksums_string();
        }
        return ss.str();
    }

    friend ostream& operator<<(ostream& os, const ValueEntry& ve) {
        os << ve.to_string();
        return os;
    }
} __attribute__((__packed__));

class MappingValue : public homeds::btree::BtreeValue, public sisl::ObjLifeCounter< MappingValue > {
    Blob_Array< ValueEntry > m_earr;

public:
    // creates empty array
    MappingValue() : ObjLifeCounter(){};

    // creates array with one value entry - on heap - bcopy
    MappingValue(ValueEntry& ve) : ObjLifeCounter() { m_earr.set_element(ve); }

    // performs deep copy from other - on heap
    MappingValue(const MappingValue& other) : ObjLifeCounter() { m_earr.set_elements(other.m_earr); }

    // creates array with  value entrys - on heap -bcopy
    MappingValue(vector< ValueEntry >& elements) : ObjLifeCounter() { m_earr.set_elements(elements); }

    MappingValue(MappingValue& other, uint16_t offset, uint32_t nblks, uint32_t page_size) {
        Blob_Array< ValueEntry >& arr = other.get_array();
        assert(arr.get_total_elements() == 1);
        ValueEntry ve;
        arr.get(0, ve, true);
        ve.add_offset(offset, nblks, page_size);
        m_earr.set_element(ve);
    }

    MappingValue(boost::intrusive_ptr< volume_req > req, const MappingValue& one, uint32_t one_offset,
                 const MappingValue& second, uint32_t second_offset, uint32_t page_size) {
        assert(0);
    }

    virtual homeds::blob get_blob() const override {
        homeds::blob b;
        b.bytes = (uint8_t*)m_earr.get_mem();
        b.size = m_earr.get_size();
        return b;
    }

    void get_overlap_diff_kvs(MappingKey* k1, MappingValue* v1, MappingKey* k2, MappingValue* v2,
                              uint32_t vol_page_size, diff_read_next_t& to_read,
                              std::vector< pair< MappingKey, MappingValue > >& overlap_kvs) {
        static MappingKey k;
        static MappingValue v;

        uint64_t start, k1_offset = 0, k2_offset = 0;
        uint64_t nlba = 0, ovr_nlba = 0;

        /* Non-overlapping beginning part */
        if (k1->start() < k2->start()) {
            nlba = k2->start() - k1->start();
            k.set(k1->start(), nlba);
            v = *v1;
            v.add_offset(0, nlba, vol_page_size);
            overlap_kvs.emplace_back(make_pair(k, v));
            k1_offset += nlba;
            start = k1->start() + nlba;
        } else if (k2->start() < k1->start()) {
            nlba = k1->start() - k2->start();
            k.set(k2->start(), nlba);
            v = *v2;
            v.add_offset(0, nlba, vol_page_size);
            overlap_kvs.emplace_back(make_pair(k, v));
            k2_offset += nlba;
            start = k2->start() + nlba;
        } else {
            start = k1->start(); // Same Start - no overlapping part.
        }

        /* Overlapping part */
        if (k1->end() < k2->end()) {
            ovr_nlba = k1->get_n_lba() - k1_offset;
        } else {
            ovr_nlba = k2->get_n_lba() - k2_offset;
        }

        k.set(start, ovr_nlba);

        if (v1->is_new(*v2)) {
            v = *v1;
            v.add_offset(k1_offset, ovr_nlba, vol_page_size);
            k1_offset += ovr_nlba;
        } else {
            v = *v2;
            v.add_offset(k2_offset, ovr_nlba, vol_page_size);
            k2_offset += ovr_nlba;
        }

        overlap_kvs.emplace_back(make_pair(k, v));
        /* Non-overlapping tail part */
        start = start + ovr_nlba;
        if (k1->end() == k2->end()) {
            to_read = READ_BOTH; // Read both
        } else if (k1->end() < start) {
            /* k2 has tail part */
            nlba = k2->end() - start + 1;
            k2->set(start, nlba);
            v2->add_offset(k2_offset, nlba, vol_page_size);
            to_read = READ_FIRST;
        } else {
            /* k1 has tail part */
            nlba = k1->end() - start + 1;
            k1->set(start, nlba);
            v1->add_offset(k1_offset, nlba, vol_page_size);
            to_read = READ_SECOND;
        }
    }

    virtual void set_blob(const homeds::blob& b) override { m_earr.set_mem((void*)(b.bytes), b.size); }

    virtual void copy_blob(const homeds::blob& b) override {
        Blob_Array< ValueEntry > other;
        other.set_mem((void*)b.bytes, b.size);
        m_earr.set_elements(other); // deep copy
    }

    virtual uint32_t get_blob_size() const override { return m_earr.get_size(); }

    virtual void set_blob_size(uint32_t size) override { assert(0); }

    virtual uint32_t estimate_size_after_append(const BtreeValue& new_val) override {
        assert(0);
        return 0;
    }

    virtual void append_blob(const BtreeValue& new_val, BtreeValue& existing_val) override { assert(0); }

    virtual string to_string() const override { return m_earr.to_string(); }

    Blob_Array< ValueEntry >& get_array() { return m_earr; }

    uint32_t meta_size() {
        uint32_t size = 0;
        size = sizeof(ValueEntryMeta) + m_earr.get_meta_size();
        return size;
    }

    bool is_valid() {
        if (m_earr.get_total_elements() == 0) return false;
        return true;
    }

    // add offset to all entries - no copy , in place
    void add_offset(uint8_t lba_offset, uint8_t nlba, uint32_t vol_page_size) {
        auto j = 0u;
        while (j < get_array().get_total_elements()) {
            ValueEntry ve;
            get_array().get(j, ve, false);
            ve.add_offset(lba_offset, nlba, vol_page_size);
            j++;
        }
    }

    /* true if my value is newer than other */
    bool is_new(MappingValue other) {
        /* all mapping value entries have same seqid */
        vector< ValueEntry > my_v_array, other_v_array;

        get_array().get_all(my_v_array, true);
        other.get_array().get_all(other_v_array, true);

        /* If other size is 0, my value is always new */
        if (other_v_array.size() <= 0) { return true; }

        /* If other size is not 0 and my value is 0, my value is old */
        if (my_v_array.size() <= 0) { return false; }

        /* If other seqId is invalid, my value is new */
        if (other_v_array[0].get_seqId() == INVALID_SEQ_ID) { return true; }

        /* If my seqId is invalid and other is not, my value is old */
        if (my_v_array[0].get_seqId() == INVALID_SEQ_ID) { return false; }

        /* If my value is greater than other, my value is new */
        if (my_v_array[0].compare(&other_v_array[0]) > 0) { return true; }

        return false;
    }

    // insert entry to this mapping value, maintaing it sorted by seqId - deep copy
    void add_copy(ValueEntry& ve, MappingValue& out) {
        vector< ValueEntry > v_array;
        get_array().get_all(v_array, true);
        auto i = 0u;
        if (v_array.size() > 0) {
            while (i < v_array.size() && v_array[i].compare(&ve) > 0)
                ++i;
            if (i < v_array.size() && v_array[i].compare(&ve) == 0) {
                /* every sequence ID is invalid until jorunaling comes */
                assert(ve.get_seqId() == INVALID_SEQ_ID);
                ++i;
            }
        }
        v_array.insert(v_array.begin() + i, ve);
        out.get_array().set_elements(v_array);
    }

#if 0    
    void truncate(boost::intrusive_ptr< volume_req > req) {    
        Blob_Array< ValueEntry >& e_varray = get_array();    

        // iterate and remove all entries except latest one    
        for (int i = e_varray.get_total_elements() - 1; i >= 0; i--) {    
            ValueEntry ve;    
            e_varray.get(i, ve, false);    
            uint32_t total = e_varray.get_total_elements();    
            if (req->lastCommited_seqId == INVALID_SEQ_ID ||    
                    ve.get_seqId() < req->lastCommited_seqId) { // eligible for removal    

                LOGTRACE("Free entry:{} nblks {}", ve.to_string(),    
                        (m_vol_page_size / HomeBlks::instance()->get_data_pagesz()) * e_key->get_n_lba());    
                Free_Blk_Entry fbe(ve.get_blkId(), ve.get_blk_offset(),    
                        (m_vol_page_size / HomeBlks::instance()->get_data_pagesz()) *    
                        e_key->get_n_lba());    
                param->m_req->blkIds_to_free.emplace_back(fbe);    
                e_varray.remove(i);    
            }    
        }    
    }
#endif

    friend ostream& operator<<(ostream& os, const MappingValue& ve) {
        os << ve.to_string();
        return os;
    }
};

typedef std::function< void(Free_Blk_Entry fbe) > free_blk_callback;
typedef std::function< void(volume_req_ptr& req, BlkId& bid) > pending_read_blk_cb;
class mapping {
    typedef function< void(struct BlkId blkid, size_t offset_size, size_t size) > alloc_blk_callback;
    typedef function< void(boost::intrusive_ptr< volume_req > cookie) > comp_callback;
    constexpr static uint64_t lba_query_cnt = 1024ull;

private:
    HomeBlksSafePtr m_hb;
    MappingBtreeDeclType* m_bt;
    alloc_blk_callback m_alloc_blk_cb;
    free_blk_callback m_free_blk_cb;
    pending_read_blk_cb m_pending_read_blk_cb;
    comp_callback m_comp_cb;
    uint32_t m_vol_page_size;
    const MappingValue EMPTY_MAPPING_VALUE;
    std::string m_unique_name;
    bool m_fix_state = false;
    uint64_t m_outstanding_io = 0;

    class GetCBParam : public BRangeQueryCBParam< MappingKey, MappingValue > {
    public:
        boost::intrusive_ptr< volume_req > m_req;

        GetCBParam(boost::intrusive_ptr< volume_req > req) : m_req(req) {}
    };

    class UpdateCBParam : public BRangeUpdateCBParam< MappingKey, MappingValue > {
    public:
        boost::intrusive_ptr< volume_req > m_req;

        UpdateCBParam(boost::intrusive_ptr< volume_req > req, MappingKey& new_key, MappingValue& new_value) :
                BRangeUpdateCBParam(new_key, new_value), m_req(req) {}
    };

public:
    void get_alloc_blks_cb(vector< pair< MappingKey, MappingValue > >& match_kv,
                           vector< pair< MappingKey, MappingValue > >& result_kv,
                           BRangeQueryCBParam< MappingKey, MappingValue >* cb_param) {
        uint64_t start_lba = 0, end_lba = 0;
        get_start_end_lba(cb_param, start_lba, end_lba);
        ValueEntry new_ve; // empty

        for (auto i = 0u; i < match_kv.size(); ++i) {
            auto& existing = match_kv[i];
            MappingKey* e_key = &existing.first;
            Blob_Array< ValueEntry > array = (&existing.second)->get_array();
            assert(array.get_total_elements() > 0);

            for (uint32_t j = 0; j < array.get_total_elements(); ++j) {
                ValueEntry ve;
                array.get((uint32_t)j, ve, true);
                MappingKey overlap;
                e_key->get_overlap(start_lba, end_lba, overlap);
                if (i == 0 || i == match_kv.size() - 1) {
                    auto lba_offset = overlap.get_start_offset(*e_key);
                    ve.add_offset(lba_offset, overlap.get_n_lba(), m_vol_page_size);
                } else {
                    assert(!overlap.get_start_offset(*e_key));
                }
                m_alloc_blk_cb(ve.get_blkId(), (ve.get_blk_offset() * m_hb->get_data_pagesz()),
                               (overlap.get_n_lba() * m_vol_page_size));
            }
        }
    }

    ~mapping() { delete m_bt; }

    void destroy() {
        /* XXX: do we need to handle error condition here ?. In the next boot we will automatically recaim these blocks
         */
        auto ret = m_bt->destroy(std::bind(&mapping::process_free_blk_callback, this, std::placeholders::_1), false);
        HS_SUBMOD_ASSERT(LOGMSG, (ret == btree_status_t::success), , "vol", m_unique_name,
                         "Error in destroying mapping btree ret={} ", ret);
    }

    void recovery_cmpltd() { m_bt->recovery_cmpltd(); }

    int sweep_alloc_blks(uint64_t start_lba, uint64_t end_lba) {
        MappingKey start_key(start_lba, 1), end_key(end_lba, 1);
        auto search_range = BtreeSearchRange(start_key, true, end_key, true);
        GetCBParam param(nullptr);
        vector< pair< MappingKey, MappingValue > > result_kv;

        BtreeQueryRequest< MappingKey, MappingValue > qreq(
            search_range, BtreeQueryType::TREE_TRAVERSAL_QUERY, (end_lba - start_lba + 1),
            std::bind(&mapping::get_alloc_blks_cb, this, placeholders::_1, placeholders::_2, placeholders::_3),
            (BRangeQueryCBParam< MappingKey, MappingValue >*)&param);
        if (m_bt->query(qreq, result_kv) != btree_status_t::success) { return -1; }
        return 0;
    }
<<<<<<< HEAD
=======

    void process_completions(boost::intrusive_ptr< writeback_req > cookie, bool status) {
        if (m_fix_state) {
            // if we are in fix state, we are generating internal put requests for new btree and should not return
            // to volume layer for callback.
            m_outstanding_io--;
            return;
        }
>>>>>>> 1068dbde

    void process_completions(boost::intrusive_ptr< writeback_req > cookie, bool status) {}

    void process_free_blk_callback(MappingValue& mv) {
        if (!m_free_blk_cb) { return; }
        Blob_Array< ValueEntry > array = mv.get_array();
        for (uint32_t i = 0; i < array.get_total_elements(); ++i) {
            ValueEntry ve;
            array.get((uint32_t)i, ve, true);
            HS_SUBMOD_LOG(DEBUG, base, , "vol", m_unique_name, "Free Blk: vol_page: {}, data_page: {}, n_lba: {}",
                          m_vol_page_size, HomeBlks::instance()->get_data_pagesz(), ve.get_nlba());
            uint64_t nlba = (m_vol_page_size / HomeBlks::instance()->get_data_pagesz()) * ve.get_nlba();
            Free_Blk_Entry fbe(ve.get_blkId(), ve.get_blk_offset(), nlba);
            m_free_blk_cb(fbe);
        }
    }

    mapping(uint64_t volsize, uint32_t page_size, const std::string& unique_name, comp_callback comp_cb,
            free_blk_callback free_blk_cb, pending_read_blk_cb pending_read_cb = nullptr) :
            m_free_blk_cb(free_blk_cb),
            m_pending_read_blk_cb(pending_read_cb),
            m_comp_cb(comp_cb),
            m_vol_page_size(page_size),
            m_unique_name(unique_name) {
        m_hb = HomeBlks::safe_instance();
        homeds::btree::BtreeConfig btree_cfg(HomeStoreConfig::atomic_phys_page_size, unique_name.c_str());
        btree_cfg.set_max_objs(volsize / page_size);
        btree_cfg.set_max_key_size(sizeof(uint32_t));
        btree_cfg.set_max_value_size(page_size);

        homeds::btree::btree_device_info bt_dev_info;
        bt_dev_info.blkstore = (void*)m_hb->get_metadata_blkstore();
        bt_dev_info.new_device = false;
        m_bt = MappingBtreeDeclType::create_btree(
            btree_cfg, &bt_dev_info,
            std::bind(&mapping::process_completions, this, std::placeholders::_1, std::placeholders::_2));
    }

    mapping(uint64_t volsize, uint32_t page_size, const std::string& unique_name, btree_super_block& btree_sb,
            comp_callback comp_cb, alloc_blk_callback alloc_blk_cb, free_blk_callback free_blk_cb,
            pending_read_blk_cb pending_read_cb = nullptr) :
            m_alloc_blk_cb(alloc_blk_cb),
            m_free_blk_cb(free_blk_cb),
            m_pending_read_blk_cb(pending_read_cb),
            m_comp_cb(comp_cb),
            m_vol_page_size(page_size),
            m_unique_name(unique_name) {
        m_hb = HomeBlks::safe_instance();
        homeds::btree::BtreeConfig btree_cfg(HomeStoreConfig::atomic_phys_page_size, unique_name.c_str());
        btree_cfg.set_max_objs(volsize / page_size);
        btree_cfg.set_max_key_size(sizeof(uint32_t));
        btree_cfg.set_max_value_size(page_size);

        homeds::btree::btree_device_info bt_dev_info;
        bt_dev_info.blkstore = m_hb->get_metadata_blkstore();
        bt_dev_info.new_device = false;
        m_bt = MappingBtreeDeclType::create_btree(
            btree_sb, btree_cfg, &bt_dev_info,
            std::bind(&mapping::process_completions, this, std::placeholders::_1, std::placeholders::_2));
    }

    uint64_t get_used_size() { return m_bt->get_used_size(); }
    btree_super_block get_btree_sb() { return (m_bt->get_btree_sb()); }

    error_condition get(boost::intrusive_ptr< volume_req > req, vector< pair< MappingKey, MappingValue > >& values,
                        MappingBtreeDeclType* bt) {
        uint64_t start_lba = req->lba;
        uint64_t num_lba = req->nlbas;
        uint64_t end_lba = start_lba + req->nlbas - 1;
        MappingKey start_key(start_lba, 1);
        MappingKey end_key(end_lba, 1);
        auto search_range = BtreeSearchRange(start_key, true, end_key, true);
        GetCBParam param(req);
        std::vector< pair< MappingKey, MappingValue > > result_kv;

        BtreeQueryRequest< MappingKey, MappingValue > qreq(
            search_range, BtreeQueryType::SWEEP_NON_INTRUSIVE_PAGINATION_QUERY, num_lba,
            std::bind(&mapping::match_item_cb_get, this, placeholders::_1, placeholders::_2, placeholders::_3),
            (BRangeQueryCBParam< MappingKey, MappingValue >*)&param);
        auto ret = bt->query(qreq, result_kv);

<<<<<<< HEAD
        if (ret != btree_status_t::success && ret != btree_status_t::has_more) { return btree_read_failed; }
=======
        if (ret != btree_status_t::success && ret != btree_status_t::has_more) {
            return btree_read_failed;
        }
>>>>>>> 1068dbde

        values.insert(values.begin(), result_kv.begin(), result_kv.end());
        return no_error;
    }

    error_condition get(boost::intrusive_ptr< volume_req > req, vector< pair< MappingKey, MappingValue > >& values,
                        bool fill_gaps = true) {
        uint64_t start_lba = req->lba;
        uint64_t num_lba = req->nlbas;
        uint64_t end_lba = start_lba + req->nlbas - 1;
        MappingKey start_key(start_lba, 1);
        MappingKey end_key(end_lba, 1);

        auto search_range = BtreeSearchRange(start_key, true, end_key, true);
        GetCBParam param(req);
        std::vector< pair< MappingKey, MappingValue > > result_kv;

        BtreeQueryRequest< MappingKey, MappingValue > qreq(
            search_range, BtreeQueryType::SWEEP_NON_INTRUSIVE_PAGINATION_QUERY, num_lba,
            std::bind(&mapping::match_item_cb_get, this, placeholders::_1, placeholders::_2, placeholders::_3),
            (BRangeQueryCBParam< MappingKey, MappingValue >*)&param);
        auto ret = m_bt->query(qreq, result_kv);

        if (ret != btree_status_t::success && ret != btree_status_t::has_more) { return btree_read_failed; }

        if (fill_gaps) {
            // fill the gaps
            auto last_lba = start_lba;
            for (auto i = 0u; i < result_kv.size(); i++) {
                int nl = result_kv[i].first.start() - last_lba;
                while (nl-- > 0) {
                    values.emplace_back(make_pair(MappingKey(last_lba, 1), EMPTY_MAPPING_VALUE));
                    last_lba++;
                }
                values.emplace_back(result_kv[i]);
                last_lba = result_kv[i].first.end() + 1;
            }
            while (last_lba <= end_lba) {
                values.emplace_back(make_pair(MappingKey(last_lba, 1), EMPTY_MAPPING_VALUE));
                last_lba++;
            }
#ifndef NDEBUG
            validate_get_response(start_lba, num_lba, values);
#endif
        } else {
            values.insert(values.begin(), result_kv.begin(), result_kv.end());
        }

        return no_error;
    }

    error_condition put(boost::intrusive_ptr< volume_req > req, MappingKey& key, MappingValue& value,
                        MappingBtreeDeclType* bt) {
        assert(value.get_array().get_total_elements() == 1);
        UpdateCBParam param(req, key, value);
        MappingKey start(key.start(), 1);
        MappingKey end(key.end(), 1);

        auto search_range = BtreeSearchRange(start, true, end, true);
        BtreeUpdateRequest< MappingKey, MappingValue > ureq(
            search_range, bind(&mapping::match_item_cb_put, this, placeholders::_1, placeholders::_2, placeholders::_3),
            bind(&mapping::get_size_needed, this, placeholders::_1, placeholders::_2),
            (BRangeUpdateCBParam< MappingKey, MappingValue >*)&param);
        bt->range_put(key, value, btree_put_type::APPEND_IF_EXISTS_ELSE_INSERT, nullptr, nullptr, ureq);

#if 0
        vector<pair<MappingKey, MappingValue>> values;
        auto temp = req->lastCommited_seqId;
        req->lastCommited_seqId = req->seqId;
        get(req, values);
        req->lastCommited_seqId = temp;
        validate_get_response(key.start(), key.get_n_lba(), values, &value, req);
#endif
        return no_error;
    }

    error_condition put(boost::intrusive_ptr< volume_req > req, MappingKey& key, MappingValue& value) {
        return put(req, key, value, m_bt);
    }

    MappingBtreeDeclType* get_btree(void) { return m_bt; }

    void print_tree() { m_bt->print_tree(); }
    bool verify_tree() { return m_bt->verify_tree(); }

    /**
     * @brief : Fix a btree by :
     *      1. Create a new btree,
     *      2. Iterating it's leaf node chain,
     *      3. Add every K, V in leaf node into the new btree;
     *      4. Delete in-memory copy of the old btree;
     *
     * @param start_lba : start lba of to recover the btree;
     * @param end_lba   : end lba of to recover the btree
     * @param verify    : if true, verify the new btree after recover by comparing the leaf
     *                    node KVs between the old and new btrees;
     *                    if false, skip verification of the newly created btree;
     *
     * @return : true if btree is succesfully recovered;
     *           false if failed to recover;
     * Note:
     * No need to call old btree destroy() as blocks will be freed automatically;
     */
    bool fix(uint64_t start_lba, uint64_t end_lba, bool verify = false) {
        if (start_lba >= end_lba) {
            LOGERROR("Wrong input, start_lba: {}, should be smaller than end_lba: {}", start_lba, end_lba);
            return false;
        }

        LOGINFO("Fixing btree, start_lba: {}, end_lba: {}", start_lba, end_lba);
        /* TODO : enable it later */
#if 0
        // create a new btree
        auto btree_cfg = m_bt->get_btree_cfg();
        homeds::btree::btree_device_info bt_dev_info;
        bt_dev_info.blkstore = (void*)HomeBlks::instance()->get_metadata_blkstore();
        bt_dev_info.new_device = false;
        auto new_bt = MappingBtreeDeclType::create_btree(
            btree_cfg, &bt_dev_info,
            std::bind(&mapping::process_completions, this, std::placeholders::_1, std::placeholders::_2));

        m_fix_state = true;
        m_outstanding_io = 0;

        uint64_t num_kv_recovered = 0;
        auto start = start_lba, end = std::min(start_lba + lba_query_cnt, end_lba);
        while (start <= end && end <= end_lba) {
            // get all the KVs from existing btree;
            boost::intrusive_ptr< volume_req > vreq = volume_req::make_request();
            vreq->lba = start;
            vreq->nlbas = end - start + 1;
            vreq->seqId = INVALID_SEQ_ID;
            vreq->lastCommited_seqId = INVALID_SEQ_ID;

            std::vector< std::pair< MappingKey, MappingValue > > kvs;
            auto ret = get(vreq, kvs, false /* fill_gaps */);
            if (ret != no_error) {
                LOGERROR("failed to get KVs from btree");
                return false;
            }

            // put every KV to new btree we have got from old btree;
            for (auto& x : kvs) {
#if 0
                auto ret = new_bt->put(x.first, x.second, btree_put_type::INSERT_ONLY_IF_NOT_EXISTS);
                if (ret != btree_status_t::success) {
                    LOGERROR("failed to put node with k/v: {}/{}, status; {}", x.first.to_string(), x.second.to_string(), ret);
                    return false;
                }
#else
                boost::intrusive_ptr< volume_req > req = volume_req::make_request();
                req->seqId = INVALID_SEQ_ID;
                req->lastCommited_seqId = INVALID_SEQ_ID; // keeping only latest version always
                req->lba = x.first.start();
                req->nlbas = x.first.get_n_lba();
                ValueEntry ve;
                x.second.get_array().get(0, ve, false /* copy */);
                req->blkId = ve.get_blkId();
#endif
                // without this line, btree is not trigging process_completions cb to mapping layer;
                req->state = writeback_req_state::WB_REQ_COMPL;
                m_outstanding_io++;

                auto ret = put(req, x.first, x.second, new_bt);
                if (ret != no_error) {
                    LOGERROR("failed to put node with k/v: {}/{}", x.first.to_string(), x.second.to_string());
                    return false;
                }
<<<<<<< HEAD
=======
#endif
>>>>>>> 1068dbde
                LOGINFO("Successfully inserted K:{}, \n V:{}.", x.first.to_string(), x.second.to_string());
            }

            num_kv_recovered += kvs.size();
            start = end + 1;
            end = std::min(start + lba_query_cnt, end_lba);
        }
        LOGINFO("Successfully recovered num: {} of K,V pairs from corrupted btree.", num_kv_recovered);

        if (verify) {
            auto verify_status = verify_fixed_bt(start_lba, end_lba, m_bt, new_bt);
            if (!verify_status) {
                delete new_bt;
                return false;
            }
        }

        auto old_bt = m_bt;
        m_bt = new_bt;
        delete old_bt;

        while (m_outstanding_io != 0) {
            sleep(2);
        }

        // reset fix state to false
        m_fix_state = false;
<<<<<<< HEAD
#endif
=======
>>>>>>> 1068dbde
        return true;
    }

    /**
     * @brief : verify that the all the KVs in range [start_lba, end_lba] are the same between old_bt and new_bt
     *
     * @param start_lba : start lba
     * @param end_lba : end lba
     * @param old_bt : the old btree to be compared
     * @param new_bt : the new btree to be compared
     *
     * @return : true if all the KVs are the same between the two btrees;
     *           false if not;
     */
    bool verify_fixed_bt(uint64_t start_lba, uint64_t end_lba, MappingBtreeDeclType* old_bt,
                         MappingBtreeDeclType* new_bt) {
<<<<<<< HEAD
#if 0
=======
>>>>>>> 1068dbde
        uint64_t num_kv_verified = 0;
        auto start = start_lba, end = std::min(start_lba + lba_query_cnt, end_lba);
        while (start <= end_lba) {
            assert(start <= end);
            std::vector< std::pair< MappingKey, MappingValue > > kvs_old;
            std::vector< std::pair< MappingKey, MappingValue > > kvs_new;

            // get all the KVs from existing btree;
            boost::intrusive_ptr< volume_req > vreq = volume_req::make_request();
            vreq->lba = start;
            vreq->nlbas = end - start + 1;
            vreq->seqId = INVALID_SEQ_ID;
            vreq->lastCommited_seqId = INVALID_SEQ_ID;

            // now m_bt points to the new btree;
            auto ret_old = get(vreq, kvs_old, old_bt);
            auto ret_new = get(vreq, kvs_new, new_bt);

            if (ret_old != no_error || ret_new != no_error) {
                LOGERROR("btree_fix verify failed, reason: get from btree KVs failed.");
                return false;
            }

            if (kvs_new.size() != kvs_old.size()) {
                LOGERROR("btree_fix verify failed, reason: mismatch total number of KV old: {} new: {}", kvs_old.size(),
                         kvs_new.size());

                LOGINFO("Printing KVs for old and new btree tree for lba range: [{}, {}]", start, end);
                print_kv(kvs_old);
                print_kv(kvs_new);
                return false;
            }

            for (uint64_t i = 0; i < kvs_old.size(); i++) {
                if (kvs_old[i].first.to_string().compare(kvs_new[i].first.to_string()) != 0 ||
                    kvs_old[i].second.to_string().compare(kvs_new[i].second.to_string()) != 0) {
                    LOGERROR("btree_fix verify failed, reason: mismatch KV pair old K: {}, V: {}, new K: {}, V: {}",
                             kvs_old[i].first.to_string(), kvs_new[i].first.to_string(), kvs_old[i].second.to_string(),
                             kvs_new[i].second.to_string());
                    return false;
                }
            }

            num_kv_verified += kvs_new.size();
            start = end + 1;
            end = std::min(start + lba_query_cnt, end_lba);
        }

        LOGINFO("Successfully verified recovered btree, total KV verified: {}", num_kv_verified);
#endif
        return true;
    }

    void print_kv(std::vector< std::pair< MappingKey, MappingValue > >& kvs) {
        LOGINFO("Total Elements: {}", kvs.size());
        uint32_t i = 0;
        for (auto& x : kvs) {
            LOGINFO("No. {} : K: {}, V: {}", i++, x.first.to_string(), x.second.to_string());
        }
        LOGINFO("Finished Printing. ");
    }

    void print_node(uint64_t blkid) {
        bnodeid_t bid(blkid);
        m_bt->print_node(bid);
    }

    void diff(mapping* other) {
        vector< pair< MappingKey, MappingValue > > diff_kv;
        m_bt->diff(other->get_btree(), m_vol_page_size, &diff_kv);
        for (auto it = diff_kv.begin(); it != diff_kv.end(); it++) {
            LOGINFO("Diff KV = {} {}", it->first, it->second);
        }
    }

    void merge(mapping* other) {
        m_bt->merge(other->get_btree(),
                    bind(&mapping::mapping_merge_cb, this, placeholders::_1, placeholders::_2, placeholders::_3));
    }

private:
    void mapping_merge_cb(vector< pair< MappingKey, MappingValue > >& match_kv,
                          vector< pair< MappingKey, MappingValue > >& replace_kv,
                          BRangeUpdateCBParam< MappingKey, MappingValue >* cb_param) {
        match_item_cb_put(match_kv, replace_kv, cb_param);
    }

    /**
     * Callback called once for each bnode
     * @param match_kv  - list of all match K/V for bnode (based on key.compare/compare_range)
     * @param result_kv - All KV which are passed backed to mapping.get by btree. Btree dosent use this.
     * @param cb_param -  All parameteres provided by mapping.get can be accessed from this
     */
    void match_item_cb_get(vector< pair< MappingKey, MappingValue > >& match_kv,
                           vector< pair< MappingKey, MappingValue > >& result_kv,
                           BRangeQueryCBParam< MappingKey, MappingValue >* cb_param) {
        uint64_t start_lba = 0, end_lba = 0;
        get_start_end_lba(cb_param, start_lba, end_lba);
        GetCBParam* param = (GetCBParam*)cb_param;

        assert((param->m_req->lastCommited_seqId == INVALID_SEQ_ID) ||
               (param->m_req->lastCommited_seqId <= param->m_req->seqId));

        ValueEntry new_ve; // empty
#ifndef NDEBUG
        stringstream ss;
        /* For map load test vol instance is null */
        if (param->m_req && param->m_req->vol_instance) {
            ss << "vol_uuid:" << boost::uuids::to_string(param->m_req->vol_instance->get_uuid());
        }
        ss << ",Lba:" << param->m_req->lba << ",nlbas:" << param->m_req->nlbas << ",seqId:" << param->m_req->seqId
           << ",last_seqId:" << param->m_req->lastCommited_seqId;
        ss << ",is:" << ((MappingKey*)param->get_input_range().get_start_key())->to_string();
        ss << ",ie:" << ((MappingKey*)param->get_input_range().get_end_key())->to_string();
        ss << ",ss:" << ((MappingKey*)param->get_sub_range().get_start_key())->to_string();
        ss << ",se:" << ((MappingKey*)param->get_sub_range().get_end_key())->to_string();
        ss << ",match_kv:";
        for (auto& ptr : match_kv)
            ss << ptr.first.to_string() << "," << ptr.second.to_string();
#endif

        for (auto i = 0u; i < match_kv.size(); i++) {
            auto& existing = match_kv[i];
            MappingKey* e_key = &existing.first;
            Blob_Array< ValueEntry > array = (&existing.second)->get_array();
            for (int j = array.get_total_elements() - 1; j >= 0; j--) {
                // seqId use to filter out KVs with higher seqIds and put only latest seqid entry in result_kv
                ValueEntry ve;
                array.get((uint32_t)j, ve, true);

                if (ve.get_seqId() <= param->m_req->lastCommited_seqId || ve.get_seqId() == INVALID_SEQ_ID) {
                    if (i == 0 || i == match_kv.size() - 1) {

                        MappingKey overlap;
                        e_key->get_overlap(start_lba, end_lba, overlap);

                        auto lba_offset = overlap.get_start_offset(*e_key);
                        ve.add_offset(lba_offset, overlap.get_n_lba(), m_vol_page_size);
                        result_kv.emplace_back(make_pair(overlap, MappingValue(ve)));
                    } else {
                        result_kv.emplace_back(make_pair(MappingKey(*e_key), MappingValue(ve)));
                    }
                    if (m_pending_read_blk_cb) {
                        m_pending_read_blk_cb(param->m_req, ve.get_blkId()); // mark this blk as pending read
                    }
                    break;
                }
                // else {
                //     assert(0);// for now, we are always returning latest write
                // }
            }
        }
#ifndef NDEBUG
        ss << ",result_kv:";
        for (auto& ptr : result_kv)
            ss << ptr.first.to_string() << "," << ptr.second.to_string();
        HS_SUBMOD_LOG(TRACE, base, , "vol", m_unique_name, "Get_CB: {} ", ss.str());
#endif
    }

    /* It calculate the offset in a value by looking at start lba */
    uint32_t compute_val_offset(BRangeUpdateCBParam< MappingKey, MappingValue >* cb_param, uint64_t start_lba) {
        uint64_t input_start_lba = cb_param->get_new_key().start();
        return (start_lba - input_start_lba);
    }

    uint32_t get_size_needed(vector< pair< MappingKey, MappingValue > >& match_kv,
                             BRangeUpdateCBParam< MappingKey, MappingValue >* cb_param) {

        UpdateCBParam* param = (UpdateCBParam*)cb_param;
        MappingValue& new_val = param->get_new_value();
        int overlap_entries = match_kv.size();

<<<<<<< HEAD
        /* In worse case, one value is divided into (2 * overlap_entries + 1). Same meta data of a value (it is
         * fixed size) will be copied to all new entries.
=======
        /* In worse case, one value is divided into (2 * overlap_entries + 1). Same meta data of a value (it is fixed
         * size) will be copied to all new entries.
>>>>>>> 1068dbde
         */
        uint32_t new_size = (overlap_entries + 1) * new_val.meta_size() + new_val.get_blob_size();
        return new_size;
    }

    /* Callback called onces for each eligible bnode
     * @param match_kv - list of all match K/V for bnode (based on key.compare/compare_range)
     * @param replace_kv - btree replaces all K/V in match_kv with replace_kv
     * @param cb_param - All parameteres provided by mapping.put can be accessed from this
     *
     * We piggyback on put to delete old commited seq Id.
     */
    void match_item_cb_put(vector< pair< MappingKey, MappingValue > >& match_kv,
                           vector< pair< MappingKey, MappingValue > >& replace_kv,
                           BRangeUpdateCBParam< MappingKey, MappingValue >* cb_param) {

        uint64_t start_lba = 0, end_lba = 0;
        UpdateCBParam* param = (UpdateCBParam*)cb_param;

        get_start_end_lba(cb_param, start_lba, end_lba);
        auto req = param->m_req;
        MappingValue& new_val = param->get_new_value();

#ifndef NDEBUG
        stringstream ss;
        if (param->m_req && param->m_req->vol_instance) {
            ss << "vol_uuid:" << boost::uuids::to_string(param->m_req->vol_instance->get_uuid());
            ss << ",Lba:" << param->m_req->lba << ",nlbas:" << param->m_req->nlbas << ",seqId:" << param->m_req->seqId
               << ",last_seqId:" << param->m_req->lastCommited_seqId << ",is_mod:" << param->is_state_modifiable();
        }
        ss << ",is:" << ((MappingKey*)param->get_input_range().get_start_key())->to_string();
        ss << ",ie:" << ((MappingKey*)param->get_input_range().get_end_key())->to_string();
        ss << ",ss:" << ((MappingKey*)param->get_sub_range().get_start_key())->to_string();
        ss << ",se:" << ((MappingKey*)param->get_sub_range().get_end_key())->to_string();
        ss << ",match_kv:";
        for (auto& ptr : match_kv)
            ss << ptr.first.to_string() << "," << ptr.second.to_string();
#endif
        /* We don't change BLKID in value. Instead we store offset of lba range that we are storing */
        uint32_t initial_val_offset = compute_val_offset(cb_param, start_lba);
        uint32_t new_val_offset = initial_val_offset;
        for (auto& existing : match_kv) {
            MappingKey* e_key = &existing.first;
            if (e_key->start() > start_lba) {
                /* add missing interval */
                add_new_interval(start_lba, e_key->start() - 1, new_val, new_val_offset, replace_kv);
                new_val_offset += e_key->start() - start_lba;
                start_lba = e_key->start();
            }

            MappingValue* e_value = &existing.second;
            uint32_t existing_val_offset = 0;
            /* enable it when snapshot comes */
#if 0
            /* Truncate the existing value based on seq ID */
            e_value->truncate(req);
#endif

            /* we need to split the existing key/value at the start */
            if (e_key->start() < start_lba) {
                /* It will always be the first entry */
                assert(new_val_offset == initial_val_offset);
                // split existing key at the start and add new interval
                add_new_interval(e_key->start(), start_lba - 1, *e_value, existing_val_offset, replace_kv);
                existing_val_offset += start_lba - e_key->start();
            }

            /* Now both intervals have the same start */
            // compute overlap
            auto end_lba_overlap = e_key->end() < end_lba ? e_key->end() : end_lba;
            compute_and_add_overlap(req, start_lba, end_lba_overlap, new_val, new_val_offset, *e_value,
                                    existing_val_offset, replace_kv);
            uint32_t nblks = end_lba_overlap - start_lba + 1;
            new_val_offset += nblks;
            existing_val_offset += nblks;
            start_lba += nblks;

            if (e_key->end() > end_lba) {
                assert(start_lba == end_lba + 1);
                // split existing key at the end and add new interval
                add_new_interval(start_lba, e_key->end(), *e_value, existing_val_offset, replace_kv);
            }
        }

        if (start_lba <= end_lba) { // add new range
            add_new_interval(start_lba, end_lba, new_val, new_val_offset, replace_kv);
        }

        // TODO - merge kv which have contigous lba and BlkIds - may be not that useful for performance
#ifndef NDEBUG
        /* sanity check */
        for (auto& pair : replace_kv) {
            Blob_Array< ValueEntry >& array = pair.second.get_array();

            auto i = 0u;
            while (i < array.get_total_elements()) {
                ValueEntry curve;
                array.get(i, curve, false);
                if (i != 0) { // sorted ve check
                    ValueEntry preve;
                    array.get(i - 1, preve, false);
                    assert(preve.compare(&curve) > 0);
                }
                assert(curve.get_nlba() == pair.first.get_n_lba());
                if (same_value_gen) {
                    // same values can be generated for different keys in some test cases
                    ++i;
                    continue;
                }
                if (!param->m_req) {
                    ++i;
                    continue;
                }
#if 0
                // check if replace entries dont overlap free entries
                auto blk_start = curve.get_blkId().get_id() + curve.get_blk_offset();
                auto blk_end =
                    blk_start + (m_vol_page_size / HomeBlks::instance()->get_data_pagesz()) * curve.get_nlba() - 1;
                param->m_req->init_fbe_iterator();
                while(auto fbe = param->m_req->get_next_fbe()) {
                    if (fbe->m_blkId.get_chunk_num() != curve.get_blkId().get_chunk_num()) {
                        continue;
                    }
                    auto fblk_start = fbe->m_blkId.get_id() + fbe->m_blk_offset;
                    auto fblk_end = fblk_start + fbe->m_nblks_to_free - 1;
                    if (blk_end < fblk_start || fblk_end < blk_start) {
                    } // non overlapping
                    else {
                        ss << ",replace_kv:";
                        for (auto& ptr : replace_kv) {
                            ss << ptr.first.to_string() << "," << ptr.second.to_string();
                        }
                        HS_SUBMOD_ASSERT(DEBUG, 0, , "vol", m_unique_name, "Error::Put_CB:,{} ", ss.str());
                    }
                }
#endif
                i++;
            }
        }
        ss << ",replace_kv:";
        for (auto& ptr : replace_kv) {
            ss << ptr.first.to_string() << "," << ptr.second.to_string();
        }
        LOGDEBUGMOD(VMOD_VOL_MAPPING, "{}", ss.str());
#endif
    }

    /** derieves current range of lba's based on input/sub range
        subrange means current bnodes start/end boundaries
        input_range is original client provided start/end, its always inclusive for mapping layer
        Resulting start/end lba is always inclusive
        **/
    void get_start_end_lba(BRangeCBParam* param, uint64_t& start_lba, uint64_t& end_lba) {

        // pick higher start of subrange/inputrange
        MappingKey* s_subrange = (MappingKey*)param->get_sub_range().get_start_key();
        assert(s_subrange->start() == s_subrange->end());

        if (param->get_sub_range().is_start_inclusive()) {
            start_lba = s_subrange->start();
        } else {
            start_lba = s_subrange->start() + 1;
        }

        MappingKey* e_subrange = (MappingKey*)param->get_sub_range().get_end_key();
        assert(e_subrange->start() == e_subrange->end());
        if (param->get_sub_range().is_end_inclusive()) {
            end_lba = e_subrange->end();
        } else {
            end_lba = e_subrange->end() - 1;
        }
    }

    /* result of overlap of k1/k2 is added to replace_kv */
    void compute_and_add_overlap(boost::intrusive_ptr< volume_req > req, uint64_t s_lba, uint64_t e_lba,
                                 MappingValue& new_val, uint16_t new_val_offset, MappingValue& e_val,
                                 uint16_t e_val_offset, vector< pair< MappingKey, MappingValue > >& replace_kv) {

        auto nlba = e_lba - s_lba + 1;

        /* This code assumes that there is only one value entry */
        Blob_Array< ValueEntry >& e_varray = e_val.get_array();
        ValueEntry ve;
        e_varray.get(0, ve, false);
        uint16_t blk_offset = (e_val_offset * m_vol_page_size) / HomeBlks::instance()->get_data_pagesz();
        Free_Blk_Entry fbe(ve.get_blkId(), ve.get_blk_offset() + blk_offset,
                           (m_vol_page_size / HomeBlks::instance()->get_data_pagesz()) * nlba);
        if (req) { req->push_fbe(fbe); }

        replace_kv.emplace_back(
            make_pair(MappingKey(s_lba, nlba), MappingValue(new_val, new_val_offset, nlba, m_vol_page_size)));
    }

    /* add missing interval to replace kv */
    void add_new_interval(uint64_t s_lba, uint64_t e_lba, MappingValue& val, uint16_t lba_offset,
                          vector< pair< MappingKey, MappingValue > >& replace_kv) {
        auto nlba = e_lba - s_lba + 1;
        replace_kv.emplace_back(
            make_pair(MappingKey(s_lba, nlba), MappingValue(val, lba_offset, nlba, m_vol_page_size)));
    }

#ifndef NDEBUG

    void validate_get_response(uint64_t lba_start, uint32_t n_lba, vector< pair< MappingKey, MappingValue > >& values,
                               MappingValue* exp_value = nullptr, boost::intrusive_ptr< volume_req > req = nullptr) {
        uint32_t i = 0;
        uint64_t last_slba = lba_start;
        uint8_t last_bid_offset = 0;
        BlkId expBid;
        if (exp_value != nullptr) {
            ValueEntry ve;
            exp_value->get_array().get(0, ve, false);
            expBid = ve.get_blkId();
        }
        while (i < values.size()) {
            if (values[i].first.start() != last_slba) {
                m_bt->print_tree();
                std::this_thread::sleep_for(std::chrono::seconds(5));

                if (req) { // do it again to trace
                    vector< pair< MappingKey, MappingValue > > values;
                    auto temp = req->lastCommited_seqId;
                    req->lastCommited_seqId = req->seqId;
                    MappingKey key(lba_start, n_lba);
                    get(req, values);
                    req->lastCommited_seqId = temp;
                }

                assert(0); // gaps found
            }
            if (exp_value != nullptr) {
                ValueEntry ve;
                assert(values[i].second.get_array().get_total_elements() == 1);
                values[i].second.get_array().get(0, ve, false);

                if (!values[i].second.is_valid() || ve.get_blkId().get_id() != expBid.get_id() ||
                    ve.get_blk_offset() != last_bid_offset) {
                    m_bt->print_tree();
                    std::this_thread::sleep_for(std::chrono::seconds(10));
                    assert(0);
                }
                last_bid_offset += values[i].first.get_n_lba() * (m_vol_page_size / m_hb->get_data_pagesz());
            }
            last_slba = values[i].first.end() + 1;
            i++;
        }
        assert(last_slba == lba_start + n_lba);
    }

#endif
};
} // namespace homestore<|MERGE_RESOLUTION|>--- conflicted
+++ resolved
@@ -49,10 +49,15 @@
     MappingKey() : ObjLifeCounter(), m_lbaId_ptr(&m_lbaId) {}
 
     MappingKey(const MappingKey& other) :
-            ExtentBtreeKey(), ObjLifeCounter(), m_lbaId(other.get_lbaId()), m_lbaId_ptr(&m_lbaId) {}
+            ExtentBtreeKey(),
+            ObjLifeCounter(),
+            m_lbaId(other.get_lbaId()),
+            m_lbaId_ptr(&m_lbaId) {}
 
     MappingKey(uint64_t lba_start, uint64_t n_lba) :
-            ObjLifeCounter(), m_lbaId(lba_start, n_lba), m_lbaId_ptr(&m_lbaId) {}
+            ObjLifeCounter(),
+            m_lbaId(lba_start, n_lba),
+            m_lbaId_ptr(&m_lbaId) {}
 
     LbaId get_lbaId() const { return *m_lbaId_ptr; }
 
@@ -165,14 +170,10 @@
     uint64_t nlba : NBLKS_BITS;
     uint64_t blk_offset : NBLKS_BITS; // offset based on blk store not based on vol page size
     ValueEntryMeta(uint64_t seqId, const BlkId& blkId, uint8_t blk_offset, uint8_t nlba) :
-<<<<<<< HEAD
-            seqId(seqId), blkId(blkId), nlba(nlba), blk_offset(blk_offset){};
-=======
             seqId(seqId),
             blkId(blkId),
             nlba(nlba),
             blk_offset(blk_offset){};
->>>>>>> 1068dbde
     ValueEntryMeta() : seqId(0), blkId(0), nlba(0), blk_offset(0){};
 } __attribute__((__packed__));
 
@@ -189,18 +190,11 @@
     ValueEntry() : m_meta(), m_carr() { m_ptr = (ValueEntry*)this; }
 
     // deep copy
-<<<<<<< HEAD
     ValueEntry(uint64_t seqId, const BlkId& blkId, uint8_t blk_offset, uint8_t nlba, uint16_t* carr) :
             m_meta(seqId, blkId, blk_offset, nlba) {
         for (int i = 0; i < nlba; ++i) {
             m_carr[i] = carr[i];
         }
-=======
-    ValueEntry(uint64_t seqId, const BlkId& blkId, uint8_t blk_offset, uint8_t nlba,
-               const std::array< uint16_t, CS_ARRAY_STACK_SIZE >& carr) :
-            m_meta(seqId, blkId, blk_offset, nlba),
-            m_carr(carr) {
->>>>>>> 1068dbde
         m_ptr = (ValueEntry*)this;
     }
 
@@ -278,9 +272,7 @@
         ss << "Seq: " << get_seqId() << ", " << get_blkId() << ", Boff: " << unsigned(get_blk_offset());
         ss << ", v_nlba: " << unsigned(get_nlba());
 
-        if (HomeBlks::instance()->print_checksum()) {
-            ss << ", cs: " << get_checksums_string();
-        }
+        if (HomeBlks::instance()->print_checksum()) { ss << ", cs: " << get_checksums_string(); }
         return ss.str();
     }
 
@@ -547,7 +539,8 @@
         boost::intrusive_ptr< volume_req > m_req;
 
         UpdateCBParam(boost::intrusive_ptr< volume_req > req, MappingKey& new_key, MappingValue& new_value) :
-                BRangeUpdateCBParam(new_key, new_value), m_req(req) {}
+                BRangeUpdateCBParam(new_key, new_value),
+                m_req(req) {}
     };
 
 public:
@@ -606,17 +599,6 @@
         if (m_bt->query(qreq, result_kv) != btree_status_t::success) { return -1; }
         return 0;
     }
-<<<<<<< HEAD
-=======
-
-    void process_completions(boost::intrusive_ptr< writeback_req > cookie, bool status) {
-        if (m_fix_state) {
-            // if we are in fix state, we are generating internal put requests for new btree and should not return
-            // to volume layer for callback.
-            m_outstanding_io--;
-            return;
-        }
->>>>>>> 1068dbde
 
     void process_completions(boost::intrusive_ptr< writeback_req > cookie, bool status) {}
 
@@ -698,13 +680,7 @@
             (BRangeQueryCBParam< MappingKey, MappingValue >*)&param);
         auto ret = bt->query(qreq, result_kv);
 
-<<<<<<< HEAD
         if (ret != btree_status_t::success && ret != btree_status_t::has_more) { return btree_read_failed; }
-=======
-        if (ret != btree_status_t::success && ret != btree_status_t::has_more) {
-            return btree_read_failed;
-        }
->>>>>>> 1068dbde
 
         values.insert(values.begin(), result_kv.begin(), result_kv.end());
         return no_error;
@@ -873,10 +849,6 @@
                     LOGERROR("failed to put node with k/v: {}/{}", x.first.to_string(), x.second.to_string());
                     return false;
                 }
-<<<<<<< HEAD
-=======
-#endif
->>>>>>> 1068dbde
                 LOGINFO("Successfully inserted K:{}, \n V:{}.", x.first.to_string(), x.second.to_string());
             }
 
@@ -904,10 +876,7 @@
 
         // reset fix state to false
         m_fix_state = false;
-<<<<<<< HEAD
 #endif
-=======
->>>>>>> 1068dbde
         return true;
     }
 
@@ -924,10 +893,7 @@
      */
     bool verify_fixed_bt(uint64_t start_lba, uint64_t end_lba, MappingBtreeDeclType* old_bt,
                          MappingBtreeDeclType* new_bt) {
-<<<<<<< HEAD
 #if 0
-=======
->>>>>>> 1068dbde
         uint64_t num_kv_verified = 0;
         auto start = start_lba, end = std::min(start_lba + lba_query_cnt, end_lba);
         while (start <= end_lba) {
@@ -1101,13 +1067,8 @@
         MappingValue& new_val = param->get_new_value();
         int overlap_entries = match_kv.size();
 
-<<<<<<< HEAD
         /* In worse case, one value is divided into (2 * overlap_entries + 1). Same meta data of a value (it is
          * fixed size) will be copied to all new entries.
-=======
-        /* In worse case, one value is divided into (2 * overlap_entries + 1). Same meta data of a value (it is fixed
-         * size) will be copied to all new entries.
->>>>>>> 1068dbde
          */
         uint32_t new_size = (overlap_entries + 1) * new_val.meta_size() + new_val.get_blob_size();
         return new_size;
