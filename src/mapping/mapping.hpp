--- conflicted
+++ resolved
@@ -1,29 +1,26 @@
-
-#include "blkstore/writeBack_cache.hpp"
 #include "homeds/btree/ssd_btree.hpp"
 #include "homeds/btree/btree.hpp"
 #include <blkalloc/blk.h>
 #include <csignal>
 #include <error/error.h>
-<<<<<<< HEAD
-#include <volume/volume.hpp>
-=======
 #include <homeds/array/elastic_array.h>
 #include <math.h>
 #include <sds_logging/logging.h>
->>>>>>> f5ba5b95
+#include "blkstore/writeBack_cache.hpp"
+#include <volume/volume.hpp>
 
 using namespace std;
 using namespace homeds::btree;
 
-<<<<<<< HEAD
 namespace homestore {
-=======
+
 #define MappingBtreeDeclType     homeds::btree::Btree<homeds::btree::SSD_BTREE, MappingKey, MappingValue, \
-                                    homeds::btree::BTREE_NODETYPE_VAR_VALUE, homeds::btree::BTREE_NODETYPE_VAR_VALUE, 4096u>
+                                    homeds::btree::BTREE_NODETYPE_VAR_VALUE, homeds::btree::BTREE_NODETYPE_VAR_VALUE, 4096u,writeback_req>
 #define Elastic_Array_Impl Elastic_Array<struct Offset_BlkId, 80, 20 >
 // MAKE SURE BIT_TO_REPRESENT_MAX_ENTRIES IS SET CORRECTLY BELOW based on estimated MAX_NO_OF_VALUE_ENTRIES
 #define BIT_TO_REPRESENT_MAX_ENTRIES_DECLARE 16;
+
+
 
 struct Offset_BlkId {
     uint16_t m_offset:BIT_TO_REPRESENT_MAX_ENTRIES_DECLARE;
@@ -84,8 +81,8 @@
 };
 
 
->>>>>>> f5ba5b95
 class MappingKey : public homeds::btree::BtreeKey {
+
 private:
     //Actual value range for an key is (range_start_offset*MAX_NO_OF_VALUE_ENTRIES, 
     // range_start_offset*MAX_NO_OF_VALUE_ENTRIES + MAX_NO_OF_VALUE_ENTRIES -1)
@@ -158,23 +155,6 @@
         dyna_arr = new Elastic_Array_Impl(0, MAX_NO_OF_VALUE_ENTRIES);
     };
 
-<<<<<<< HEAD
-#define MappingBtreeDeclType     homeds::btree::Btree<homeds::btree::SSD_BTREE, MappingKey, MappingValue, \
-                                    homeds::btree::BTREE_NODETYPE_SIMPLE, homeds::btree::BTREE_NODETYPE_SIMPLE, 4096u, writeback_req>
-#define KEY_RANGE	1
-constexpr auto MAP_BLOCK_SIZE = (4 * 1024ul);
-
-struct lba_BlkId_mapping {
-    uint64_t lba;
-    BlkId blkId;
-    bool blkid_found;
-    lba_BlkId_mapping():lba(0),blkId(0),blkid_found(false){};
-};
-
-class mapping {
-	typedef std::function< void (struct BlkId blkid) > free_blk_callback;
-    typedef std::function< void (boost::intrusive_ptr<volume_req> cookie) > comp_callback;
-=======
     MappingValue(uint16_t offset, struct BlkId _val) :
             homeds::btree::BtreeValue() {
         dyna_arr = new Elastic_Array_Impl(5, MAX_NO_OF_VALUE_ENTRIES);
@@ -519,16 +499,15 @@
 
 class mapping {
     typedef std::function<void(struct BlkId blkid)> free_blk_callback;
->>>>>>> f5ba5b95
+     typedef std::function< void (boost::intrusive_ptr<volume_req> cookie) > comp_callback;
 private:
     MappingBtreeDeclType *m_bt;
 
     free_blk_callback free_blk_cb;
-<<<<<<< HEAD
-    comp_callback comp_cb;
+   comp_callback comp_cb;
+
 public:
-
-  void process_completions(boost::intrusive_ptr<writeback_req> cookie, 
+    void process_completions(boost::intrusive_ptr<writeback_req> cookie, 
                             std::error_condition status) {
         boost::intrusive_ptr<volume_req> req = 
                         boost::static_pointer_cast<volume_req>(cookie);
@@ -540,144 +519,24 @@
             comp_cb(req);
         }
   }
-
-  mapping(uint32_t volsize, free_blk_callback free_cb, comp_callback comp_cb, 
+     mapping(uint32_t volsize, free_blk_callback free_cb, comp_callback comp_cb, 
             DeviceManager *mgr, Cache< BlkId > *cache) :  free_blk_cb(free_cb), comp_cb(comp_cb) {
-=======
-public:
-    mapping(uint32_t volsize, free_blk_callback cb, DeviceManager *mgr) : free_blk_cb(cb) {
         assert(BIT_TO_REPRESENT_MAX_ENTRIES > log2(MAX_NO_OF_VALUE_ENTRIES));
         homeds::btree::BtreeConfig btree_cfg;
         btree_cfg.set_max_objs(volsize / (MAX_NO_OF_VALUE_ENTRIES * MAP_BLOCK_SIZE));
         btree_cfg.set_max_key_size(sizeof(uint32_t));
         btree_cfg.set_max_value_size(MAX_NO_OF_VALUE_ENTRIES * sizeof(Offset_BlkId));
->>>>>>> f5ba5b95
-
-        // Create a global cache entry
-        homestore::Cache<BlkId> *glob_cache = new homestore::Cache<homestore::BlkId>(MAX_CACHE_SIZE, MAP_BLOCK_SIZE);
-        assert(glob_cache);
 
         homeds::btree::btree_device_info bt_dev_info;
         bt_dev_info.new_device = true;
         bt_dev_info.dev_mgr = mgr;
         bt_dev_info.size = 512 * Mi;
-        bt_dev_info.cache = glob_cache;
+        bt_dev_info.cache = cache;
         bt_dev_info.vb = nullptr;
-        m_bt = MappingBtreeDeclType::create_btree(btree_cfg, &bt_dev_info);
-    }
-
-<<<<<<< HEAD
-		homeds::btree::btree_device_info bt_dev_info;
-		bt_dev_info.new_device = true;
-		bt_dev_info.dev_mgr = mgr;
-		bt_dev_info.size= 512 * Mi;
-		bt_dev_info.cache = cache;
-		bt_dev_info.vb = nullptr;
-        m_bt = MappingBtreeDeclType::create_btree(btree_cfg, &bt_dev_info, 
-                    std::bind(&mapping::process_completions, this, std::placeholders::_1, std::placeholders::_2));
-	}
-
-	MappingKey get_key(uint32_t lba) {
-		MappingKey key(lba/KEY_RANGE);
-		return key;
-	}
-
-	MappingValue get_value(struct BlkId blkid) {
-		MappingValue value(blkid);
-		return value;
-	}
-
-
-	std::error_condition put(boost::intrusive_ptr<volume_req >req, 
-                             uint64_t lba, uint32_t nblks, struct BlkId blkid) {
-		MappingValue value;
-
-		/* TODO: It is very naive way of doing it and will definitely impact
-		 * the performance. We have a new design and will implement it with
-		 * snapshot.
-		 */
-        req->num_mapping_update++;
-		for (uint32_t i = 0; i < nblks; ++i) {
-			blkid.set_nblks(1);
-			/* TODO: don't need to call remove explicitly once
-			 * varsize btree is plugged in.
-			 */
-			bool ret = m_bt->remove(get_key(lba), &value);
-			if (ret) {
-				/* free this block */
-				free_blk_cb(value.get_val());
-			}
-            req->num_mapping_update++;
-			m_bt->put(get_key(lba), get_value(blkid), 
-                      homeds::btree::INSERT_ONLY_IF_NOT_EXISTS, 
-                      boost::static_pointer_cast<writeback_req>(req), 
-                      boost::static_pointer_cast<writeback_req>(req));
-			++lba;
-			blkid.set_id(blkid.get_id() + 1);
-		}
-
-        if (req->num_mapping_update.fetch_sub(1, std::memory_order_release) == 1) {
-            comp_cb(req);
-        }
-		return homestore::no_error;
-	}
-
-	std::error_condition get(uint64_t lba, uint32_t nblks,
-							 std::vector<struct homestore::lba_BlkId_mapping> &mappingList) {
-		std::error_condition error = no_error;
-		bool atleast_one_lba_found = false;
-		bool atleast_one_lba_not_found = false;
-		uint64_t key;
-
-		while (nblks != 0) {
-			homestore::lba_BlkId_mapping* mapping = new struct homestore::lba_BlkId_mapping();
-			mapping->lba = lba;
-            /* this code will change with varsize */
-            mapping->blkId.set_nblks(1);
-			MappingValue value;
-
-			key = get_key(lba).get_value();
-			bool ret = m_bt->get(get_key(lba), &value);
-			if (!ret) {
-				mappingList.push_back(*mapping);
-				lba++;
-				nblks--;
-				atleast_one_lba_not_found = true;
-				continue;
-			}
-			atleast_one_lba_found = true;
-			mapping->blkId = value.get_val();
-			mapping->blkid_found = true;
-
-			uint32_t maxBlkRead = KEY_RANGE - (lba - (key * KEY_RANGE));
-
-			if (maxBlkRead >= nblks) {
-				mapping->blkId.set_nblks(nblks);
-				mapping->blkId.set_id(mapping->blkId.get_id() + lba - (key * KEY_RANGE));
-				mappingList.push_back(*mapping);
-				nblks = 0;
-			} else {
-				mapping->blkId.set_nblks(maxBlkRead);
-				mapping->blkId.set_id(mapping->blkId.get_id() + lba - (key * KEY_RANGE));
-				mappingList.push_back(*mapping);
-				nblks = nblks - maxBlkRead;
-				lba = lba + maxBlkRead;
-			}
-		}
-
-		if(!atleast_one_lba_found){
-			mappingList.empty();
-			error = homestore::make_error_condition(
-					homestore_error::lba_not_exist);
-		}else if(atleast_one_lba_not_found){
-			error = homestore::make_error_condition(
-					homestore_error::partial_lba_not_exist);
-		}
-		return error;
-	}
-};
-}
-=======
+       m_bt = MappingBtreeDeclType::create_btree(btree_cfg, &bt_dev_info, 
+                   std::bind(&mapping::process_completions, this, std::placeholders::_1, std::placeholders::_2));
+    }
+
     void add_lba(uint64_t lba, uint64_t id, uint8_t nblks, uint16_t chunk_num, bool found,
                  std::vector<struct lba_BlkId_mapping> &mappingList) {
         //TODO - MEMORY LEAK-  put *mapping in shared/unique ptr to prevent memory leak
@@ -790,11 +649,13 @@
     
 #endif
 
-    std::error_condition put(uint64_t lba_uint, uint32_t nblks, struct BlkId blkid) {
+    std::error_condition put(boost::intrusive_ptr<volume_req >req, 
+                             uint64_t lba_uint, uint32_t nblks, struct BlkId blkid) {
         uint64_t last_blkid = blkid.get_id();// lba which is to be put next
         uint64_t lba = lba_uint;
         int total_blocks = nblks;
         //iterate till all blocks are put
+        req->num_mapping_update++;
         while (total_blocks != 0) {
             uint64_t range_offset = lba / MAX_NO_OF_VALUE_ENTRIES; // key for btree
             uint64_t start_lba_for_range = range_offset * MAX_NO_OF_VALUE_ENTRIES; // start actual lba for this range
@@ -813,6 +674,7 @@
             assert(value_internal_offset+ blk.m_nblks-1 <MAX_NO_OF_VALUE_ENTRIES);
             MappingValue value(value_internal_offset, blk);
 
+            req->num_mapping_update++;
             m_bt->put(key, value,
                       homeds::btree::APPEND_IF_EXISTS_ELSE_INSERT);
 
@@ -822,7 +684,11 @@
             last_blkid += blk.m_nblks;
             assert(total_blocks >= 0);
         }
+        if (req->num_mapping_update.fetch_sub(1, std::memory_order_release) == 1) {
+            comp_cb(req);
+        }
         return homestore::no_error;
     }
 };
->>>>>>> f5ba5b95
+
+}