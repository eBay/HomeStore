#include <gtest/gtest.h>
#include <fstream>
#include <iostream>
#include <thread>
#include <sds_logging/logging.h>
#include "mapping.hpp"

SDS_LOGGING_INIT(cache_vmod_evict, cache_vmod_write, iomgr, VMOD_BTREE_MERGE, VMOD_BTREE_SPLIT, varsize_blk_alloc,
                 VMOD_VOL_MAPPING, VMOD_BTREE
)
THREAD_BUFFER_INIT;

using namespace std;
using namespace homestore;

extern "C"
__attribute__((no_sanitize_address))
const char *__asan_default_options() {
    return "detect_leaks=false";
}

#define MAX_LBA            65535
#define MAX_NLBA             128
#define MAX_BLK       4294967295
#define MAX_SIZE          7 * Gi
uint64_t num_ios;
uint64_t num_threads;

struct MapTest : public testing::Test {
protected:
    std::mutex mutex;
    homeds::Bitset *m_lba_bm;
    homeds::Bitset *m_blk_bm;
    uint64_t m_blk_id_arr[MAX_LBA];
    mapping *m_map;

    uint64_t Ki = 1024ull;
    uint64_t Mi = Ki * Ki;
    uint64_t Gi = Ki * Mi;

    std::shared_ptr<iomgr::ioMgr> iomgr_obj;
    std::vector<dev_info> device_info;
    std::atomic<uint64_t> seq_Id;
    bool start = false;
    boost::uuids::uuid uuid;
public:
    MapTest() {
        m_lba_bm = new homeds::Bitset(MAX_LBA);
        m_blk_bm = new homeds::Bitset(MAX_BLK);
        for (auto i = 0u; i < MAX_LBA; i++) m_blk_id_arr[i] = 0;
        srand(time(0));
    }

    virtual ~MapTest() {
    }

<<<<<<< HEAD
    void process_metadata_completions(const volume_req_ptr& req) {
=======
    void process_metadata_completions(boost::intrusive_ptr<volume_req> req) {
        LOGINFO("process meta compl");
>>>>>>> a2275152
        for (auto &ptr : req->blkIds_to_free) {
            LOGINFO("Freeing Blk: {} {} {}", ptr.m_blkId.to_string(), ptr.m_blk_offset, ptr.m_nblks_to_free);
            release_blkId_lock(ptr.m_blkId, ptr.m_blk_offset, ptr.m_nblks_to_free);
        }
    }

<<<<<<< HEAD
    void process_completions(const vol_interface_req_ptr& hb_req) {

=======
    void process_completions(boost::intrusive_ptr<vol_interface_req> vol_req) {
        LOGINFO("process compl");
>>>>>>> a2275152
    }

    void start_homestore() {
        /* start homestore */
        /* create files */

        dev_info temp_info;
        temp_info.dev_names = "file101";
        device_info.push_back(temp_info);
        std::ofstream ofs(temp_info.dev_names.c_str(), std::ios::binary | std::ios::out);
        ofs.seekp(MAX_SIZE - 1);
        ofs.write("", 1);
        
        iomgr_obj = std::make_shared<iomgr::ioMgr>(2, num_threads);
        init_params params;
#ifndef NDEBUG
        params.flag = homestore::io_flag::BUFFERED_IO;
#else
        params.flag = homestore::io_flag::DIRECT_IO;
#endif
        params.min_virtual_page_size = 4096;
        params.cache_size = 4 * 1024 * 1024 * 1024ul;
        params.disk_init = true;
        params.devices = device_info;
        params.is_file = true;
        params.max_cap = MAX_SIZE;
        params.physical_page_size = 8192;
        params.disk_align_size = 4096;
        params.atomic_page_size = 8192;
        params.iomgr = iomgr_obj;
        params.init_done_cb = std::bind(&MapTest::init_done_cb, this, std::placeholders::_1, std::placeholders::_2);
        params.vol_mounted_cb = std::bind(&MapTest::vol_mounted_cb, this, std::placeholders::_1, std::placeholders::_2);
        params.vol_state_change_cb = std::bind(&MapTest::vol_state_change_cb, this, std::placeholders::_1,
                                               std::placeholders::_2, std::placeholders::_3);
        params.vol_found_cb = std::bind(&MapTest::vol_found_cb, this, std::placeholders::_1);
        boost::uuids::string_generator gen;
        params.system_uuid = gen("01970496-0262-11e9-8eb2-f2801f1b9fd1");
        uuid = params.system_uuid;
        VolInterface::init(params);
    }

    bool vol_found_cb(boost::uuids::uuid uuid) {
        return true;
    }

<<<<<<< HEAD
    void vol_mounted_cb(const VolumePtr& vol_obj, vol_state state) {
=======
    void vol_mounted_cb(std::shared_ptr<Volume> vol_obj, vol_state state) {
>>>>>>> a2275152
        vol_init(vol_obj);
        auto cb = [this](const vol_interface_req_ptr& vol_req) { process_completions(vol_req); };
        VolInterface::get_instance()->attach_vol_completion_cb(vol_obj, cb);
    }

<<<<<<< HEAD
    void vol_init(const VolumePtr& vol_obj) {
        open(VolInterface::get_instance()->get_name(vol_obj), O_RDWR);
    }

    void vol_state_change_cb(const VolumePtr& vol, vol_state old_state, vol_state new_state) {
=======
    void vol_init(std::shared_ptr<homestore::Volume> vol_obj) {
        open(VolInterface::get_instance()->get_name(vol_obj), O_RDWR);
    }

    void vol_state_change_cb(std::shared_ptr<Volume> vol, vol_state old_state, vol_state new_state) {
>>>>>>> a2275152
        assert(0);
    }


    void init_done_cb(std::error_condition err, const out_params& params1) {
        /* create volume */
        vol_params params;
        params.page_size = 4096;
        params.size = MAX_SIZE;
        params.uuid = boost::uuids::random_generator()();
        std::string name = "vol1";
        memcpy(params.vol_name, name.c_str(), (name.length() + 1));
        m_map = new mapping(params.size, params.page_size,
                            (std::bind(&MapTest::process_metadata_completions, this, std::placeholders::_1)));
        start = true;
    }

    void release_lba_range_lock(uint64_t &lba, uint64_t &nlbas) {
        std::unique_lock<std::mutex> lk(mutex);
        m_lba_bm->reset_bits(lba, nlbas);
    }

    void release_blkId_lock(BlkId &blkId, uint8_t offset, uint8_t nblks_to_free) {
        std::unique_lock<std::mutex> lk(mutex);
        m_blk_bm->reset_bits(blkId.get_id() + offset, nblks_to_free);
    }

    void generate_random_blkId(BlkId &blkId, uint64_t nblks) {
        uint64_t retry = 0;
        start:
        if (retry == MAX_BLK) assert(0);//cant allocated blk anymore

        /* we won't be writing more then 128 blocks in one io */
        uint64_t id = rand() % (MAX_BLK - MAX_NLBA);
        {
            std::unique_lock<std::mutex> lk(mutex);
            /* check if someone is already doing writes/reads */
            if (m_blk_bm->is_bits_reset(id, nblks))
                m_blk_bm->set_bits(id, nblks);
            else {
                retry++;
                goto start;
            }
        }
        blkId.set_id(id);
        blkId.set_nblks(nblks);
    }

    void generate_random_lba_nlbas(uint64_t &lba, uint64_t &nlbas) {
        int retry = 0;
        start:
        if (retry == MAX_LBA) assert(0);//cant allocated lba range anymore

        lba = rand() % (MAX_LBA - MAX_NLBA);
        nlbas = (rand() % (MAX_NLBA - 1)) + 1;
        {
            std::unique_lock<std::mutex> lk(mutex);
            /* check if someone is already doing writes/reads */
            if (m_lba_bm->is_bits_reset(lba, nlbas))
                m_lba_bm->set_bits(lba, nlbas);
            else {
                retry++;
                goto start;
            }
        }
    }

    void read(uint64_t lba, uint64_t nlbas, std::vector<std::pair<MappingKey, MappingValue>> &kvs) {
        LOGDEBUG("Reading -> lba:{},nlbas:{}", lba, nlbas);
        boost::intrusive_ptr<volume_req> volreq(new volume_req());
        volreq->lba = lba;
        volreq->nlbas = nlbas;
        auto sid = seq_Id.fetch_add(1, memory_order_seq_cst);
        volreq->seqId = sid;
        volreq->lastCommited_seqId = sid;//read only latest value
        MappingKey key(lba, nlbas);

#ifndef NDEBUG
        volreq->vol_uuid = uuid;
#endif
        m_map->get(volreq, key, kvs);
    }

    void verify_all() {
        //iterate read() 1k blks and call verify on kvs
        auto i = 0u;
        auto batch = 100u;
        while (i < MAX_LBA) {
            std::vector<std::pair<MappingKey, MappingValue>> kvs;
            read(i, batch, kvs);
            verify(kvs);
            i += batch;
            if (i + batch > MAX_LBA) batch = MAX_LBA - i;
        }
    }

    void verify(std::vector<std::pair<MappingKey, MappingValue>> &kvs) {
        for (auto &kv: kvs) {
            auto st = kv.first.start();
            ValueEntry ve;
            uint64_t bst = 0;
            bool is_invalid = false;
            if (kv.second.is_valid()) {
                kv.second.get_array().get(0, ve, false);
                bst = ve.get_blkId().get_id() + ve.get_blk_offset();
            } else
                is_invalid = true;
            while (st <= kv.first.end() && m_blk_id_arr[st] != 0) {
                if (is_invalid || bst != m_blk_id_arr[st]) {
                    m_map->print_tree();
                    std::this_thread::sleep_for(std::chrono::seconds(5));
                    assert(0);
                }
                bst++;
                st++;
            }
        }
    }

    void random_read() {
        uint64_t lba = 0, nlbas = 0;
        generate_random_lba_nlbas(lba, nlbas);
        std::vector<std::pair<MappingKey, MappingValue>> kvs;
        read(lba, nlbas, kvs);
        verify(kvs);
        release_lba_range_lock(lba, nlbas);
    }

    void write(uint64_t lba, uint64_t nlbas, BlkId bid) {
        boost::intrusive_ptr<volume_req> req(new volume_req());

        auto sid = seq_Id.fetch_add(1, memory_order_seq_cst);

        req->seqId = sid;
        req->lastCommited_seqId = sid;//keeping only latest version always
        req->lba = lba;
        req->nlbas = nlbas;
        MappingKey key(lba, nlbas);
        std::array<uint16_t, CS_ARRAY_STACK_SIZE> carr;

        for (auto i = 0ul, j = lba; j < lba + nlbas; i++, j++) carr[i] = j % 65000;
        ValueEntry ve(sid, bid, 0, nlbas, carr);
        MappingValue value(ve);
#ifndef NDEBUG
        req->vol_uuid = uuid;
#endif

        LOGDEBUG("Writing -> seqId:{} lba:{},nlbas:{},blk:{}", sid, lba, nlbas, bid.to_string());
        m_map->put(req, key, value);

    }

    void random_write() {
        uint64_t lba = 0, nlbas = 0;
        BlkId bid;
        generate_random_lba_nlbas(lba, nlbas);


        generate_random_blkId(bid, nlbas);

        write(lba, nlbas, bid);

        for (auto st = lba, bst = bid.get_id(); st < lba + nlbas; st++, bst++)
            m_blk_id_arr[st] = bst;


        //do sync read
        std::vector<std::pair<MappingKey, MappingValue>> kvs;
        read(lba, nlbas, kvs);

        verify(kvs);
        release_lba_range_lock(lba, nlbas);
    }

    template<class Fn, class... Args>
    void run_in_parallel(int nthreads, Fn &&fn) {
        std::vector<std::thread *> thrs;
        for (auto i = 0; i < nthreads; i++) {
            thrs.push_back(new std::thread(fn, this));
        }
        for (auto t : thrs) {
            t->join();
            delete (t);
        }
        verify_all();
    }

    static void insert_and_get_thread(MapTest *test) {
        auto i = 0u;
        while (i++ < num_ios)test->random_write();

        i = 0u;
        while (i++ < num_ios)test->random_read();
    }
    void remove_files() {
        remove("file101");
    }
};

TEST_F(MapTest, RandomTest
) {
    this->start_homestore();

    while (!start)continue;
    run_in_parallel(num_threads, insert_and_get_thread);
    this->remove_files();
}

SDS_OPTION_GROUP(test_mapping,
                 (num_ios,
                         "", "num_ios", "number of ios", ::cxxopts::value<uint64_t>()->default_value(
                         "200"), "number"),
                 (num_threads, "", "num_threads", "num threads for io", ::cxxopts::value<uint64_t>()->default_value(
                         "8"), "number"))
SDS_OPTIONS_ENABLE(logging, test_mapping
)

int main(int argc, char *argv[]) {
    SDS_OPTIONS_LOAD(argc, argv, logging, test_mapping)
    sds_logging::SetLogger("test_mapping");
    spdlog::set_pattern("[%D %T%z] [%^%l%$] [%n] [%t] %v");

    testing::InitGoogleTest(&argc, argv);

    num_ios = SDS_OPTIONS["num_ios"].as<uint64_t>();
    num_threads = SDS_OPTIONS["num_threads"].as<uint64_t>();
    return RUN_ALL_TESTS();
}<|MERGE_RESOLUTION|>--- conflicted
+++ resolved
@@ -54,25 +54,14 @@
     virtual ~MapTest() {
     }
 
-<<<<<<< HEAD
     void process_metadata_completions(const volume_req_ptr& req) {
-=======
-    void process_metadata_completions(boost::intrusive_ptr<volume_req> req) {
-        LOGINFO("process meta compl");
->>>>>>> a2275152
         for (auto &ptr : req->blkIds_to_free) {
             LOGINFO("Freeing Blk: {} {} {}", ptr.m_blkId.to_string(), ptr.m_blk_offset, ptr.m_nblks_to_free);
             release_blkId_lock(ptr.m_blkId, ptr.m_blk_offset, ptr.m_nblks_to_free);
         }
     }
 
-<<<<<<< HEAD
     void process_completions(const vol_interface_req_ptr& hb_req) {
-
-=======
-    void process_completions(boost::intrusive_ptr<vol_interface_req> vol_req) {
-        LOGINFO("process compl");
->>>>>>> a2275152
     }
 
     void start_homestore() {
@@ -118,29 +107,17 @@
         return true;
     }
 
-<<<<<<< HEAD
     void vol_mounted_cb(const VolumePtr& vol_obj, vol_state state) {
-=======
-    void vol_mounted_cb(std::shared_ptr<Volume> vol_obj, vol_state state) {
->>>>>>> a2275152
         vol_init(vol_obj);
         auto cb = [this](const vol_interface_req_ptr& vol_req) { process_completions(vol_req); };
         VolInterface::get_instance()->attach_vol_completion_cb(vol_obj, cb);
     }
 
-<<<<<<< HEAD
     void vol_init(const VolumePtr& vol_obj) {
         open(VolInterface::get_instance()->get_name(vol_obj), O_RDWR);
     }
 
     void vol_state_change_cb(const VolumePtr& vol, vol_state old_state, vol_state new_state) {
-=======
-    void vol_init(std::shared_ptr<homestore::Volume> vol_obj) {
-        open(VolInterface::get_instance()->get_name(vol_obj), O_RDWR);
-    }
-
-    void vol_state_change_cb(std::shared_ptr<Volume> vol, vol_state old_state, vol_state new_state) {
->>>>>>> a2275152
         assert(0);
     }
 
