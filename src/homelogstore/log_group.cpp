--- conflicted
+++ resolved
@@ -29,15 +29,9 @@
 }
 
 void LogGroup::create_overflow_buf(const uint32_t min_needed) {
-<<<<<<< HEAD
     const auto new_len{sisl::round_up(std::max(min_needed, m_cur_buf_len * 2), log_record::dma_boundary())};
     auto new_buf{sisl::aligned_unique_ptr< uint8_t >::make_sized(log_record::dma_boundary(), new_len)};
     std::memcpy(static_cast<void*>(new_buf.get()), static_cast<const void*>(m_cur_log_buf), m_cur_buf_len);
-=======
-    const auto new_len{sisl::round_up(std::max(min_needed, m_cur_buf_len * 2), dma_boundary)};
-    auto new_buf{sisl::aligned_unique_ptr< uint8_t >::make_sized(dma_boundary, new_len)};
-    std::memcpy(static_cast< void* >(new_buf.get()), static_cast< const void* >(m_cur_log_buf), m_cur_buf_len);
->>>>>>> ed86b550
 
     m_overflow_log_buf = std::move(new_buf);
     m_cur_log_buf = m_overflow_log_buf.get();
