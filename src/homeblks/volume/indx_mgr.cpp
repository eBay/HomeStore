#include "indx_mgr.hpp"
#include "mapping.hpp"
#include <utility/thread_factory.hpp>

using namespace homestore;
/* Journal entry
 * --------------------------------------------------------------------
 * | Journal Hdr | alloc_blkid list | checksum list | free_blk_entry |
 * -------------------------------------------------------------------
 */
vol_journal_entry::~vol_journal_entry() {
    if (m_mem) { free(m_mem); }
}

/* it update the alloc blk id and checksum */
sisl::blob vol_journal_entry::create_journal_entry(volume_req* vreq) {
    uint32_t size = sizeof(journal_hdr) + vreq->csum_list.size() * sizeof(uint16_t) +
        vreq->alloc_blkid_list.size() * sizeof(BlkId) + vreq->fbe_list.size() * sizeof(free_blkid);
    m_mem = malloc(size);
    /* store journal hdr */
    auto hdr = (journal_hdr*)m_mem;
    hdr->lba = vreq->lba();
    hdr->nlbas = vreq->nlbas();
    hdr->indx_start_lba = vreq->indx_start_lba;
    hdr->cp_cnt = vreq->vol_id->cp_cnt;

    /* store alloc blkid */
    auto blkid = (BlkId*)((uint64_t)m_mem + sizeof(journal_hdr));
    for (uint32_t i = 0; i < vreq->alloc_blkid_list.size(); ++i) {
        blkid[i] = vreq->alloc_blkid_list[i];
    }

    /* store csum */
    auto csum = (uint16_t*)(&blkid[vreq->alloc_blkid_list.size()]);
    for (uint32_t i = 0; i < vreq->csum_list.size(); ++i) {
        csum[i] = vreq->csum_list[i];
    }

    /* store free blk entry */
    auto fbe = (free_blkid*)(&csum[vreq->csum_list.size()]);
    for (uint32_t i = 0; i < vreq->fbe_list.size(); ++i) {
        fbe[i].copy(vreq->fbe_list[i]);
    }
    sisl::blob data((uint8_t*)m_mem, size);

    HS_SUBMOD_LOG(TRACE, volume, vreq, "vol", vreq->vol()->get_name(),
                  "Write to journal size={} lsn={}, journal_hdr:[{}], n_ids={}, n_csum={}, n_fbes={}", size,
                  vreq->seqId, to_string(), vreq->alloc_blkid_list.size(), vreq->csum_list.size(),
                  vreq->fbe_list.size());
    return data;
}

/****************************************** IndxCP class ****************************************/

/* This is the hirarchy of cp
 * - Indx CP ID.
 *      - Per Volume CP
 *          - Per btree CP
 * these are the stages of CP
 * 1. CP Attach :- It creates new volume cp id and attaches itself to indx cp. attach CP is called when new CP is
 * started. It can not attach itself to current cp when volume is created. However, it creates a cp_id and attaches that
 * CP is when next time attach is called.
 * 2. CP Prepare :- Volume and btree decides if it want to participate in a cp_start.
 * 3. CP start :- when all ios on a CP is completed, it start cp flush
 *                      - It flushes the btree dirty buffers
 *                      - When all buffers are dirtied, it flushes the free blks of volume and brree
 * 4. Start blk alloc cp it is scheduled
 * 5. All volumes are notified When cp is done. And it writes the superblock
 * 6. cp end :- CP is completed.
 */

IndxCP::IndxCP() : CheckPoint(10) {
    auto cp_id = get_cur_cp_id();
    cp_attach_prepare(nullptr, cp_id);
}

IndxCP::~IndxCP() {}

void IndxCP::cp_start(indx_cp_id* id) {
    iomanager.run_in_specific_thread(IndxMgr::get_thread_id(), [this, id]() {
        ++id->ref_cnt;
        for (auto it = id->vol_id_list.begin(); it != id->vol_id_list.end(); ++it) {
            if (it->second != nullptr && it->second->flags == cp_state::active_cp) {
                ++id->snt_cnt;
                ++id->ref_cnt;
                auto indx_mgr = it->second->vol->get_indx_mgr();
                indx_mgr->get_active_indx()->cp_start(it->second->ainfo.btree_id,
                                                      ([this, id](btree_cp_id_ptr btree_id) { indx_tbl_cp_done(id); }));
            }
        }
        indx_tbl_cp_done(id);
    });
}

void IndxCP::indx_tbl_cp_done(indx_cp_id* id) {
    auto cnt = id->ref_cnt.fetch_sub(1);
    if (cnt != 1) { return; }

    /* flush all the blks that are freed in this id */
    IndxMgr::flush_homeblks_free_blks(id);
    if (id->blkalloc_checkpoint) {
        /* persist alloc blkalloc. It is a sync call */
        blkalloc_cp(id);
    } else {
        if (id->try_blkalloc_checkpoint != id->blkalloc_checkpoint) {
            /* it is supposed to take blk alloc checkpoint but couldn't do it. So try taking it in the next cp */
            IndxMgr::trigger_homeblks_cp();
        }
        /* All dirty buffers are flushed. Write super block */
        IndxMgr::write_homeblks_cp_sb(id);
        /* notify all the subhomeblkss which can trigger CP. They can check if they require new cp to be triggered. */
        mapping::cp_done(IndxMgr::trigger_vol_cp);
        cp_end(id);
    }
}

/* This function calls
 * 1. persist blkalloc superblock
 * 2. truncate  :- it truncate upto the seq number persisted in this id.
 * 3. write superblock
 * 4. call cb_list
 * 5. notify blk alloc that cp id done
 * 6. call cp_end :- read comments over indxmgr::destroy().
 */
void IndxCP::blkalloc_cp(indx_cp_id* id) {
    /* persist blk alloc bit maps */
    HomeBlks::instance()->blkalloc_cp_start(id->blkalloc_id);

    /* Now it is safe to truncate as blkalloc bitsmaps are persisted */
    for (auto it = id->vol_id_list.begin(); it != id->vol_id_list.end(); ++it) {
        if (it->second == nullptr || it->second->flags != cp_state::active_cp) { continue; }
        it->second->vol->truncate(it->second);
    }
    home_log_store_mgr.device_truncate();

    /* All dirty buffers are flushed. Write super block */
    IndxMgr::write_homeblks_cp_sb(id);

    /* call all the callbacks which are waiting for this cp to be completed. One example is volume destroy */
    for (uint32_t i = 0; i < id->cb_list.size(); ++i) {
        id->cb_list[i](true);
    }

    /* blk alloc cp done must be called before we call cp end because we want blk alloc to start sweeping the buffers
     * from staging bitmap.
     * Also notify all the subhomeblkss which can trigger CP. They can check if they require new cp to be triggered.
     */
    HomeBlks::instance()->blkalloc_cp_done(id->blkalloc_id);
    mapping::cp_done(IndxMgr::trigger_vol_cp);

    cp_end(id);
    /* id will be freed after checkpoint and volume might get destroy also */
}

/* It attaches the new CP and prepare for cur cp flush */
void IndxCP::cp_attach_prepare(indx_cp_id* cur_id, indx_cp_id* new_id) {
    if (cur_id == nullptr || cur_id->try_blkalloc_checkpoint) {
        new_id->blkalloc_id = HomeBlks::instance()->blkalloc_attach_prepare_cp(cur_id ? cur_id->blkalloc_id : nullptr);
        if (cur_id) { cur_id->blkalloc_checkpoint = true; }
    } else {
        new_id->blkalloc_id = cur_id->blkalloc_id;
    }
    IndxMgr::attach_prepare_vol_cp_id_list(cur_id ? &cur_id->vol_id_list : nullptr, &new_id->vol_id_list, cur_id,
                                           new_id);
}

/****************************************** IndxMgr class ****************************************/

REGISTER_METABLK_SUBSYSTEM(indx_mgr, "INDX_MGR_CP", IndxMgr::meta_blk_found_cb, nullptr)

IndxMgr::IndxMgr(std::shared_ptr< Volume > vol, const vol_params& params, io_done_cb io_cb,
                 free_blk_callback free_blk_cb, pending_read_blk_cb read_blk_cb) :
        m_io_cb(io_cb),
        m_pending_read_blk_cb(read_blk_cb),
        m_uuid(params.uuid),
        m_name(params.vol_name),
        prepare_cb_list(4),
        m_last_sb(m_uuid) {
    m_active_map = new mapping(params.size, params.page_size, params.vol_name, free_blk_cb, IndxMgr::trigger_vol_cp,
                               m_pending_read_blk_cb);

    m_journal = HomeLogStoreMgr::instance().create_new_log_store();
    m_journal_comp_cb =
        std::bind(&IndxMgr::journal_comp_cb, this, std::placeholders::_1, std::placeholders::_2, std::placeholders::_3);
    for (int i = 0; i < MAX_CP_CNT; ++i) {
        m_free_list[i] = new sisl::wisr_vector< free_blkid >(100);
    }

    create_first_cp_id(vol);
    std::call_once(m_flag, []() { IndxMgr::init(); });
}

IndxMgr::IndxMgr(std::shared_ptr< Volume > vol, const indx_mgr_active_sb& sb, io_done_cb io_cb,
                 free_blk_callback free_blk_cb, pending_read_blk_cb read_blk_cb) :
        m_io_cb(io_cb),
        m_pending_read_blk_cb(read_blk_cb),
<<<<<<< HEAD
        m_first_cp_id(new vol_cp_id()),
        prepare_cb_list(4) {
=======
        m_uuid(vol->get_uuid()),
        m_name(vol->get_name()),
        prepare_cb_list(4),
        m_last_sb(m_uuid) {
>>>>>>> 496c736f
    m_journal = nullptr;
    m_sb = sb;
    m_free_blk_cb = free_blk_cb;
    HomeLogStoreMgr::instance().open_log_store(
        sb.journal_id, ([this](std::shared_ptr< HomeLogStore > logstore) {
            m_journal = logstore;
            m_journal->register_log_found_cb(
                ([this](logstore_seq_num_t seqnum, log_buffer buf, void* mem) { this->log_found(seqnum, buf, mem); }));
        }));
    m_journal_comp_cb =
        std::bind(&IndxMgr::journal_comp_cb, this, std::placeholders::_1, std::placeholders::_2, std::placeholders::_3);
    if (vol->get_state() == vol_state::DESTROYING) { m_state = indx_mgr_state::DESTROYING; }
    for (int i = 0; i < MAX_CP_CNT; ++i) {
        m_free_list[i] = new sisl::wisr_vector< free_blkid >(100);
    }
}

IndxMgr::~IndxMgr() {
    delete m_active_map;
    for (uint32_t i = 0; i < MAX_CP_CNT; ++i) {
        delete m_free_list[i];
    }

    if (m_shutdown_started) { static std::once_flag flag1; }
}

void IndxMgr::init() {
    m_hb = HomeBlks::instance();
    m_cp = std::unique_ptr< IndxCP >(new IndxCP());
    m_shutdown_started.store(false);
<<<<<<< HEAD
    /* start the timer for bitmap checkpoint */
    m_system_cp_timer_hdl = iomanager.schedule_timer(60 * 1000 * 1000 * 1000ul, true, nullptr, false,
                                                     [](void* cookie) { trigger_system_cp(nullptr, false); });
    auto sthread = sisl::named_thread("indx_mgr", []() mutable {
        iomanager.run_io_loop(false, nullptr, [](bool is_started) {
            if (is_started) IndxMgr::m_thread_id = iomanager.my_io_thread_id();
        });
=======
    /* start the timer for blkalloc checkpoint */
    m_homeblks_cp_timer_hdl = iomanager.schedule_timer(60 * 1000 * 1000 * 1000ul, true, nullptr, false,
                                                       [](void* cookie) { trigger_homeblks_cp(nullptr, false); });
    auto sthread = std::thread([]() mutable {
        IndxMgr::m_thread_num = sisl::ThreadLocalContext::my_thread_num();
        LOGINFO("{} thread entered", m_thread_num);
        iomanager.run_io_loop(false, nullptr, ([](const iomgr_msg& io_msg) {}));
        LOGINFO("{} thread exit", m_thread_num);
>>>>>>> 496c736f
    });
    sthread.detach();
}

void IndxMgr::recovery_start_phase1(std::shared_ptr< Volume > vol) {
    auto it = cp_sb_map.find(m_uuid);
    if (it != cp_sb_map.end()) { memcpy(&m_last_sb, &(it->second), sizeof(m_last_sb)); }

    /* Now we have all the information to create mapping btree */
    m_active_map = new mapping(vol->get_size(), vol->get_page_size(), vol->get_name(), m_sb.btree_sb, m_free_blk_cb,
                               IndxMgr::trigger_vol_cp, m_pending_read_blk_cb, &(m_last_sb.active_btree_cp_sb));
    create_first_cp_id(vol);
}

<<<<<<< HEAD
void IndxMgr::write_cp_super_block(indx_cp_id* id) {
=======
void IndxMgr::create_first_cp_id(std::shared_ptr< Volume >& vol) {
    auto vol_cp_sb = &(m_last_sb.vol_cp_sb);
    int64_t cp_cnt = vol_cp_sb->cp_cnt + 1;
    int64_t psn = vol_cp_sb->active_data_psn;
    m_first_cp_id = std::make_shared< vol_cp_id >(cp_cnt, psn, vol, m_free_list[cp_cnt % MAX_CP_CNT]);
    m_first_cp_id->ainfo.btree_id = m_active_map->attach_prepare_cp(nullptr, false);
}

void IndxMgr::recovery_start_phase2() {
    std::call_once(m_flag, []() { IndxMgr::init(); });
    /* start replaying the entry */
}

indx_mgr_active_sb IndxMgr::get_active_sb() {
    indx_mgr_active_sb sb;
    sb.btree_sb = m_active_map->get_btree_sb();
    sb.journal_id = m_journal->get_store_id();
    return sb;
}

void IndxMgr::flush_homeblks_free_blks(indx_cp_id* indx_id) {
    for (auto it = indx_id->vol_id_list.begin(); it != indx_id->vol_id_list.end(); ++it) {
        if (it->second == nullptr || it->second->flags != cp_state::active_cp) {
            /* nothing to free. */
            continue;
        }
        /* free blks in a volume */
        it->second->vol->flush_free_blks(it->second, indx_id);
    }
}

void IndxMgr::flush_free_blks(vol_cp_id_ptr vol_id, indx_cp_id* indx_id) {
    /* free blks in a volume */
    auto blkid_list = vol_id->ainfo.free_blkid_list->get_copy_and_reset();
    for (uint32_t i = 0; i < blkid_list->size(); ++i) {
        auto fbe = (*blkid_list)[i];
        m_hb->get_data_blkstore()->free_blk(fbe.m_blkId, m_hb->get_data_pagesz() * fbe.m_blk_offset,
                                            m_hb->get_data_pagesz() * fbe.m_nblks_to_free, indx_id->blkalloc_id);
    }
    /* free blks in a btree */
    m_active_map->flush_free_blks(vol_id->ainfo.btree_id, indx_id->blkalloc_id);
}

void IndxMgr::write_homeblks_cp_sb(indx_cp_id* indx_id) {
>>>>>>> 496c736f
    LOGINFO("superblock is written");
    uint8_t* mem = nullptr;
    uint64_t size = sizeof(indx_mgr_cp_sb) * indx_id->vol_id_list.size() + sizeof(indx_mgr_cp_sb_hdr);
    size = sisl::round_up(size , HS_STATIC_CONFIG(disk_attr.align_size));
    int ret = posix_memalign((void**)&(mem), HS_STATIC_CONFIG(disk_attr.align_size), size);
    if (ret != 0) {
        assert(0);
        throw std::bad_alloc();
    }

    indx_mgr_cp_sb_hdr* hdr = (indx_mgr_cp_sb_hdr*)mem;
    hdr->version = INDX_MGR_VERSION;
    int vol_cnt = 0;
    indx_mgr_cp_sb* vol_cp_sb_list = (indx_mgr_cp_sb*)((uint64_t)mem + sizeof(indx_mgr_cp_sb_hdr));
    for (auto it = indx_id->vol_id_list.begin(); it != indx_id->vol_id_list.end(); ++it) {
        auto vol_id = it->second;
        it->second->vol->update_cp_sb(vol_id, indx_id, &vol_cp_sb_list[vol_cnt++]);
    }
    hdr->vol_cnt = vol_cnt;

    if (m_meta_blk) {
        MetaBlkMgr::instance()->update_sub_sb("INDX_MGR_CP", mem, size, m_meta_blk);
    } else {
        /* first time update */
        MetaBlkMgr::instance()->add_sub_sb("INDX_MGR_CP", mem, size, m_meta_blk);
    }
    LOGINFO("superblock is written");
    free(mem);
}

void IndxMgr::update_cp_sb(vol_cp_id_ptr& vol_id, indx_cp_id* indx_id, indx_mgr_cp_sb* sb) {
    if (vol_id->flags != cp_state::active_cp) {
        /* nothing changed since last superblock */
        memcpy(sb, &m_last_sb, sizeof(m_last_sb));
        return;
    }

    assert(vol_id->ainfo.end_psn >= vol_id->ainfo.start_psn);
    assert(vol_id->cp_cnt > m_last_sb.vol_cp_sb.blkalloc_cp_cnt);
    assert(vol_id->cp_cnt == m_last_sb.vol_cp_sb.cp_cnt + 1);

    sb->vol_cp_sb.active_data_psn = vol_id->ainfo.end_psn;
    sb->vol_cp_sb.blkalloc_cp_cnt = indx_id->blkalloc_checkpoint ? vol_id->cp_cnt : m_last_sb.vol_cp_sb.blkalloc_cp_cnt;
    sb->vol_cp_sb.vol_size = vol_id->vol_size.load() + m_last_sb.vol_cp_sb.vol_size;
    sb->vol_cp_sb.cp_cnt = vol_id->cp_cnt;
    m_active_map->update_btree_cp_sb(vol_id->ainfo.btree_id, sb->active_btree_cp_sb, indx_id->blkalloc_checkpoint);
    memcpy(&m_last_sb, sb, sizeof(m_last_sb));
}

void IndxMgr::attach_prepare_vol_cp_id_list(std::map< boost::uuids::uuid, vol_cp_id_ptr >* cur_vols_id,
                                            std::map< boost::uuids::uuid, vol_cp_id_ptr >* new_vols_id,
                                            indx_cp_id* indx_id, indx_cp_id* new_indx_id) {
    m_hb->attach_prepare_volume_cp_id(cur_vols_id, new_vols_id, indx_id, new_indx_id);
}

/* It attaches the new CP and prepare for cur cp flush */
vol_cp_id_ptr IndxMgr::attach_prepare_vol_cp(vol_cp_id_ptr cur_vol_id, indx_cp_id* indx_id, indx_cp_id* new_indx_id) {

    if (cur_vol_id == nullptr) {
        /* this volume is just created in the last CP. return the first_cp_id created at the time of volume creation.
         * And this volume is not going to participate in the current cp. This volume is going to participate in
         * the next cp.
         */
        assert(m_first_cp_id != nullptr);
        /* if indx_id->blkalloc_checkpoint is set to true then it means it is created/destroy in a same cp.
         * we can not resume CP in this checkpoint. A volume can never be added in a current cp.
         */
        return m_first_cp_id;
    }

    if (cur_vol_id == m_first_cp_id) { m_first_cp_id = nullptr; }

    /* Go through the callback who is waiting for prepare to happen. Normally suspend, resume,
     * destroy waits for it. We can not move CP to suspend, active in middle of CP.
     */
    auto cb_list_copy = prepare_cb_list.get_copy_and_reset();
    for (uint32_t i = 0; i < cb_list_copy->size(); ++i) {
        (*cb_list_copy)[i](cur_vol_id, indx_id, new_indx_id);
    }

    if (cur_vol_id->flags == cp_state::suspend_cp) {
        /* this volume is not going to participate in a current cp */
        return cur_vol_id;
    }

    if (m_shutdown_started.load()) {
        m_last_cp = true; // it is set to true even if volume is deleted
    }
    auto btree_id = m_active_map->attach_prepare_cp(cur_vol_id->ainfo.btree_id, m_last_cp);
    cur_vol_id->ainfo.end_psn = m_journal->get_contiguous_issued_seq_num(cur_vol_id->ainfo.start_psn);
    if (m_last_cp) {
        assert(btree_id == nullptr);
        HS_SUBMOD_LOG(INFO, base, , "vol", cur_vol_id->vol->get_name(), "last cp of this volume triggered");
        return nullptr;
    }

    /* create new cp */
    int64_t cp_cnt = cur_vol_id->cp_cnt + 1;
    vol_cp_id_ptr new_vol_id(
        new vol_cp_id(cp_cnt, cur_vol_id->ainfo.end_psn, cur_vol_id->vol, m_free_list[cp_cnt % MAX_CP_CNT]));
    new_vol_id->ainfo.btree_id = btree_id;

    return new_vol_id;
}

void IndxMgr::truncate(vol_cp_id_ptr vol_id) {
    m_journal->truncate(vol_id->ainfo.end_psn);
    m_active_map->truncate(vol_id->ainfo.btree_id);
}

mapping* IndxMgr::get_active_indx() { return m_active_map; }

void IndxMgr::journal_comp_cb(logstore_seq_num_t seq_num, logdev_key ld_key, void* req) {
    assert(ld_key.is_valid());
    auto vreq = volume_req_ptr((volume_req*)req, false); // Turn it back to smart ptr before doing callback.
    uint64_t lba_written = vreq->indx_start_lba - vreq->lba();

    HS_SUBMOD_LOG(TRACE, volume, vreq, "vol", vreq->vol()->get_name(),
                  "Journal write done, lsn={}, log_key=[idx={}, offset={}]", seq_num, ld_key.idx, ld_key.dev_offset);

    if (lba_written == vreq->nlbas()) {
        m_io_cb(vreq, no_error);
    } else {
        /* partial write */
        assert(lba_written < vreq->nlbas());
        m_io_cb(vreq, homestore_error::btree_write_failed);
    }

    /* End of critical section */
    m_cp->cp_io_exit(vreq->cp_id);
}

void IndxMgr::journal_write(volume_req* vreq) {
    auto b = vreq->create_journal_entry();
    m_journal->write_async(vreq->seqId, b, vreq, m_journal_comp_cb);
}

btree_status_t IndxMgr::update_indx_tbl(volume_req* vreq) {
    std::array< uint16_t, CS_ARRAY_STACK_SIZE > carr;
    uint64_t offset = 0;

    for (uint32_t i = 0; i < vreq->iface_req->nlbas; ++i) {
        carr[i] = vreq->csum_list[i];
    }

    uint64_t start_lba = vreq->lba();
    int csum_indx = 0;

    /* get volume cp id */
    auto btree_id = vreq->vol_id->ainfo.btree_id;
    for (uint32_t i = 0; i < vreq->alloc_blkid_list.size(); ++i) {

        /* TODO mapping should accept req so that it doesn't need to build value two times */
        auto blkid = vreq->alloc_blkid_list[i];
        uint32_t page_size = vreq->vol()->get_page_size();
        uint32_t nlbas = blkid.data_size(m_hb->get_data_pagesz()) / page_size;
        vreq->vol_id->vol_size.fetch_add(blkid.data_size(m_hb->get_data_pagesz()));
        uint32_t blk_offset = 0;

        /* we don't want to write same lba multiple times in a io. In case of partial write and write failure we will
         * call this function multiple times for the same io.
         */
        if (start_lba < vreq->indx_start_lba) {
            if ((vreq->indx_start_lba - start_lba) >= nlbas) {
                start_lba += nlbas;
                csum_indx += nlbas;
                continue;
            } else {
                start_lba = vreq->indx_start_lba;
                csum_indx += (vreq->indx_start_lba - start_lba);
                blk_offset = (vreq->indx_start_lba - start_lba) * page_size / m_hb->get_data_pagesz();
                nlbas -= (vreq->indx_start_lba - start_lba);
            }
        }
        MappingKey key(start_lba, nlbas);
        ValueEntry ve(vreq->seqId, blkid, blk_offset, nlbas, &carr[csum_indx]);
        MappingValue value(ve);

        /* update active btree.indx_start_lba is updated upto the point it is written. It points to the first lba in
         * this range which is not written.
         */
        auto ret = m_active_map->put(vreq, key, value, btree_id, vreq->indx_start_lba);
        if (ret != btree_status_t::success) { return ret; }

        start_lba += nlbas;
        csum_indx += nlbas;
    }

    /* Increment the reference count by the number of free blk entries. Freing of blk is an async process. So we don't
     * want to take a checkpoint until these blkids are not freed in blk allocator. Blk ids are freed in
     * IndxMgr::free_blk.
     */
    m_cp->cp_inc_ref(vreq->cp_id, vreq->fbe_list.size());
    return btree_status_t::success;
}

void IndxMgr::update_indx(const volume_req_ptr& vreq) {
    int retry_cnt = 0;
    /* Journal write is async call. So incrementing the ref on volume */
    vreq->inc_ref();

retry:
    /* Entered into critical section. CP is not triggered in this critical section */
    vreq->cp_id = m_cp->cp_io_enter();
    vreq->vol_id = get_volume_id(vreq->cp_id);
    if (!vreq->vol_id) { vreq->vol_id = m_first_cp_id; }

    /* update active btree */
    auto ret = update_indx_tbl(vreq.get());
    if (ret == btree_status_t::cp_id_mismatch) {
        m_cp->cp_io_exit(vreq->cp_id);
        assert(!retry_cnt);
        ++retry_cnt;
        goto retry;
    }

    /* In case of failure we will still update the journal with entries of whatever is written. */
    /* update journal. Journal writes are not expected to fail. It is async call/ */
    journal_write(vreq.get());
}

btree_cp_id_ptr IndxMgr::get_btree_id(indx_cp_id* cp_id) {
    auto vol_id = get_volume_id(cp_id);
    if (vol_id) { return (vol_id->ainfo.btree_id); }
    return nullptr;
}

vol_cp_id_ptr IndxMgr::get_volume_id(indx_cp_id* cp_id) {
    auto it = cp_id->vol_id_list.find(m_uuid);
    vol_cp_id_ptr btree_id;
    if (it == cp_id->vol_id_list.end()) {
        /* volume is just created. So take the first id. */
        return (nullptr);
    } else {
        assert(it->second != nullptr);
        return (it->second);
    }
}

void IndxMgr::trigger_vol_cp() { m_cp->trigger_cp(); }

void IndxMgr::trigger_homeblks_cp(cp_done_cb cb, bool shutdown) {
    /* set bit map checkpoint , resume cp and trigger it */
    if (!m_cp) {
        if (cb) { cb(true); }
        return;
    }
    bool expected = false;
    bool desired = shutdown;
    auto cp_id = m_cp->cp_io_enter();

    /* Make sure that no cp is triggered after shutdown is called */
    if (!m_shutdown_started.compare_exchange_strong(expected, desired)) {
        if (cb) { cb(false); }
        m_cp->cp_io_exit(cp_id);
        return;
    }
    cp_id->try_blkalloc_checkpoint = true;
    if (cb) {
        std::unique_lock< std::mutex > lk(cp_id->cb_list_mtx);
        cp_id->cb_list.push_back(([cb](bool success) {
            assert(success);
            if (cb) { cb(success); }
        }));
    }
    m_cp->trigger_cp(cp_id);
    m_cp->cp_io_exit(cp_id);
}

/* Steps involved in vol destroy. Note that blkids is available to allocate as soon as it is set in blkalloc. So we
 * need to make sure that blkids of btree won't be resued until volume is not destroy and until its data blkids
 * and btree blkids are not persisted. Vol destroye is different that IO because there is no journal entry of free
 * blks as we have in regular IO.Steps:-
 * 1. Write a journal entry that this volume is destroying. On recovery if we found this entry and volume is not
 * destroy then we free the blkids of this volume before we replay further entries.
 * 2. We move the cp to suspended state.
 *       Note :- we don't want cp to be taken while we are setting suspend flag. That is why it is called in
 *       checkpoint critical section.
 * 3. We destroy btree. Btree traverses the tree
 *      a. Btree free all the volume blkids and set in a bit map
 *      b. Btree free all its blocks and set in writeback cache layer.
 * 4. Resume CP when blkalloc checkpoint to true.
 * 5. Both blkalloc checkpoint and volume checkpoint happen in a same CP. It trigger volume checkpoint followed by
 * blkalloc checkpoint. Volume checkpoint flush all the blkids in btree to blkalloc. And blkalloc checkpoint persist
 * the blkalloc. checkpoint class make sure that no 2 CPs can not happen in parallel. It prevent from reusing the
 * blkids.
 * 6. Free super block after bit map is persisted. CP is finished only after super block is persisted. It will
 * prevent another cp to start. Another CP might reusing the btree blocks freed by this volume. If we allow
 * other CP to happen before this volume sb is destroy then btree won't be intact and we couldn't able to free
 * volume data blocks.
 */
void IndxMgr::destroy(indxmgr_stop_cb cb) {
    /* we can assume that there is no io going on this volume now */
    HS_SUBMOD_LOG(INFO, base, , "vol", m_name, "Destroying Indx Manager");

    destroy_journal_ent* jent = (destroy_journal_ent*)malloc(sizeof(destroy_journal_ent));
    jent->state = indx_mgr_state::DESTROYING;
    sisl::blob b((uint8_t*)jent, sizeof(destroy_journal_ent));
    m_stop_cb = cb;
    m_journal->append_async(b, b.bytes, ([this](logstore_seq_num_t seq_num, logdev_key key, void* cookie) {
                                free(cookie);
<<<<<<< HEAD
                                add_prepare_cb_list(([this](vol_cp_id_ptr cur_cp_id, indx_cp_id* home_blks_id) {
                                    /* it is called while attaching a new CP id. Suspend this cp and call
                                     * destroy indx table.
                                     */
                                    cur_cp_id->flags = cp_state::suspend_cp;
                                    auto btree_id = cur_cp_id->btree_id;
                                    iomanager.run_in_specific_thread(
                                        m_thread_id, [this, btree_id]() { this->destroy_indx_tbl(btree_id); });
                                }));
=======
                                add_prepare_cb_list(
                                    ([this](vol_cp_id_ptr cur_vol_id, indx_cp_id* indx_id, indx_cp_id* new_indx_id) {
                                        /* suspend current cp */
                                        cur_vol_id->flags = cp_state::suspend_cp;
                                        iomgr_msg io_msg;
                                        io_msg.m_type = RUN_METHOD;
                                        auto run_method = sisl::ObjectAllocator< run_method_t >::make_object();
                                        *run_method = ([this, cur_vol_id]() { this->destroy_indx_tbl(cur_vol_id); });
                                        io_msg.m_data_buf = (void*)run_method;
                                        iomanager.send_msg(m_thread_num, io_msg);
                                    }));
>>>>>>> 496c736f
                            }));
}

void IndxMgr::destroy_indx_tbl(vol_cp_id_ptr vol_id) {
    /* free all blkids of btree in memory */
    HS_SUBMOD_LOG(INFO, base, , "vol", m_name, "Destroying Index btree");

    if (m_active_map->destroy(vol_id->ainfo.btree_id, vol_id) != btree_status_t::success) {
        /* destroy is failed. We are going ahead to delete the volume. Worse case scneario we are going
         * to leak some blks. It will be recoverd by running homestore fixer.
         */
        LOGERROR("btree destroy failed");
        assert(0);
    }
    add_prepare_cb_list(([this](vol_cp_id_ptr cur_vol_id, indx_cp_id* indx_id, indx_cp_id* new_indx_id) {
        this->volume_destroy_cp(cur_vol_id, indx_id, new_indx_id);
    }));
}

void IndxMgr::volume_destroy_cp(vol_cp_id_ptr cur_vol_id, indx_cp_id* indx_id, indx_cp_id* new_indx_id) {
    assert(cur_vol_id->flags == cp_state::suspend_cp);
    assert(!m_shutdown_started.load());
    HS_SUBMOD_LOG(INFO, base, , "vol", m_name, "CP during destroy");

    if (indx_id->blkalloc_checkpoint) {
        cur_vol_id->flags = cp_state::active_cp;
        std::unique_lock< std::mutex > lk(indx_id->cb_list_mtx);
        indx_id->cb_list.push_back(m_stop_cb);
        m_last_cp = true;
    } else {
        /* add it self again to the cb list for next cp which could be blkalloc checkpoint */
        add_prepare_cb_list(([this](vol_cp_id_ptr cur_vol_id, indx_cp_id* indx_id, indx_cp_id* new_indx_id) {
            this->volume_destroy_cp(cur_vol_id, indx_id, new_indx_id);
        }));
    }
}

void IndxMgr::add_prepare_cb_list(prepare_cb cb) {
    std::unique_lock< std::mutex > lk(prepare_cb_mtx);
    prepare_cb_list.push_back(cb);
}

void IndxMgr::shutdown(indxmgr_stop_cb cb) {
    iomanager.cancel_timer(m_homeblks_cp_timer_hdl, false);
    m_homeblks_cp_timer_hdl = iomgr::null_timer_handle;
    trigger_homeblks_cp(cb, true);
}

void IndxMgr::destroy_done() {
    m_active_map->destroy_done();
    home_log_store_mgr.remove_log_store(m_journal->get_store_id());
}

void IndxMgr::log_found(logstore_seq_num_t seqnum, log_buffer log_buf, void* mem) {}

void IndxMgr::meta_blk_found_cb(meta_blk* mblk, sisl::aligned_unique_ptr< uint8_t > buf, size_t size) {
    m_meta_blk = mblk;
    indx_mgr_cp_sb_hdr* hdr = (indx_mgr_cp_sb_hdr*)buf.get();
    assert(hdr->version == INDX_MGR_VERSION);
    indx_mgr_cp_sb* cp_sb = (indx_mgr_cp_sb*)((uint64_t)buf.get() + sizeof(indx_mgr_cp_sb_hdr));
    assert(size == (sizeof(indx_mgr_cp_sb_hdr) + hdr->vol_cnt * sizeof(indx_mgr_cp_sb)));

    for (uint32_t i = 0; i < hdr->vol_cnt; ++i) {
        bool happened{false};
        std::map< boost::uuids::uuid, indx_mgr_cp_sb >::iterator it;
        std::tie(it, happened) = cp_sb_map.emplace(std::make_pair(cp_sb[i].uuid, cp_sb[i]));
        assert(!happened);
    }
}

void IndxMgr::free_blk(Free_Blk_Entry& fbe) {
    auto cp_id = fbe.m_cp_id;
    auto vol_id = fbe.m_vol_id;

    free_blkid fblkid;
    fblkid.copy(fbe);

    vol_id->ainfo.free_blkid_list->push_back(fblkid);
    vol_id->vol_size.fetch_sub(fbe.m_nblks_to_free * m_hb->get_data_pagesz());

    /* We don't allow cp to complete until all required blkids are freed. We increment the ref count in update_indx_tbl
     * by number of free blk entries.
     */
    if (cp_id) { m_cp->cp_io_exit(cp_id); }
}

std::unique_ptr< IndxCP > IndxMgr::m_cp;
std::atomic< bool > IndxMgr::m_shutdown_started;
<<<<<<< HEAD
iomgr::io_thread_id_t IndxMgr::m_thread_id;
iomgr::timer_handle_t IndxMgr::m_system_cp_timer_hdl = iomgr::null_timer_handle;
=======
int IndxMgr::m_thread_num;
iomgr::timer_handle_t IndxMgr::m_homeblks_cp_timer_hdl = iomgr::null_timer_handle;
>>>>>>> 496c736f
void* IndxMgr::m_meta_blk = nullptr;
std::once_flag IndxMgr::m_flag;
sisl::aligned_unique_ptr< uint8_t > IndxMgr::m_recovery_sb;
std::map< boost::uuids::uuid, indx_mgr_cp_sb > IndxMgr::cp_sb_map;
<<<<<<< HEAD
size_t IndxMgr::m_recovery_sb_size = 0;
=======
size_t IndxMgr::m_recovery_sb_size = 0;
HomeBlks* IndxMgr::m_hb;
>>>>>>> 496c736f
<|MERGE_RESOLUTION|>--- conflicted
+++ resolved
@@ -194,15 +194,10 @@
                  free_blk_callback free_blk_cb, pending_read_blk_cb read_blk_cb) :
         m_io_cb(io_cb),
         m_pending_read_blk_cb(read_blk_cb),
-<<<<<<< HEAD
-        m_first_cp_id(new vol_cp_id()),
-        prepare_cb_list(4) {
-=======
         m_uuid(vol->get_uuid()),
         m_name(vol->get_name()),
         prepare_cb_list(4),
         m_last_sb(m_uuid) {
->>>>>>> 496c736f
     m_journal = nullptr;
     m_sb = sb;
     m_free_blk_cb = free_blk_cb;
@@ -233,24 +228,13 @@
     m_hb = HomeBlks::instance();
     m_cp = std::unique_ptr< IndxCP >(new IndxCP());
     m_shutdown_started.store(false);
-<<<<<<< HEAD
-    /* start the timer for bitmap checkpoint */
-    m_system_cp_timer_hdl = iomanager.schedule_timer(60 * 1000 * 1000 * 1000ul, true, nullptr, false,
-                                                     [](void* cookie) { trigger_system_cp(nullptr, false); });
+    /* start the timer for blkalloc checkpoint */
+    m_homeblks_cp_timer_hdl = iomanager.schedule_timer(60 * 1000 * 1000 * 1000ul, true, nullptr, false,
+                                                       [](void* cookie) { trigger_homeblks_cp(nullptr, false); });
     auto sthread = sisl::named_thread("indx_mgr", []() mutable {
         iomanager.run_io_loop(false, nullptr, [](bool is_started) {
             if (is_started) IndxMgr::m_thread_id = iomanager.my_io_thread_id();
         });
-=======
-    /* start the timer for blkalloc checkpoint */
-    m_homeblks_cp_timer_hdl = iomanager.schedule_timer(60 * 1000 * 1000 * 1000ul, true, nullptr, false,
-                                                       [](void* cookie) { trigger_homeblks_cp(nullptr, false); });
-    auto sthread = std::thread([]() mutable {
-        IndxMgr::m_thread_num = sisl::ThreadLocalContext::my_thread_num();
-        LOGINFO("{} thread entered", m_thread_num);
-        iomanager.run_io_loop(false, nullptr, ([](const iomgr_msg& io_msg) {}));
-        LOGINFO("{} thread exit", m_thread_num);
->>>>>>> 496c736f
     });
     sthread.detach();
 }
@@ -265,9 +249,6 @@
     create_first_cp_id(vol);
 }
 
-<<<<<<< HEAD
-void IndxMgr::write_cp_super_block(indx_cp_id* id) {
-=======
 void IndxMgr::create_first_cp_id(std::shared_ptr< Volume >& vol) {
     auto vol_cp_sb = &(m_last_sb.vol_cp_sb);
     int64_t cp_cnt = vol_cp_sb->cp_cnt + 1;
@@ -312,11 +293,10 @@
 }
 
 void IndxMgr::write_homeblks_cp_sb(indx_cp_id* indx_id) {
->>>>>>> 496c736f
     LOGINFO("superblock is written");
     uint8_t* mem = nullptr;
     uint64_t size = sizeof(indx_mgr_cp_sb) * indx_id->vol_id_list.size() + sizeof(indx_mgr_cp_sb_hdr);
-    size = sisl::round_up(size , HS_STATIC_CONFIG(disk_attr.align_size));
+    size = sisl::round_up(size, HS_STATIC_CONFIG(disk_attr.align_size));
     int ret = posix_memalign((void**)&(mem), HS_STATIC_CONFIG(disk_attr.align_size), size);
     if (ret != 0) {
         assert(0);
@@ -612,32 +592,16 @@
     jent->state = indx_mgr_state::DESTROYING;
     sisl::blob b((uint8_t*)jent, sizeof(destroy_journal_ent));
     m_stop_cb = cb;
-    m_journal->append_async(b, b.bytes, ([this](logstore_seq_num_t seq_num, logdev_key key, void* cookie) {
-                                free(cookie);
-<<<<<<< HEAD
-                                add_prepare_cb_list(([this](vol_cp_id_ptr cur_cp_id, indx_cp_id* home_blks_id) {
-                                    /* it is called while attaching a new CP id. Suspend this cp and call
-                                     * destroy indx table.
-                                     */
-                                    cur_cp_id->flags = cp_state::suspend_cp;
-                                    auto btree_id = cur_cp_id->btree_id;
-                                    iomanager.run_in_specific_thread(
-                                        m_thread_id, [this, btree_id]() { this->destroy_indx_tbl(btree_id); });
-                                }));
-=======
-                                add_prepare_cb_list(
-                                    ([this](vol_cp_id_ptr cur_vol_id, indx_cp_id* indx_id, indx_cp_id* new_indx_id) {
-                                        /* suspend current cp */
-                                        cur_vol_id->flags = cp_state::suspend_cp;
-                                        iomgr_msg io_msg;
-                                        io_msg.m_type = RUN_METHOD;
-                                        auto run_method = sisl::ObjectAllocator< run_method_t >::make_object();
-                                        *run_method = ([this, cur_vol_id]() { this->destroy_indx_tbl(cur_vol_id); });
-                                        io_msg.m_data_buf = (void*)run_method;
-                                        iomanager.send_msg(m_thread_num, io_msg);
-                                    }));
->>>>>>> 496c736f
-                            }));
+    m_journal->append_async(
+        b, b.bytes, ([this](logstore_seq_num_t seq_num, logdev_key key, void* cookie) {
+            free(cookie);
+            add_prepare_cb_list([this](vol_cp_id_ptr cur_vol_id, indx_cp_id* indx_id, indx_cp_id* new_indx_id) {
+                /* suspend current cp */
+                cur_vol_id->flags = cp_state::suspend_cp;
+                iomanager.run_in_specific_thread(m_thread_id,
+                                                 [this, cur_vol_id]() { this->destroy_indx_tbl(cur_vol_id); });
+            });
+        }));
 }
 
 void IndxMgr::destroy_indx_tbl(vol_cp_id_ptr vol_id) {
@@ -725,20 +689,11 @@
 
 std::unique_ptr< IndxCP > IndxMgr::m_cp;
 std::atomic< bool > IndxMgr::m_shutdown_started;
-<<<<<<< HEAD
 iomgr::io_thread_id_t IndxMgr::m_thread_id;
-iomgr::timer_handle_t IndxMgr::m_system_cp_timer_hdl = iomgr::null_timer_handle;
-=======
-int IndxMgr::m_thread_num;
 iomgr::timer_handle_t IndxMgr::m_homeblks_cp_timer_hdl = iomgr::null_timer_handle;
->>>>>>> 496c736f
 void* IndxMgr::m_meta_blk = nullptr;
 std::once_flag IndxMgr::m_flag;
 sisl::aligned_unique_ptr< uint8_t > IndxMgr::m_recovery_sb;
 std::map< boost::uuids::uuid, indx_mgr_cp_sb > IndxMgr::cp_sb_map;
-<<<<<<< HEAD
 size_t IndxMgr::m_recovery_sb_size = 0;
-=======
-size_t IndxMgr::m_recovery_sb_size = 0;
-HomeBlks* IndxMgr::m_hb;
->>>>>>> 496c736f
+HomeBlks* IndxMgr::m_hb;