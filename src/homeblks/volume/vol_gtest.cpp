--- conflicted
+++ resolved
@@ -1475,14 +1475,11 @@
     (p_volume_size, "", "p_volume_size", "p_volume_size", ::cxxopts::value< uint32_t >()->default_value("60"),
      "0 to 200"),
     (spdk, "", "spdk", "spdk", ::cxxopts::value< bool >()->default_value("false"), "true or false"),
-<<<<<<< HEAD
     (write_cache, "", "write_cache", "write cache", ::cxxopts::value< uint32_t >()->default_value("1"),
      "flag"),
     (read_cache, "", "read_cache", "read cache", ::cxxopts::value< uint32_t >()->default_value("1"),
-     "flag"))
-=======
+     "flag"),
     (config_path, "", "config_path", "Path to dynamic config of app", cxxopts::value< std::string >(), ""))
->>>>>>> 3f28959c
 #define ENABLED_OPTIONS logging, home_blks, test_volume
 
 SDS_OPTIONS_ENABLE(ENABLED_OPTIONS)
