--- conflicted
+++ resolved
@@ -111,17 +111,7 @@
     auto sb = (vol_sb_hdr*)m_sb_buf.bytes();
     if (!sb) {
         /* first time create */
-        m_indx_mgr = IndxMgr::make_IndxMgr(
-            m_params.uuid, std::string(m_params.vol_name),
-            std::bind(&Volume::process_indx_completions, this, std::placeholders::_1, std::placeholders::_2),
-<<<<<<< HEAD
-            std::bind(&Volume::create_indx_tbl, this));
-        m_sb = sisl::make_aligned_unique< vol_sb_hdr >(HS_STATIC_CONFIG(disk_attr.align_size), m_params.page_size,
-                                                       m_params.size, (const char*)m_params.vol_name, m_params.uuid,
-                                                       m_indx_mgr->get_static_sb());
-=======
-            std::bind(&Volume::process_free_blk_callback, this, std::placeholders::_1),
-            std::bind(&Volume::pending_read_blk_cb, this, std::placeholders::_1, std::placeholders::_2));
+        /* populate superblock */
         uint32_t align = 0;
         if (meta_blk_mgr->is_aligned_size(sizeof(vol_sb_hdr))) { align = HS_STATIC_CONFIG(disk_attr.align_size); }
         sisl::byte_view b(sizeof(vol_sb_hdr), align);
@@ -131,24 +121,25 @@
         sb->size = m_params.size;
         memcpy((char*)sb->vol_name, (const char*)m_params.vol_name, VOL_NAME_SIZE);
         sb->uuid = m_params.uuid;
+
+        /* create indx tbl */
+        m_indx_mgr = IndxMgr::make_IndxMgr(
+            m_params.uuid, std::string(m_params.vol_name),
+            std::bind(&Volume::process_indx_completions, this, std::placeholders::_1, std::placeholders::_2),
+            std::bind(&Volume::create_indx_tbl, this));
+
+        /* populate indx mgr super block */
         sb->indx_mgr_sb = m_indx_mgr->get_static_sb();
 
->>>>>>> 5a6e5339
         set_state(vol_state::ONLINE, true);
         seq_Id = m_indx_mgr->get_last_psn();
         /* it is called after superblock is persisted by volume */
         m_indx_mgr->create_done();
     } else {
         /* recovery */
-<<<<<<< HEAD
-        auto indx_mgr_sb = m_sb->indx_mgr_sb;
+        auto indx_mgr_sb = sb->indx_mgr_sb;
         m_indx_mgr = IndxMgr::make_IndxMgr(
             get_uuid(), std::string(get_name()),
-=======
-        auto indx_mgr_sb = sb->indx_mgr_sb;
-        m_indx_mgr = new IndxMgr(
-            shared_from_this(), indx_mgr_sb,
->>>>>>> 5a6e5339
             std::bind(&Volume::process_indx_completions, this, std::placeholders::_1, std::placeholders::_2),
             std::bind(&Volume::create_indx_tbl, this),
             std::bind(&Volume::recover_indx_tbl, this, std::placeholders::_1, std::placeholders::_2), indx_mgr_sb);
