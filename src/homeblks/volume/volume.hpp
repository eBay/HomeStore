--- conflicted
+++ resolved
@@ -553,10 +553,7 @@
     lba_t lba;
     lba_count_t nlbas;         // nlbas written
     lba_count_t user_io_nlbas; // nlbas passed by the user
-<<<<<<< HEAD
     char padding[4];
-=======
->>>>>>> 18af58a6
 
     [[nodiscard]] lba_count_t num_lbas() const { return nlbas; }
 };
