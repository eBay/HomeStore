﻿/*!
    @file   vol_gtest.cpp
    Volume Google Tests
 */
#include <array>
#include <atomic>
#include <chrono>
#include <csignal>
#include <cstdint>
#include <cstring>
#include <filesystem>
#include <fstream>
#include <functional>
#include <iostream>
#include <memory>
#include <mutex>
#include <random>
#include <string>
#include <thread>
#include <random>

#ifdef __linux__
#include <fcntl.h>
#include <isa-l/crc.h>
#include <sys/epoll.h>
#include <sys/eventfd.h>
#include <sys/timeb.h>
#include <unistd.h>
#endif

#include <boost/uuid/uuid_generators.hpp>
#include <boost/uuid/uuid_io.hpp>
#include <sisl/fds/atomic_status_counter.hpp>
#include <sisl/fds/bitset.hpp>
#include <sisl/fds/buffer.hpp>
#include <iomgr/aio_drive_interface.hpp>
#include <iomgr/iomgr.hpp>
#include <iomgr/spdk_drive_interface.hpp>
#include <sds_logging/logging.h>
#include <sds_options/options.h>
#include <sisl/utility/thread_buffer.hpp>

#include <gtest/gtest.h>

#include "api/meta_interface.hpp"
#include "api/vol_interface.hpp"
#include "engine/common/homestore_flip.hpp"
#include "engine/common/homestore_header.hpp"
#include "engine/common/mod_test_iface.hpp"
#include "engine/blkstore/blkbuffer.hpp"
#include "engine/homestore_base.hpp"
#include "test_common/homestore_test_common.hpp"

using namespace homestore;
#ifdef _PRERELEASE
using namespace flip;
#endif

RCU_REGISTER_INIT

/************************** GLOBAL VARIABLES ***********************/

static constexpr uint32_t MAX_DEVICES{2};
static constexpr uint64_t HOMEBLKS_SB_FLAGS_SHUTDOWN{0x01};
static const std::string VOL_PREFIX{"test_files/vol"};

namespace homestore {
extern bool vol_test_run;
}
constexpr uint64_t Ki{1024};
constexpr uint64_t Mi{Ki * Ki};
constexpr uint64_t Gi{Ki * Mi};

using log_level = spdlog::level::level_enum;
SDS_LOGGING_INIT(HOMESTORE_LOG_MODS)

enum class load_type_t : uint8_t { random = 0, same = 1, sequential = 2 };

enum class verify_type_t : uint8_t {
    csum = 0,
    data = 1,
    header = 2,
    null = 3,
};

struct file_hdr {
    bool is_deleted;
    boost::uuids::uuid uuid;
};
#define RESERVE_FILE_BYTE sizeof(struct file_hdr)

struct TestCfg {
    TestCfg() = default;
    TestCfg(const TestCfg&) = delete;
    TestCfg(TestCfg&&) noexcept = delete;
    TestCfg& operator=(const TestCfg&) = default;
    TestCfg& operator=(TestCfg&&) noexcept = delete;

    std::array< std::string, 4 > default_names{"test_files/vol_file1", "test_files/vol_file2", "test_files/vol_file3",
                                               "test_files/vol_file4"};
    std::vector< std::string > dev_names;
    std::vector< std::string > mod_list;
    uint64_t max_vols{50};
    uint64_t max_num_writes{100000};
    uint64_t run_time{60};
    uint64_t num_threads{8};
    uint64_t unmap_frequency{100};

    uint64_t max_io_size{1 * Mi};
    uint64_t max_outstanding_ios{32};
    uint64_t max_disk_capacity{10 * Gi};

    uint32_t atomic_phys_page_size{512};
    uint32_t vol_page_size{4096};
    uint32_t phy_page_size{4096};
    uint32_t mem_btree_page_size{4096};

    bool can_delete_volume{false};
    bool read_enable{true};
    bool unmap_enable{false};
    bool enable_crash_handler{true};
    bool read_verify{false};
    bool remove_file{true};
    bool verify_only{false};
    bool pre_init_verify{true};
    bool is_abort{false};
    bool vol_create_del{false};
    bool overlapping_allowed{false};
    bool expect_vol_offline{false};

    verify_type_t verify_type{verify_type_t::csum};
    load_type_t load_type{load_type_t::random};
    uint32_t nblks{100};
    uint32_t flip_set{0};                 // TODO: change this to enum
    io_flag io_flags{io_flag::DIRECT_IO}; // 2: READ_ONLY 1: DIRECT_IO, 0: BUFFERED_IO;

    homestore::vol_state expected_vol_state{homestore::vol_state::ONLINE}; // TODO: Move to separate job config section
    bool init{true};
    bool expected_init_fail{false};
    bool precreate_volume{true};
    bool expect_io_error{false};
    uint32_t p_volume_size{60};
    bool is_spdk{false};
    bool read_cache{false};
    bool write_cache{false};
    bool read_iovec{false};
    bool write_iovec{false};
    bool batch_completion{false};
    bool create_del_with_io{false};
    bool delete_with_io;
    uint32_t emulate_hdd_cnt{0};
    uint32_t create_del_ops_cnt;
    uint32_t create_del_ops_interval;
    uint32_t p_vol_files_space;
    std::string flip_name;

    bool verify_csum() { return verify_type == verify_type_t::csum; }
    bool verify_data() { return verify_type == verify_type_t::data; }
    bool verify_hdr() { return verify_type == verify_type_t::header; }
    bool verify_type_set() { return verify_type != verify_type_t::null; }
    bool create_vol_file() { return verify_type_set() && !verify_hdr(); }
};

struct TestOutput {
    TestOutput() = default;
    TestOutput(const TestOutput&) = delete;
    TestOutput(TestOutput&&) noexcept = delete;
    TestOutput& operator=(const TestOutput&) = delete;
    TestOutput& operator=(TestOutput&&) noexcept = delete;

    std::atomic< uint64_t > data_match_cnt{0};
    std::atomic< uint64_t > csum_match_cnt{0};
    std::atomic< uint64_t > hdr_only_match_cnt{0};

    std::atomic< uint64_t > write_cnt{0};
    std::atomic< uint64_t > read_cnt{0};
    std::atomic< uint64_t > unmap_cnt{0};
    std::atomic< uint64_t > read_err_cnt{0};
    std::atomic< uint64_t > vol_create_cnt{0};
    std::atomic< uint64_t > vol_del_cnt{0};
    std::atomic< uint64_t > vol_mounted_cnt{0};
    std::atomic< uint64_t > vol_indx{0};

    void print(const char* const work_type, const bool metrics_dump = false) const {
        uint64_t v;
        fmt::memory_buffer buf{};
        if ((v = write_cnt.load())) {
            fmt::vformat_to(fmt::appender{buf}, fmt::string_view{"write_cnt={} "}, fmt::make_format_args(v));
        }
        if ((v = read_cnt.load())) {
            fmt::vformat_to(fmt::appender{buf}, fmt::string_view{"read_cnt={} "}, fmt::make_format_args(v));
        }
        if ((v = unmap_cnt.load())) {
            fmt::vformat_to(fmt::appender{buf}, fmt::string_view{"unmap_cnt={} "}, fmt::make_format_args(v));
        }
        if ((v = read_err_cnt.load())) {
            fmt::vformat_to(fmt::appender{buf}, fmt::string_view{"read_err_cnt={} "}, fmt::make_format_args(v));
        }
        if ((v = data_match_cnt.load())) {
            fmt::vformat_to(fmt::appender{buf}, fmt::string_view{"data_match_cnt={} "}, fmt::make_format_args(v));
        }
        if ((v = csum_match_cnt.load())) {
            fmt::vformat_to(fmt::appender{buf}, fmt::string_view{"csum_match_cnt={} "}, fmt::make_format_args(v));
        }
        if ((v = hdr_only_match_cnt.load())) {
            fmt::vformat_to(fmt::appender{buf}, fmt::string_view{"hdr_only_match_cnt={} "}, fmt::make_format_args(v));
        }
        if ((v = vol_create_cnt.load())) {
            fmt::vformat_to(fmt::appender{buf}, fmt::string_view{"vol_create_cnt={} "}, fmt::make_format_args(v));
        }
        if ((v = vol_del_cnt.load())) {
            fmt::vformat_to(fmt::appender{buf}, fmt::string_view{"vol_del_cnt={} "}, fmt::make_format_args(v));
        }
        if ((v = vol_mounted_cnt.load())) {
            fmt::vformat_to(fmt::appender{buf}, fmt::string_view{"vol_mounted_cnt={} "}, fmt::make_format_args(v));
        }
        if ((v = vol_indx.load())) {
            fmt::vformat_to(fmt::appender{buf}, fmt::string_view{"vol_indx={} "}, fmt::make_format_args(v));
        }

        LOGINFO("{} Output: [{}]", work_type, buf.data());
        if (metrics_dump) LOGINFO("Metrics: {}", sisl::MetricsFarm::getInstance().get_result_in_json().dump(2));
    }
};

class VolTest;
struct io_req_t;
enum class wait_type : uint8_t { no_wait = 0, for_execution = 1, for_completion = 2 };

class TestJob {
    static thread_local bool is_this_thread_running_io;

public:
    enum class job_status_t { not_started = 0, running = 1, stopped = 2, completed = 3 };

    TestJob(VolTest* test) : m_voltest(test), m_start_time(Clock::now()) {
        m_timer_hdl = iomanager.schedule_global_timer(5 * 1000ul * 1000ul * 1000ul, true, nullptr,
                                                      iomgr::thread_regex::all_worker,
                                                      [this](void* cookie) { try_run_one_iteration(); });
    }

    TestJob(VolTest* test, uint32_t interval_ops_sec, bool run_in_worker_thread) :
            m_voltest(test), m_start_time(Clock::now()), m_interval_ops_sec(interval_ops_sec) {
        m_timer_hdl = iomanager.schedule_global_timer(interval_ops_sec * 1000ul * 1000ul * 1000ul, true, nullptr,
                                                      run_in_worker_thread ? iomgr::thread_regex::all_worker
                                                                           : iomgr::thread_regex::all_user,
                                                      [this](void* cookie) { try_run_one_iteration(); });
    }

    virtual ~TestJob() = default;
    TestJob(const TestJob&) = delete;
    TestJob(TestJob&&) noexcept = delete;
    TestJob& operator=(const TestJob&) = delete;
    TestJob& operator=(TestJob&&) noexcept = delete;

    virtual void run_one_iteration() = 0;
    virtual void on_one_iteration_completed(const boost::intrusive_ptr< io_req_t >& req) = 0;
    virtual bool time_to_stop() const = 0;
    virtual bool is_job_done() const = 0;
    virtual bool is_async_job() const = 0;
    virtual std::string job_name() const = 0;

    virtual void start_in_this_thread() {
        m_status_threads_executing.xchng_status(job_status_t::not_started, job_status_t::running);
        if (m_status_threads_executing.get_status() != job_status_t::running) { return; }
        for (uint32_t i{0}; i < mod_tests.size(); ++i) {
            mod_tests[i]->run_start();
        }
        try_run_one_iteration();
        if (time_to_stop()) { notify_completions(); }
    }

    virtual void try_run_one_iteration() {
        if (get_elapsed_time_sec(m_start_time) < m_interval_ops_sec) { return; }
        if (!time_to_stop() && !is_this_thread_running_io &&
            m_status_threads_executing.increment_if_status(job_status_t::running)) {
            is_this_thread_running_io = true;
            for (uint32_t i{0}; i < mod_tests.size(); ++i) {
                mod_tests[i]->try_run_one_iteration();
            }
            run_one_iteration();
            VolInterface::get_instance()->submit_io_batch();
            is_this_thread_running_io = false;
            m_status_threads_executing.decrement_testz_and_test_status(job_status_t::stopped);
        }
        if (time_to_stop()) { notify_completions(); }
    }

    void notify_completions() {
        std::unique_lock< std::mutex > lk{m_mutex};
        LOGDEBUG("notifying completions");
        if (is_job_done()) {
            m_status_threads_executing.set_status(job_status_t::completed);
            m_notify_job_done = true;
        } else {
            m_status_threads_executing.set_status(job_status_t::stopped);
        }

        for (uint32_t i{0}; i < mod_tests.size(); ++i) {
            mod_tests[i]->try_run_last_iteration();
        }
        m_execution_cv.notify_all();
        if (m_notify_job_done) m_completion_cv.notify_all();
    }

    virtual void wait_for_execution() {
        std::unique_lock< std::mutex > lk{m_mutex};
        if (!m_notify_job_done) {
            m_execution_cv.wait(lk, [this] {
                const auto status{m_status_threads_executing.get_status()};
                LOGINFO("status {}", status);
                bool cv_status = (((status == job_status_t::stopped) || (status == job_status_t::completed)) &&
                                  (m_status_threads_executing.count() == 0));
                if (cv_status && m_timer_hdl != iomgr::null_timer_handle) {
                    iomanager.cancel_timer(m_timer_hdl, false /* wait */);
                    m_timer_hdl = iomgr::null_timer_handle;
                }
                return cv_status;
            });
        }
        LOGINFO("Job {} is done executing", job_name());
    }

    virtual void wait_for_completion() {
        std::unique_lock< std::mutex > lk{m_mutex};
        if (!m_notify_job_done) {
            m_completion_cv.wait(lk, [this] {
                const bool cv_status{((m_status_threads_executing.get_status() == job_status_t::completed) &&
                                      (m_status_threads_executing.count() == 0))};
                if (cv_status && m_timer_hdl != iomgr::null_timer_handle) {
                    iomanager.cancel_timer(m_timer_hdl);
                    m_timer_hdl = iomgr::null_timer_handle;
                }
                return cv_status;
            });
        }
        LOGINFO("Job {} is completed", job_name());
    }

protected:
    VolTest* m_voltest;
    std::mutex m_mutex;
    std::condition_variable m_execution_cv;
    std::condition_variable m_completion_cv;
    Clock::time_point m_start_time;
    bool m_notify_job_done{false};
    // std::atomic< job_status_t > m_status = job_status_t::not_started;
    // std::atomic< int32_t > m_threads_executing = 0;
    sisl::atomic_status_counter< job_status_t, job_status_t::not_started > m_status_threads_executing;
    iomgr::timer_handle_t m_timer_hdl{iomgr::null_timer_handle};
    uint32_t m_interval_ops_sec = 0;
};
thread_local bool TestJob::is_this_thread_running_io{false};

struct vol_info_t {
    VolumePtr vol;
    boost::uuids::uuid uuid;
    int fd;

    std::mutex vol_mutex;
    std::unique_ptr< sisl::Bitset > m_pending_lbas_bm;
    std::unique_ptr< sisl::Bitset > m_hole_lbas_bm;

    uint64_t max_vol_blks;
    uint64_t cur_checkpoint;
    std::atomic< uint64_t > start_lba{0};
    std::atomic< uint64_t > start_large_lba{0};
    std::atomic< uint64_t > num_io{0};
    size_t vol_idx{0};
    sisl::atomic_counter< uint64_t > ref_cnt;
    std::atomic< bool > vol_destroyed{false};

    vol_info_t() = default;
    vol_info_t(const vol_info_t&) = delete;
    vol_info_t(vol_info_t&&) noexcept = delete;
    vol_info_t& operator=(const vol_info_t&) = delete;
    vol_info_t& operator=(vol_info_t&&) noexcept = delete;
    ~vol_info_t() = default;

    void mark_lbas_busy(const uint64_t start_lba, const uint32_t nlbas) {
        m_pending_lbas_bm->set_bits(start_lba, nlbas);
    }

    void mark_lbas_free(const uint64_t start_lba, const uint32_t nlbas) {
        m_pending_lbas_bm->reset_bits(start_lba, nlbas);
    }

    bool is_lbas_free(const uint64_t start_lba, const uint32_t nlbas) {
        return m_pending_lbas_bm->is_bits_reset(start_lba, nlbas);
    }

    void invalidate_lbas(const uint64_t start_lba, const uint32_t nlbas) { m_hole_lbas_bm->set_bits(start_lba, nlbas); }
    void validate_lbas(const uint64_t start_lba, const uint32_t nlbas) { m_hole_lbas_bm->reset_bits(start_lba, nlbas); }
    auto get_next_valid_lbas(const uint64_t start_lba, const uint32_t min_nlbas, const uint32_t max_nlbas) {
        const auto bb{m_hole_lbas_bm->get_next_contiguous_n_reset_bits(start_lba, std::nullopt, min_nlbas, max_nlbas)};
        return std::make_pair<>(bb.start_bit, bb.nbits);
    }
};

struct io_req_t : public vol_interface_req {
    uint64_t original_size;
    uint64_t original_offset;
    uint64_t verify_size;
    uint64_t verify_offset;
    int fd;
    uint8_t* buffer{nullptr};
    uint8_t* validate_buffer{nullptr};
    Op_type op_type;
    uint64_t cur_vol;
    std::shared_ptr< vol_info_t > vol_info;
    bool done{false};

    io_req_t(const std::shared_ptr< vol_info_t >& vinfo, const Op_type op, std::vector< iovec >&& iovecs,
             const uint64_t lba, const uint32_t nlbas, const bool is_csum, const bool cache = false,
             const bool sync = false) :
            vol_interface_req{std::move(iovecs), lba, nlbas, sync, cache},
            buffer{nullptr},
            op_type{op},
            vol_info{vinfo} {
        init(lba, nlbas, is_csum);
        const auto req_ptr{static_cast< vol_interface_req* >(this)};
        if (op == Op_type::WRITE || op == Op_type::UNMAP) {
            // make copy of buffer so validation works properly
            if (is_csum) {
                uint8_t* validate_ptr{validate_buffer};
                const uint64_t pg_size{VolInterface::get_instance()->get_page_size(vinfo->vol)};
                for (const auto& iov : req_ptr->iovecs) {
                    HS_RELEASE_ASSERT_EQ(iov.iov_len % pg_size, 0);
                    populate_csum_buf(reinterpret_cast< uint16_t* >(validate_ptr),
                                      static_cast< const uint8_t* >(iov.iov_base), iov.iov_len, vinfo.get());
                    validate_ptr += (iov.iov_len / pg_size) * sizeof(uint16_t);
                }
            } else {
                uint8_t* validate_ptr{validate_buffer};
                for (const auto& iov : req_ptr->iovecs) {
                    ::memcpy(static_cast< void* >(validate_ptr), static_cast< const void* >(iov.iov_base), iov.iov_len);
                    validate_ptr += iov.iov_len;
                }
            }
        }
    }

    io_req_t(const std::shared_ptr< vol_info_t >& vinfo, const Op_type op, uint8_t* const buf, const uint64_t lba,
             const uint32_t nlbas, const bool is_csum, const bool cache = false, const bool sync = false) :
            vol_interface_req{buf, lba, nlbas, sync, cache},

            buffer{buf},
            op_type{op},
            vol_info{vinfo} {
        init(lba, nlbas, is_csum);

        if (op == Op_type::WRITE) {
            // make copy of buffer so validation works properly
            if (is_csum) {
                populate_csum_buf(reinterpret_cast< uint16_t* >(validate_buffer), buffer, original_size, vinfo.get());
            } else {
                ::memcpy(static_cast< void* >(validate_buffer), static_cast< const void* >(buffer), verify_size);
            }
        }
    }

    bool is_read() const { return op_type == Op_type::READ; }
    bool is_write() const { return op_type == Op_type::WRITE; }
    bool is_unmap() const { return op_type == Op_type::UNMAP; }

    virtual ~io_req_t() override {
        if (validate_buffer) {
            iomanager.iobuf_free(validate_buffer);
        } else {
            // right now we only have unmap that doesn't create validate_buffer;
            HS_RELEASE_ASSERT_EQ(op_type, Op_type::UNMAP);
        }

        const auto req_ptr{static_cast< vol_interface_req* >(this)};
        if (use_cache()) { return; }
        for (auto& iov : req_ptr->iovecs) {
            if (iov.iov_base) {
                iomanager.iobuf_free(static_cast< uint8_t* >(iov.iov_base));
            } else {
                // remove this assert if there is other op that could also have null iovs;
                HS_RELEASE_ASSERT_EQ(op_type, Op_type::UNMAP, "unexpected op_type: {}, other than unmap", op_type);
            }
        }
    }

    io_req_t(const io_req_t&) = delete;
    io_req_t(io_req_t&&) noexcept = delete;
    io_req_t& operator=(const io_req_t&) = delete;
    io_req_t& operator=(io_req_t&&) noexcept = delete;

private:
    void init(const uint64_t lba, const uint32_t nlbas, const bool is_csum) {
        const uint64_t page_size{VolInterface::get_instance()->get_page_size(vol_info->vol)};
        original_size = nlbas * page_size;
        original_offset = lba * page_size;
        verify_size = is_csum ? nlbas * sizeof(uint16_t) : original_size;
        verify_offset = is_csum ? lba * sizeof(uint16_t) : original_offset;
        fd = vol_info->fd;
        cur_vol = vol_info->vol_idx;

        if (op_type != Op_type::UNMAP) {
            validate_buffer = iomanager.iobuf_alloc(512, verify_size);
            HS_ASSERT_NOTNULL(RELEASE, validate_buffer);
        }
    }

    // compute checksum and store in a buf which will be used for verification
    void populate_csum_buf(uint16_t* const csum_buf, const uint8_t* const buf, const uint64_t size,
                           const vol_info_t* const vinfo) {
        if (!buf) return;
        const uint64_t pg_size{VolInterface::get_instance()->get_page_size(vinfo->vol)};
        size_t checksum_num{0};
        for (uint64_t buf_offset{0}; buf_offset < size; buf_offset += pg_size, ++checksum_num) {
            const uint16_t csum1{crc16_t10dif(init_crc_16, buf + buf_offset, pg_size)};
            *(csum_buf + checksum_num) = csum1;
        }
    }
};

TestCfg tcfg;          // Config for each VolTest
const TestCfg g_cfg{}; // Config for global for all tests
const std::string access_mgr_mtype{"ACCESS_MGR"};

class IOTestJob;
/**************** Common class created for all tests ***************/
class VolTest : public ::testing::Test {
    friend class TestJob;
    friend class VolCreateDeleteJob;
    friend class IOTestJob;
    friend class VolVerifyJob;

protected:
    std::atomic< size_t > outstanding_ios;
    TestOutput output;

    std::vector< std::shared_ptr< vol_info_t > > vol_info;

    // std::condition_variable m_cv;
    std::condition_variable m_init_done_cv;
    bool m_init_done{false};
    std::mutex m_mutex;
    void* init_buf{nullptr};

    // uint64_t cur_vol;
    // Clock::time_point startTime;
    std::vector< dev_info > m_device_info;
    uint64_t max_vol_size;
    uint64_t max_vol_size_csum;
    std::shared_ptr< IOTestJob > m_io_job;

    // bool verify_done;
    // bool move_verify_to_done;
    // bool vol_create_del_test;

    Clock::time_point print_startTime;

    // std::atomic< bool > io_stalled = false;
    // bool expected_init_fail = false;

    static boost::uuids::uuid m_am_uuid; // simulate am system uuid
    static bool m_am_sb_received;        // used in recovery mode;
    static bool m_am_sb_written;         // track whether am sb is written or not

public:
    static thread_local uint32_t _n_completed_this_thread;

    VolTest() : vol_info(g_cfg.max_vols), m_device_info{} {
        tcfg = g_cfg; // Reset the config from global config

        // cur_vol = 0;
        max_vol_size = 0;
        max_vol_size_csum = 0;
        // verify_done = false;
        // vol_create_del_test = false;
        // move_verify_to_done = false;
        print_startTime = Clock::now();

        // outstanding_ios = 0;
    }

    virtual ~VolTest() override {
        if (init_buf) { iomanager.iobuf_free(static_cast< uint8_t* >(init_buf)); }
    }

    VolTest(const VolTest&) = delete;
    VolTest(VolTest&&) noexcept = delete;
    VolTest& operator=(const VolTest&) = delete;
    VolTest& operator=(VolTest&&) noexcept = delete;

    virtual void SetUp() override{};
    virtual void TearDown() override{};

    void remove_files() {
        /* no need to delete the user created file/disk */
        if (tcfg.dev_names.size() == 0) {
            for (const auto& n : tcfg.default_names) {
                const std::filesystem::path fpath{n};
                if (std::filesystem::exists(fpath) && std::filesystem::is_regular_file(fpath)) {
                    std::filesystem::remove(fpath);
                }
            }
        }

        for (uint32_t i{0}; i < tcfg.max_vols; ++i) {
            const std::filesystem::path fpath{VOL_PREFIX + std::to_string(i)};
            if (std::filesystem::exists(fpath) && std::filesystem::is_regular_file(fpath)) {
                std::filesystem::remove(fpath);
            }
        }
    }

    static void am_meta_blk_comp_cb(bool success) {
        HS_RELEASE_ASSERT_EQ(success, true);
        // it is possible that abort (intentional test) can happen before am got chance to be written;
        if (!tcfg.init && m_am_sb_written) {
            // should have received am sb callback from MetaBlkStore;
            HS_RELEASE_ASSERT_EQ(m_am_sb_received, true);
        }
    }

    static void am_meta_blk_found_cb([[maybe_unused]] meta_blk* const mblk, const sisl::byte_view& buf,
                                     const size_t size) {
        // should be called only once in recovery mode;
        HS_RELEASE_ASSERT_EQ(m_am_sb_received, false);
        m_am_sb_received = true;
        const std::string str{reinterpret_cast< const char* >(buf.bytes()), size};
        HS_RELEASE_ASSERT_EQ(str.compare(boost::uuids::to_string(m_am_uuid)), 0);
    }

    uint64_t get_dev_info(std::vector< dev_info >& device_info) {
        uint64_t max_capacity{0};

        /* create files */
        if (tcfg.dev_names.size() != 0) {
            for (uint32_t i{0}; i < tcfg.dev_names.size(); ++i) {
                const std::filesystem::path fpath{tcfg.dev_names[i]};
                /* we use this capacity to calculate volume size */
                max_capacity += tcfg.max_disk_capacity;
                device_info.emplace_back(std::filesystem::canonical(fpath).string(), HSDevType::Data);
            }
        } else {
            for (uint32_t i{0}; i < MAX_DEVICES; ++i) {
                const std::filesystem::path fpath{tcfg.default_names[i]};
                if (tcfg.init) {
                    std::ofstream ofs{fpath.string(), std::ios::binary | std::ios::out};
                    std::filesystem::resize_file(fpath, tcfg.max_disk_capacity);
                }
                device_info.emplace_back(std::filesystem::canonical(fpath).string(), HSDevType::Data);
                max_capacity += tcfg.max_disk_capacity;
            }
        }

        uint32_t hdd_cnt = tcfg.emulate_hdd_cnt;
        for (auto& dinfo : device_info) {

            auto data_attrs = iomgr::drive_attributes();
            data_attrs.phys_page_size = tcfg.phy_page_size;
            data_attrs.align_size = 512;
            data_attrs.atomic_phys_page_size = tcfg.atomic_phys_page_size;

            if (hdd_cnt != 0) {
                iomgr::DriveInterface::emulate_drive_type(dinfo.dev_names,
                                                          tcfg.dev_names.empty() ? iomgr::drive_type::file_on_hdd
                                                                                 : iomgr::drive_type::block_hdd);
                data_attrs.align_size = 2 * data_attrs.align_size;
                data_attrs.phys_page_size = 2 * tcfg.phy_page_size;
                data_attrs.atomic_phys_page_size = 2 * tcfg.atomic_phys_page_size;
                --hdd_cnt;
            }
            iomgr::DriveInterface::emulate_drive_attributes(dinfo.dev_names, data_attrs);
        }

        return max_capacity;
    }

    void start_homestore(const bool force_reinit = true, const bool wait_for_init_done = true) {
        uint64_t max_capacity = 0;

        /* start homestore */
        /* create files */
#if 0
        struct stat st;
        if (stat("test_files", &st) == -1) { mkdir("test_files", 0700); }
#endif
        std::filesystem::create_directory("test_files");
        std::filesystem::permissions("test_files", std::filesystem::perms::owner_all);

        iomanager.start(tcfg.num_threads, tcfg.is_spdk);

        get_dev_info(m_device_info);
        init_params params;
        params.data_open_flags = tcfg.io_flags;
        params.fast_open_flags = tcfg.io_flags;
        params.min_virtual_page_size = tcfg.vol_page_size;
        params.app_mem_size = 5 * 1024 * 1024 * 1024ul;

        params.data_devices = m_device_info;

#ifdef _PRERELEASE
        params.force_reinit = force_reinit;
#endif
        if (std::getenv(HTTP_SVC_ENV_VAR_STRING.c_str())) {
            params.start_http = false; // do not start http server;
        }
        params.init_done_cb = bind_this(VolTest::init_done_cb, 2);
        params.vol_mounted_cb = bind_this(VolTest::vol_mounted_cb, 2);
        params.vol_state_change_cb = bind_this(VolTest::vol_state_change_cb, 3);
        params.vol_found_cb = bind_this(VolTest::vol_found_cb, 1);
        params.end_of_batch_cb = bind_this(VolTest::process_end_of_batch, 1);

        boost::uuids::string_generator gen;
        m_am_uuid = gen("01970496-0262-11e9-8eb2-f2801f1b9fd1");

        for (uint32_t i{0}; i < mod_tests.size(); ++i) {
            mod_tests[i]->try_init_iteration();
        }
        VolInterface::init(params);

        if (wait_for_init_done) { wait_homestore_init_done(); }

        if (tcfg.init) {
            void* cookie{nullptr};
            MetaBlkMgrSI()->add_sub_sb(access_mgr_mtype, (void*)(boost::uuids::to_string(m_am_uuid).c_str()),
                                       boost::uuids::to_string(m_am_uuid).size(), cookie);
            m_am_sb_written = true;
        }
    }

    bool fix_vol_mapping_btree() {
        /* fix all volumes mapping btrees */
        for (uint64_t i{0}; i < tcfg.max_vols; ++i) {
            auto vol_ptr{vol_info[i]->vol};
            const auto ret{VolInterface::get_instance()->fix_tree(vol_ptr, true /* verify */)};
            if (ret == false) {
                LOGERROR("fix_tree of vol: {} failed!", VolInterface::get_instance()->get_name(vol_ptr));
                return false;
            }
        }
        return true;
    }

    void move_vol_to_offline() {
        /* move all volumes to offline */
        for (uint64_t i{0}; i < tcfg.max_vols; ++i) {
            VolInterface::get_instance()->vol_state_change(vol_info[i]->vol, homestore::vol_state::OFFLINE);
        }
    }

    void move_vol_to_online() {
        /* move all volumes to online */
        for (uint64_t i{0}; i < tcfg.max_vols; ++i) {
            VolInterface::get_instance()->vol_state_change(vol_info[i]->vol, homestore::vol_state::ONLINE);
        }
    }

    bool vol_found_cb(const boost::uuids::uuid uuid) {
        HS_RELEASE_ASSERT_EQ(tcfg.init, false);
        return (is_valid_vol_file(uuid));
    }

    void vol_mounted_cb(const VolumePtr& vol_obj, const vol_state state) {
        HS_RELEASE_ASSERT_EQ(tcfg.init, false);
        const auto cnt{output.vol_mounted_cnt.fetch_add(1, std::memory_order_relaxed)};
        vol_init(vol_obj);

        VolInterface* const viface{VolInterface::get_instance()};
        if (tcfg.batch_completion) {
            viface->attach_vol_completion_cb(vol_obj, bind_this(VolTest::process_multi_completions, 1));
            viface->attach_end_of_batch_cb(bind_this(VolTest::process_end_of_batch, 1));
        } else {
            viface->attach_vol_completion_cb(vol_obj, bind_this(VolTest::process_single_completion, 1));
        }
        HS_RELEASE_ASSERT_EQ(state, tcfg.expected_vol_state);
        if (tcfg.expected_vol_state == homestore::vol_state::DEGRADED ||
            tcfg.expected_vol_state == homestore::vol_state::OFFLINE) {
            VolInterface::get_instance()->vol_state_change(vol_obj, vol_state::ONLINE);
        }
    }

    void vol_init(const VolumePtr& vol_obj) {
        const std::string file_name{VolInterface::get_instance()->get_name(vol_obj)};
        const int indx{get_vol_indx(file_name)};

        std::shared_ptr< vol_info_t > info{std::make_shared< vol_info_t >()};
        info->vol = vol_obj;
        info->uuid = VolInterface::get_instance()->get_uuid(vol_obj);
        if (tcfg.create_vol_file()) { info->fd = open(file_name.c_str(), O_RDWR); }
        info->max_vol_blks =
            VolInterface::get_instance()->get_size(vol_obj) / VolInterface::get_instance()->get_page_size(vol_obj);

        info->m_pending_lbas_bm = std::make_unique< sisl::Bitset >(info->max_vol_blks);
        info->m_hole_lbas_bm = std::make_unique< sisl::Bitset >(info->max_vol_blks);
        info->invalidate_lbas(0, info->max_vol_blks); // Punch hole for all.
        info->cur_checkpoint = 0;
        info->ref_cnt.increment(1);

        vol_info[indx] = info;
    }

    void vol_state_change_cb(const VolumePtr& vol, const vol_state old_state, const vol_state new_state) {
        HS_RELEASE_ASSERT_EQ(new_state, homestore::vol_state::FAILED);
    }

    /* Note: It assumes that create volume is not happening in parallel */
    bool create_volume(const int indx) {

        if ((vol_info.size() != 0) && vol_info[indx] && vol_info[indx]->ref_cnt.get()) { return false; }
        /* Create a volume */
        vol_params params;
        params.page_size = tcfg.vol_page_size;
        params.size = max_vol_size;
        params.io_comp_cb = tcfg.batch_completion ? io_comp_callback(bind_this(VolTest::process_multi_completions, 1))
                                                  : io_comp_callback(bind_this(VolTest::process_single_completion, 1));
        params.uuid = boost::uuids::random_generator()();
        const std::string name{VOL_PREFIX + std::to_string(indx)};
        ::strcpy(params.vol_name, name.c_str());
        /* check if same volume exist or not */

        auto vol_obj{VolInterface::get_instance()->create_volume(params)};
        if (vol_obj == nullptr) {
            LOGINFO("creation failed");
            return false;
        }
        HS_RELEASE_ASSERT_EQ(VolInterface::get_instance()->lookup_volume(params.uuid), vol_obj);

        if (tcfg.create_vol_file()) {
            // we don't use vol file for header verification
            // check remaining space on root fs;
            std::error_code ec;
            uint64_t free_space{0};
            const std::filesystem::space_info si = std::filesystem::space(std::filesystem::current_path(), ec);
            if (ec.value()) {
                HS_RELEASE_ASSERT(false, "Error getting space for dir={}, error={}", name, ec.message());
            } else {
                // Don't use more than 30% of free space of root fs;
                free_space = static_cast< uint64_t >(std::min(si.free, si.available) * tcfg.p_vol_files_space / 100);
            }
            uint64_t offset_to_seek{tcfg.verify_csum() ? max_vol_size_csum + RESERVE_FILE_BYTE
                                                       : max_vol_size + RESERVE_FILE_BYTE};
            HS_RELEASE_ASSERT_GT(free_space, offset_to_seek);

            // create file for verification
            std::ofstream ofs{name, std::ios::binary | std::ios::out | std::ios::trunc};
            ofs.seekp(offset_to_seek);
            ofs.write("", 1);
            ofs.close();

            auto fd = open(name.c_str(), O_RDWR);
            init_vol_files(fd, params.uuid);
            close(fd);
        }

        LOGINFO("Created volume {} of size: {}", name, tcfg.verify_csum() ? max_vol_size_csum : max_vol_size);
        ++output.vol_create_cnt;

        /* open a corresponding file */
        vol_init(vol_obj);
        return true;
    }

    void init_done_cb(const std::error_condition err, const out_params& params) {
        /* create volume */
        if (err) {
            HS_RELEASE_ASSERT_EQ(tcfg.expected_init_fail, true);
            {
                std::unique_lock< std::mutex > lk{m_mutex};
                m_init_done = true;
            }
            m_init_done_cv.notify_all();
            return;
        }

        /* Don't populate the whole disks. Only 60 % of it */
        const auto max_capacity{VolInterface::get_instance()->get_system_capacity().initial_total_size};
        if (tcfg.max_vols) {
            max_vol_size = (tcfg.p_volume_size * max_capacity) / (100 * tcfg.max_vols);
            max_vol_size_csum = (sizeof(uint16_t) * max_vol_size) / tcfg.vol_page_size;
        }

        if (tcfg.init) {
            HS_RELEASE_ASSERT_EQ(params.first_time_boot, true);
        } else {
            HS_RELEASE_ASSERT_EQ(output.vol_mounted_cnt, get_mounted_vols());
            HS_RELEASE_ASSERT_EQ(params.first_time_boot, false);
        }

        tcfg.max_io_size = params.max_io_size;
        const uint64_t init_buf_size{tcfg.verify_csum() ? tcfg.vol_page_size : tcfg.max_io_size};

        init_buf = iomanager.iobuf_alloc(512, init_buf_size);
        std::memset(static_cast< void* >(init_buf), 0, init_buf_size);
        HS_RELEASE_ASSERT_EQ(tcfg.expected_init_fail, false);
        if (tcfg.init) {
            if (tcfg.precreate_volume) {
                for (uint64_t i{0}; i < tcfg.max_vols; ++i) {
                    create_volume(i);
                }
            }
            // verify_done = true;
            // startTime = Clock::now();
        }
        tcfg.max_io_size = params.max_io_size;
        /* TODO :- Rishabh: remove it */
        // tcfg.max_io_size = 128 * Ki;
        outstanding_ios = 0;

        {
            std::unique_lock< std::mutex > lk{m_mutex};
            m_init_done = true;
        }
        /* notify who is waiting for init to be completed */
        m_init_done_cv.notify_all();

#ifdef _PRERELEASE
        if (tcfg.flip_set == 1) {
            VolInterface::get_instance()->set_io_flip();
        } else if (tcfg.flip_set == 2) {
            tcfg.expect_io_error = true;
            VolInterface::get_instance()->set_io_flip();
            VolInterface::get_instance()->set_error_flip();
        }
#endif
        return;
    }

    void shutdown() {
        LOGINFO("shutting down homeblks");

        {
            std::unique_lock< std::mutex > lk(m_mutex);
            vol_info.clear();
        }

        VolInterface::shutdown(false /* force */);

        LOGINFO("stopping iomgr");
        iomanager.stop();
    }

    void start_job(TestJob* const job, const wait_type wait_type = wait_type::for_completion) {
        iomanager.run_on(iomgr::thread_regex::all_worker,
                         [job, this](iomgr::io_thread_addr_t a) { job->start_in_this_thread(); });
        if (wait_type == wait_type::for_execution) {
            job->wait_for_execution();
        } else if (wait_type == wait_type::for_completion) {
            job->wait_for_completion();
        }
    }

    std::shared_ptr< IOTestJob > start_io_job(const wait_type wait_type = wait_type::for_execution,
                                              const load_type_t load_type = tcfg.load_type);

    void wait_homestore_init_done() {
        std::unique_lock< std::mutex > lk{m_mutex};
        m_init_done_cv.wait(lk, [this]() { return m_init_done; });
    }

    void delete_volumes() {
        const uint64_t tot_cap{VolInterface::get_instance()->get_system_capacity().initial_total_data_meta_size};
        uint64_t used_cap{VolInterface::get_instance()->get_system_capacity().used_total_size};
        HS_ASSERT_CMP(RELEASE, used_cap, <=, tot_cap);
        for (uint64_t i{0}; i < vol_info.size(); ++i) {
            delete_volume(i);
        }
        used_cap = VolInterface::get_instance()->get_system_capacity().used_total_size;
        if (used_cap != 0) {
            // assert(false);
        }
    }

private:
    void init_vol_file_hdr(const int fd) {
        /* set first bit to 0 */
        file_hdr hdr;
        hdr.is_deleted = true;
        auto buf = iomanager.iobuf_alloc(512, sizeof(file_hdr));
        *reinterpret_cast< file_hdr* >(buf) = hdr;
        const auto ret{pwrite(fd, buf, sizeof(file_hdr), 0)};
        HS_RELEASE_ASSERT_EQ(static_cast< uint64_t >(ret), sizeof(file_hdr));
        iomanager.iobuf_free(buf);
    }

    void set_vol_file_hdr(const int fd, const boost::uuids::uuid uuid) {
        /* set first bit to 1 */
        file_hdr hdr;
        hdr.is_deleted = false;
        hdr.uuid = uuid;
        auto* const buf{iomanager.iobuf_alloc(512, sizeof(file_hdr))};
        *reinterpret_cast< file_hdr* >(buf) = hdr;
        const auto ret{::pwrite(fd, buf, sizeof(file_hdr), 0)};
        HS_RELEASE_ASSERT_EQ(static_cast< uint64_t >(ret), sizeof(file_hdr));
        iomanager.iobuf_free(buf);
    }

<<<<<<< HEAD
    bool is_valid_vol_file(const boost::uuids::uuid& uuid) const {
        auto* const buf{iomanager.iobuf_alloc(512, sizeof(file_hdr))};
        bool found{false};
        for (uint32_t i{0}; i < tcfg.max_vols; ++i) {
            const std::string name{VOL_PREFIX + std::to_string(i)};
            auto fd{::open(name.c_str(), O_RDWR)};
            const auto ret{::pread(fd, buf, sizeof(file_hdr), 0)};
            ::close(fd);
            const file_hdr* const hdr{reinterpret_cast< file_hdr* >(buf)};
            if (hdr->is_deleted) { continue; }
            if (hdr->uuid == uuid) {
=======
    bool is_valid_vol_file(const boost::uuids::uuid& uuid) {
        auto buf = iomanager.iobuf_alloc(512, sizeof(file_hdr));
        bool found = false;
        for (uint32_t i = 0; i < tcfg.max_vols; ++i) {
            const std::string name = VOL_PREFIX + std::to_string(i);
            auto fd = open(name.c_str(), O_RDWR);
            const auto ret{pread(fd, buf, sizeof(file_hdr), 0)};
            close(fd);
            file_hdr hdr = *reinterpret_cast< file_hdr* >(buf);
            if (hdr.is_deleted) {
                if (hdr.uuid == uuid) {
                    LOGINFO("Bypassing deleted file hdr vol:{} with SAME uuid: {}", name, hdr.uuid);
                }
                continue;
            }
            if (hdr.uuid == uuid) {
>>>>>>> edde56e6
                found = true;
                break;
            }
        }

        iomanager.iobuf_free(buf);
        return found;
    }

<<<<<<< HEAD
    uint64_t get_mounted_vols() const {
        auto* const buf{iomanager.iobuf_alloc(512, sizeof(file_hdr))};
        uint64_t mounted_vols{0};
        for (uint32_t i{0}; i < tcfg.max_vols; ++i) {
            const std::string name{VOL_PREFIX + std::to_string(i)};
            auto fd{::open(name.c_str(), O_RDWR)};
            const auto ret{::pread(fd, buf, sizeof(file_hdr), 0)};
            ::close(fd);
            const file_hdr* const hdr{reinterpret_cast< file_hdr* >(buf)};
            if (hdr->is_deleted) { continue; }
=======
    uint64_t get_mounted_vols() {
        auto buf = iomanager.iobuf_alloc(512, sizeof(file_hdr));
        uint64_t mounted_vols = 0;
        for (uint32_t i = 0; i < tcfg.max_vols; ++i) {
            const std::string name = VOL_PREFIX + std::to_string(i);
            auto fd = open(name.c_str(), O_RDWR);
            const auto ret{pread(fd, buf, sizeof(file_hdr), 0)};
            close(fd);
            file_hdr hdr = *reinterpret_cast< file_hdr* >(buf);
            if (hdr.is_deleted) {
                LOGINFO("Found deleted vol:{}, uuid: {} ", name, hdr.uuid);
                continue;
            }

            LOGINFO("Found mounted vol:{}, uuid: {} ", name, hdr.uuid);
>>>>>>> edde56e6
            ++mounted_vols;
        }

        iomanager.iobuf_free(buf);
        return mounted_vols;
    }

    void write_vol_file(const int fd, void* const buf, const uint64_t write_size, const off_t offset) {
        const auto ret(::pwrite(fd, buf, write_size, offset + RESERVE_FILE_BYTE));
        HS_RELEASE_ASSERT_EQ(static_cast< uint64_t >(ret), write_size);
    }

    void read_vol_file(const int fd, void* const buf, const uint64_t read_size, const off_t offset) {
        const auto ret(::pread(fd, buf, read_size, offset + RESERVE_FILE_BYTE));
        HS_RELEASE_ASSERT_EQ(static_cast< uint64_t >(ret), read_size);
    }

    int get_vol_indx(const std::string& file_name) {
        const std::string str{file_name.substr(VOL_PREFIX.size())};
        return (std::stoi(str));
    }

    void init_vol_files(const int fd, const boost::uuids::uuid uuid) {
        // initialize the file
        uint8_t* init_csum_buf{nullptr};
        const uint16_t csum_zero{
            crc16_t10dif(init_crc_16, static_cast< const uint8_t* >(init_buf), tcfg.vol_page_size)};
        if (tcfg.verify_csum()) {
            init_csum_buf = iomanager.iobuf_alloc(512, sizeof(uint16_t));
            *reinterpret_cast< uint16_t* >(init_csum_buf) = csum_zero;
        }
        const uint64_t offset_increment{tcfg.verify_csum() ? sizeof(uint16_t) : tcfg.max_io_size};

        const uint64_t max_offset{tcfg.verify_csum() ? max_vol_size_csum : max_vol_size};

        for (uint64_t offset{0}; offset < max_offset; offset += offset_increment) {
            uint64_t write_size;
            if (offset + offset_increment > max_offset) {
                write_size = max_offset - offset;
            } else {
                write_size = offset_increment;
            }

            write_vol_file(fd, static_cast< void* >(tcfg.verify_csum() ? init_csum_buf : init_buf), write_size,
                           static_cast< off_t >(offset));
        }

        if (init_csum_buf) { iomanager.iobuf_free(init_csum_buf); }

        set_vol_file_hdr(fd, uuid);
    }

    static thread_local std::list< vol_interface_req_ptr > completed_reqs_this_thread;

    void process_multi_completions(const std::vector< vol_interface_req_ptr >& reqs) {
        LOGTRACE("Multi completions for {} reqs", reqs.size());
        for (auto& vol_req : reqs) {
            LOGTRACE("vol req id = {} is completed", vol_req->request_id);
            ASSERT_EQ(vol_req->vol_instance.get(), reqs[0]->vol_instance.get());
            completed_reqs_this_thread.push_back(vol_req);
        }
        LOGTRACE("Got {} completions for volume {} in one event", reqs.size(),
                 VolInterface::get_instance()->get_name(reqs[0]->vol_instance));
    }

    void process_single_completion(const vol_interface_req_ptr& vol_req) {
        LOGTRACE("vol req id = {} is completed", vol_req->request_id);
        completed_reqs_this_thread.push_back(vol_req);
        process_end_of_batch(1);
    }

    void process_end_of_batch(const int ncompletions) {
        LOGTRACE("Got total {} callbacks across multiple volumes in one event, num_jobs_completed_this_thread={}",
                 ncompletions, completed_reqs_this_thread.size());

        // First iteration goes thru all jobs and call their on_completion method
        for (auto& vol_req : completed_reqs_this_thread) {
            TestJob* const job{static_cast< TestJob* >(vol_req->cookie)};
            job->on_one_iteration_completed(boost::static_pointer_cast< io_req_t >(vol_req));
        }

        // Second iteration gives the job a chance to refill the work if it is not time to stop
        HS_RELEASE_ASSERT_EQ(completed_reqs_this_thread.empty(), false);
        while (!completed_reqs_this_thread.empty()) {
            auto vol_req{std::move(completed_reqs_this_thread.front())};
            completed_reqs_this_thread.pop_front();

            TestJob* const job{static_cast< TestJob* >(vol_req->cookie)};
            job->try_run_one_iteration();
        }

        VolInterface::get_instance()->submit_io_batch();
    }

    bool delete_volume(const int vol_indx) {
        // std::move will release the ref_count in VolTest::vol and pass to HomeBlks::remove_volume
        boost::uuids::uuid uuid;
        auto vinfo{vol_info[vol_indx]};
        if (!vinfo) { return false; }
        auto& vol{vinfo->vol};
        bool expected{false};
        bool desired{true};
        if (vinfo->vol_destroyed.compare_exchange_strong(expected, desired)) {
            if (!tcfg.expect_io_error) {
                HS_RELEASE_ASSERT_EQ(VolInterface::get_instance()->get_state(vol), vol_state::ONLINE);
            }
            uuid = VolInterface::get_instance()->get_uuid(vinfo->vol);
            /* initialize file hdr */
            if (tcfg.create_vol_file()) { init_vol_file_hdr(vinfo->fd); }
            VolInterface::get_instance()->remove_volume(uuid);
            vinfo->ref_cnt.decrement_testz(1);
            ++output.vol_del_cnt;
        }
        return true;
    }

    void shutdown_force(const bool timeout) {
        std::unique_lock< std::mutex > lk{m_mutex};
        bool force{false};
        // release the ref_count to volumes;
        if (!timeout) {
            remove_journal_files();
            vol_info.clear();
            force = true;
        }
        VolInterface::shutdown(force);
    }

    void remove_journal_files() {
        // Remove journal folders
        for (size_t i{0}; i < vol_info.size(); ++i) {
            const std::filesystem::path name{boost::lexical_cast< std::string >(vol_info[i]->uuid)};
            if (std::filesystem::exists(name) && std::filesystem::is_directory(name)) {
                std::filesystem::remove_all(name);
                LOGINFO("Removed journal dir: {}", name);
            }
        }
    }

public:
    void force_reinit(const std::vector< dev_info >& data_devices, const io_flag data_oflags,
                      const io_flag fast_oflags) {
        iomanager.start(1);
        VolInterface::get_instance()->zero_boot_sbs(data_devices);
        iomanager.stop();
    }
};

bool VolTest::m_am_sb_received{false};
bool VolTest::m_am_sb_written{false};
boost::uuids::uuid VolTest::m_am_uuid{};

class VolCreateDeleteJob : public TestJob {
public:
    // create and delete operation can'be done in worker thread, as it will trigger sync io;
    VolCreateDeleteJob(VolTest* test) : TestJob(test, tcfg.create_del_ops_interval, false /* run_in_worker_thread */) {}
    virtual ~VolCreateDeleteJob() override = default;
    VolCreateDeleteJob(const VolCreateDeleteJob&) = delete;
    VolCreateDeleteJob(VolCreateDeleteJob&&) noexcept = delete;
    VolCreateDeleteJob& operator=(const VolCreateDeleteJob&) = delete;
    VolCreateDeleteJob& operator=(VolCreateDeleteJob&&) noexcept = delete;

    void run_one_iteration() override {
        static thread_local std::random_device rd{};
        static thread_local std::default_random_engine engine{rd()};
        static thread_local std::uniform_int_distribution< uint64_t > dist{0, RAND_MAX};
        if (tcfg.create_del_with_io && m_voltest->create_volume(dist(engine) % tcfg.max_vols)) { ++m_op_cnt; }
        if (m_voltest->delete_volume(dist(engine) % tcfg.max_vols)) { ++m_op_cnt; }
    }

    void on_one_iteration_completed(const boost::intrusive_ptr< io_req_t >& req) override {}

    bool time_to_stop() const override {
        return ((m_op_cnt > tcfg.create_del_ops_cnt) || (get_elapsed_time_sec(m_start_time) > tcfg.run_time));
    }

    virtual bool is_job_done() const override { return true; }
    bool is_async_job() const override { return false; };

    std::string job_name() const { return "VolCreateDeleteJob"; }

private:
    uint32_t m_op_cnt{0};
};

class IOTestJob : public TestJob {
public:
    IOTestJob(VolTest* const test, const load_type_t type = tcfg.load_type) : TestJob{test}, m_load_type{type} {}
    virtual ~IOTestJob() override = default;
    IOTestJob(const IOTestJob&) = delete;
    IOTestJob(IOTestJob&&) noexcept = delete;
    IOTestJob& operator=(const IOTestJob&) = delete;
    IOTestJob& operator=(IOTestJob&&) noexcept = delete;

    virtual void run_one_iteration() override {
        static thread_local uint64_t num_rw_without_unmap{tcfg.unmap_frequency};
        uint64_t cnt{0};
        HS_ASSERT_CMP(RELEASE, tcfg.max_outstanding_ios, >=, tcfg.num_threads);
        while ((cnt++ < 1) && (m_outstanding_ios < tcfg.max_outstanding_ios)) {
            write_io();
            if (tcfg.read_enable) { read_io(); }
            if ((++num_rw_without_unmap >= tcfg.unmap_frequency) && (tcfg.unmap_enable)) {
                unmap_io();
                num_rw_without_unmap = 0;
            }
        }
    }

    void on_one_iteration_completed(const boost::intrusive_ptr< io_req_t >& req) override {
        static thread_local std::random_device rd{};
        static thread_local std::default_random_engine engine{rd()};
        static thread_local std::uniform_int_distribution< uint64_t > dist{0, RAND_MAX};

        if (req->err != no_error) {
            assert((req->err == std::errc::resource_unavailable_try_again) || tcfg.expect_io_error);
        } else {
            if (req->is_read() && (tcfg.verify_type_set())) {
                /* read from the file and verify it */
                if (!tcfg.verify_hdr()) {
                    /* no need to read from the file to verify hdr */
                    m_voltest->read_vol_file(req->vol_info->fd, req->validate_buffer, req->verify_size,
                                             req->verify_offset);
                }
                verify(req);
            } else if (!req->is_read() && (tcfg.verify_type_set())) {
                /* write to a file */
                if (!tcfg.verify_hdr()) {
                    /* no need to write to a file to verify hdr */
                    m_voltest->write_vol_file(req->vol_info->fd, req->validate_buffer, req->verify_size,
                                              req->verify_offset);
                }
                if (tcfg.read_verify) {
                    auto& vol{req->vol_info->vol};
                    if (vol) {
                        const auto read_req{read_vol_internal(req->vol_info, vol, req->lba, req->nlbas, true)};
                        if (!tcfg.verify_hdr()) {
                            /* no need to read from the file to verify hdr */
                            m_voltest->read_vol_file(read_req->fd, read_req->validate_buffer, read_req->verify_size,
                                                     read_req->verify_offset);
                        }
                        verify(read_req);
                    }
                }
            }
        }

        if (tcfg.is_abort) {
            if ((get_elapsed_time_sec(m_start_time) > tcfg.run_time) &&
                (get_elapsed_time_sec(m_start_time) > (dist(engine) % tcfg.run_time))) {
                std::raise(SIGKILL);
            }
        }

        {
            std::unique_lock< std::mutex > lk{req->vol_info->vol_mutex};
            req->vol_info->mark_lbas_free(req->lba, req->nlbas);
        }

        --m_outstanding_ios;
        static Clock::time_point print_startTime{Clock::now()};
        const auto elapsed_time{get_elapsed_time_ms(print_startTime)};
        static uint64_t print_time{120000};
        if (elapsed_time > print_time) {
            print_startTime = Clock::now();
            m_voltest->output.print("volume completion");
        }

        req->vol_info->ref_cnt.decrement_testz(1);
    }

    bool time_to_stop() const override {
        return (!tcfg.is_abort &&
                ((m_voltest->output.write_cnt >= tcfg.max_num_writes) ||
                 (get_elapsed_time_sec(m_start_time) > tcfg.run_time)));
    }

    virtual bool is_job_done() const override { return (m_outstanding_ios == 0); }
    bool is_async_job() const override { return true; }
    std::string job_name() const { return "IOJob"; }

protected:
    load_type_t m_load_type;
    std::atomic< uint64_t > m_cur_vol{0};
    std::atomic< uint64_t > m_outstanding_ios{0};
    typedef std::function< bool(const uint32_t, const uint64_t, const uint32_t) > IoFuncType;

    struct io_lba_range_t {
        io_lba_range_t() {}
        io_lba_range_t(bool valid, uint64_t vidx, uint64_t l, uint32_t n) :
                valid_io{valid}, vol_idx{vidx}, lba{l}, num_lbas{n} {}
        bool valid_io{false};
        uint64_t vol_idx{0};
        uint64_t lba{0};
        uint32_t num_lbas{0};
    };
    typedef std::function< io_lba_range_t(void) > LbaGeneratorType;

    io_lba_range_t same_lbas() { return io_lba_range_t{true, 0u, 1u, tcfg.nblks}; }

    std::shared_ptr< vol_info_t > pick_vol_round_robin(io_lba_range_t& r) {
        r.vol_idx = ++m_cur_vol % tcfg.max_vols;
        return (m_voltest->vol_info[r.vol_idx] && m_voltest->vol_info[r.vol_idx]->vol) ? m_voltest->vol_info[r.vol_idx]
                                                                                       : nullptr;
    }

    io_lba_range_t seq_lbas() {
        io_lba_range_t ret;
        const auto vinfo{pick_vol_round_robin(ret)};
        if (vinfo == nullptr) { return ret; }

        if (vinfo->num_io.fetch_add(1, std::memory_order_acquire) == 1000) {
            ret.num_lbas = 200;
            ret.lba = (vinfo->start_large_lba.fetch_add(ret.num_lbas, std::memory_order_acquire)) %
                (vinfo->max_vol_blks - ret.num_lbas);
        } else {
            ret.num_lbas = 2;
            ret.lba = (vinfo->start_lba.fetch_add(ret.num_lbas, std::memory_order_acquire)) %
                (vinfo->max_vol_blks - ret.num_lbas);
        }
        if (ret.num_lbas == 0) { ret.num_lbas = 1; }

        ret.valid_io = true;
        return ret;
    }

    enum class lbas_choice_t : uint8_t { dont_care, atleast_one_valid, all_valid };
    enum class lba_validate_t : uint8_t { dont_care, validate, invalidate };

    io_lba_range_t do_get_rand_lbas(const lbas_choice_t lba_choice, const lba_validate_t validate_choice,
                                    const bool overlapping_allowed) {
        static thread_local std::random_device rd{};
        static thread_local std::default_random_engine engine{rd()};

        io_lba_range_t ret;
        const auto vinfo{pick_vol_round_robin(ret)};
        if (vinfo == nullptr) { return ret; }

        const uint32_t max_blks{
            static_cast< uint32_t >(tcfg.max_io_size / VolInterface::get_instance()->get_page_size(vinfo->vol))};
        // lba: [0, max_vol_blks - max_blks)
        std::uniform_int_distribution< uint64_t > lba_random{0, vinfo->max_vol_blks - max_blks - 1};
        // nlbas: [1, max_blks]
        std::uniform_int_distribution< uint32_t > nlbas_random{1, max_blks};

        // we won't be writing more then 128 blocks in one io
        uint32_t attempt{1};
        while (attempt <= 2u) {
            // can not support concurrent overlapping writes if whole data need to be verified
            std::unique_lock< std::mutex > lk{vinfo->vol_mutex};
            if (lba_choice == lbas_choice_t::dont_care) {
                ret.lba = lba_random(engine);
                ret.num_lbas = nlbas_random(engine);
            } else {
                const auto start_lba{(attempt++ == 1u) ? lba_random(engine) : 0};
                std::tie(ret.lba, ret.num_lbas) = vinfo->get_next_valid_lbas(
                    start_lba, 1u, (lba_choice == lbas_choice_t::all_valid) ? nlbas_random(engine) : 1u);
                if ((lba_choice == lbas_choice_t::atleast_one_valid) && (ret.num_lbas)) {
                    ret.num_lbas = nlbas_random(engine);
                    std::uniform_int_distribution< uint32_t > pivot_random{0, ret.num_lbas - 1};
                    const auto pivot{pivot_random(engine)};
                    ret.lba = (ret.lba < pivot) ? 0 : ret.lba - pivot;
                    if ((ret.lba + ret.num_lbas) > vinfo->max_vol_blks) {
                        ret.num_lbas = vinfo->max_vol_blks - ret.lba;
                    }
                }
            }

            // check if someone is already doing writes/reads
            if (!overlapping_allowed && (ret.num_lbas && vinfo->is_lbas_free(ret.lba, ret.num_lbas))) {
                vinfo->mark_lbas_busy(ret.lba, ret.num_lbas);
                if (validate_choice == lba_validate_t::validate) {
                    vinfo->validate_lbas(ret.lba, ret.num_lbas);
                } else if (validate_choice == lba_validate_t::invalidate) {
                    vinfo->invalidate_lbas(ret.lba, ret.num_lbas);
                }
                ret.valid_io = true;
                break;
            } else if (ret.num_lbas && overlapping_allowed) {
                ret.valid_io = true;
                break;
            }
        }

        return ret;
    }

    io_lba_range_t readable_rand_lbas() {
        return do_get_rand_lbas(lbas_choice_t::atleast_one_valid, lba_validate_t::dont_care, tcfg.overlapping_allowed);
    }
    io_lba_range_t writeable_rand_lbas() {
        return do_get_rand_lbas(lbas_choice_t::dont_care, lba_validate_t::validate, tcfg.overlapping_allowed);
    }
    io_lba_range_t unmappable_rand_lbas() {
        return do_get_rand_lbas(lbas_choice_t::atleast_one_valid, lba_validate_t::invalidate, tcfg.overlapping_allowed);
    }

    io_lba_range_t large_unmappable_rand_lbas() {
        static thread_local std::random_device rd{};
        static thread_local std::default_random_engine engine{rd()};
        io_lba_range_t ret;

        // select volume
        const auto vinfo{pick_vol_round_robin(ret)};

        // select lba
        std::uniform_int_distribution< uint64_t > lba_random{0, vinfo->max_vol_blks - 512};
        ret.lba = lba_random(engine);

        // select nlbas
        std::uniform_int_distribution< uint32_t > nlbas_random{512, (uint32_t)(vinfo->max_vol_blks - ret.lba)};
        ret.num_lbas = nlbas_random(engine);
        ret.valid_io = true;
        return ret;
    }

    bool write_io() {
        bool ret{false};
        const IoFuncType write_function{bind_this(IOTestJob::write_vol, 3)};
        switch (m_load_type) {
        case load_type_t::random:
            ret = run_io(bind_this(IOTestJob::writeable_rand_lbas, 0), write_function);
            break;
        case load_type_t::same:
            ret = run_io(bind_this(IOTestJob::same_lbas, 0), write_function);
            break;
        case load_type_t::sequential:
            ret = run_io(bind_this(IOTestJob::seq_lbas, 0), write_function);
            break;
        }
        return ret;
    }

    bool read_io() {
        const IoFuncType read_function{bind_this(IOTestJob::read_vol, 3)};
        bool ret{false};
        switch (m_load_type) {
        case load_type_t::random:
            ret = run_io(bind_this(IOTestJob::readable_rand_lbas, 0), read_function);
            break;
        case load_type_t::same:
            ret = run_io(bind_this(IOTestJob::same_lbas, 0), read_function);
            break;
        case load_type_t::sequential:
            assert(false);
            break;
        }
        return ret;
    }

    bool unmap_io() {
        const IoFuncType unmap_function{bind_this(IOTestJob::unmap_vol, 3)};
        bool ret{false};
        switch (m_load_type) {
        case load_type_t::random:
            ret = run_io(bind_this(IOTestJob::unmappable_rand_lbas, 0), unmap_function);
            if (ret) { ret = run_io(bind_this(IOTestJob::large_unmappable_rand_lbas, 0), unmap_function); }
            break;
        case load_type_t::same:
            assert(false);
            break;
        case load_type_t::sequential:
            assert(false);
            break;
        }
        return ret;
    }

    bool run_io(const LbaGeneratorType& lba_generator, const IoFuncType& io_function) {
        if (!tcfg.max_vols) { return false; }
        const auto gen_lba{lba_generator()};
        return (gen_lba.valid_io) ? io_function(gen_lba.vol_idx, gen_lba.lba, gen_lba.num_lbas) : false;
    }

    bool write_vol(const uint32_t cur, const uint64_t lba, const uint32_t nlbas) {
        const auto vinfo{m_voltest->vol_info[cur]};
        const auto vol{vinfo->vol};
        if (vol == nullptr) { return false; }

        const uint64_t page_size{VolInterface::get_instance()->get_page_size(vol)};
        const uint64_t size{nlbas * page_size};
        boost::intrusive_ptr< io_req_t > vreq{};
        if (tcfg.write_cache) {
            uint8_t* const wbuf{iomanager.iobuf_alloc(512, size)};
            HS_ASSERT_NOTNULL(RELEASE, wbuf);

            populate_buf(wbuf, size, lba, vinfo.get());

            vreq = boost::intrusive_ptr< io_req_t >(
                new io_req_t(vinfo, Op_type::WRITE, wbuf, lba, nlbas, tcfg.verify_csum(), tcfg.write_cache));
        } else {
            static bool send_iovec{true};
            std::vector< iovec > iovecs{};
            if (send_iovec) {
                for (uint32_t lba_num{0}; lba_num < nlbas; ++lba_num) {
                    uint8_t* const wbuf{iomanager.iobuf_alloc(512, page_size)};
                    HS_ASSERT_NOTNULL(RELEASE, wbuf);
                    iovec iov{static_cast< void* >(wbuf), static_cast< size_t >(page_size)};
                    iovecs.emplace_back(std::move(iov));

                    populate_buf(wbuf, page_size, lba + lba_num, vinfo.get());
                }

                vreq = boost::intrusive_ptr< io_req_t >(new io_req_t(vinfo, Op_type::WRITE, std::move(iovecs), lba,
                                                                     nlbas, tcfg.verify_csum(), tcfg.write_cache));
            } else {
                uint8_t* const wbuf{iomanager.iobuf_alloc(512, size)};
                populate_buf(wbuf, size, lba, vinfo.get());
                HS_ASSERT_NOTNULL(RELEASE, wbuf);

                vreq = boost::intrusive_ptr< io_req_t >{
                    new io_req_t(vinfo, Op_type::WRITE, wbuf, lba, nlbas, tcfg.verify_csum(), tcfg.write_cache)};
            }
            send_iovec = !send_iovec;
        }
        vreq->cookie = static_cast< void* >(this);

        ++m_voltest->output.write_cnt;
        ++m_outstanding_ios;
        vinfo->ref_cnt.increment(1);
        const auto ret_io{VolInterface::get_instance()->write(vol, vreq)};
        LOGDEBUG("Wrote lba: {}, nlbas: {} outstanding_ios={}, iovec(s)={}, cache={}", lba, nlbas,
                 m_outstanding_ios.load(), (tcfg.write_iovec != 0 ? true : false),
                 (tcfg.write_cache != 0 ? true : false));
        if (ret_io != no_error) { return false; }
        return true;
    }

    void populate_buf(uint8_t* const buf, const uint64_t size, const uint64_t lba, const vol_info_t* const vinfo) {
        static thread_local std::random_device rd{};
        static thread_local std::default_random_engine engine{rd()};
        static thread_local std::uniform_int_distribution< uint64_t > generator{};

        uint64_t current_lba{lba};
        for (uint64_t write_sz{0}; write_sz < size; write_sz += sizeof(uint64_t)) {
            uint64_t* const write_buf{reinterpret_cast< uint64_t* >(buf + write_sz)};
            if (!(write_sz % tcfg.vol_page_size)) {
                *write_buf = current_lba;
                if (vinfo->vol == nullptr) { return; }
                if (!((write_sz % VolInterface::get_instance()->get_page_size(vinfo->vol)))) { ++current_lba; }
            } else {
                *write_buf = generator(engine);
            }
        }
    }

    bool read_vol(const uint32_t cur, const uint64_t lba, const uint32_t nlbas) {
        const auto vinfo{m_voltest->vol_info[cur]};
        const auto vol{vinfo->vol};
        if (vol == nullptr) { return false; }
        if (read_vol_internal(vinfo, vol, lba, nlbas, false)) { return true; }
        return false;
    }

    boost::intrusive_ptr< io_req_t > read_vol_internal(std::shared_ptr< vol_info_t > vinfo, VolumePtr vol,
                                                       const uint64_t lba, const uint32_t nlbas,
                                                       const bool sync = false) {
        const uint64_t page_size{VolInterface::get_instance()->get_page_size(vol)};
        boost::intrusive_ptr< io_req_t > vreq{};
        if (tcfg.read_cache) {
            vreq = boost::intrusive_ptr< io_req_t >{
                new io_req_t{vinfo, Op_type::READ, nullptr, lba, nlbas, tcfg.verify_csum(), tcfg.read_cache, sync}};
        } else {
            static bool send_iovec{true};
            if (send_iovec) {
                std::vector< iovec > iovecs{};
                for (uint32_t lba_num{0}; lba_num < nlbas; ++lba_num) {
                    uint8_t* const rbuf{iomanager.iobuf_alloc(512, page_size)};
                    HS_ASSERT_NOTNULL(RELEASE, rbuf);
                    iovec iov{static_cast< void* >(rbuf), static_cast< size_t >(page_size)};
                    iovecs.emplace_back(std::move(iov));
                }

                vreq = boost::intrusive_ptr< io_req_t >{new io_req_t{vinfo, Op_type::READ, std::move(iovecs), lba,
                                                                     nlbas, tcfg.verify_csum(), tcfg.read_cache, sync}};
            } else {
                uint8_t* const rbuf{iomanager.iobuf_alloc(512, nlbas * page_size)};
                vreq = boost::intrusive_ptr< io_req_t >{
                    new io_req_t{vinfo, Op_type::READ, rbuf, lba, nlbas, tcfg.verify_csum(), tcfg.read_cache, sync}};
            }
            send_iovec = !send_iovec;
        }
        vreq->cookie = static_cast< void* >(this);

        ++m_voltest->output.read_cnt;
        ++m_outstanding_ios;
        vinfo->ref_cnt.increment(1);
        const auto ret_io{VolInterface::get_instance()->read(vol, vreq)};
        LOGDEBUG("Read lba: {}, nlbas: {} outstanding_ios={}, iovec(s)={}, cache={}", lba, nlbas,
                 m_outstanding_ios.load(), (tcfg.read_iovec != 0 ? true : false),
                 (tcfg.read_cache != 0 ? true : false));
        if (sync) {
            --m_outstanding_ios;
            vinfo->ref_cnt.decrement(1);
        }
        if (ret_io != no_error) { return nullptr; }
        return vreq;
    }

    bool unmap_vol(const uint32_t cur, const uint64_t lba, const uint32_t nlbas) {
        const auto vinfo{m_voltest->vol_info[cur]};
        const auto vol{vinfo->vol};
        if (vol == nullptr) { return false; }

        const auto vreq{boost::intrusive_ptr< io_req_t >{
            new io_req_t(vinfo, Op_type::UNMAP, nullptr, lba, nlbas, tcfg.verify_csum())}};

        vreq->cookie = static_cast< void* >(this);

        ++m_voltest->output.unmap_cnt;
        ++m_outstanding_ios;
        vinfo->ref_cnt.increment(1);
        const auto ret_io{VolInterface::get_instance()->unmap(vol, vreq)};
        LOGDEBUG("Unmapped lba: {}, nlbas: {} outstanding_ios={}, cache={}", lba, nlbas, m_outstanding_ios.load(),
                 (tcfg.write_cache != 0 ? true : false));
        if (ret_io != no_error) { return false; }

        return true;
    }

    bool verify(const boost::intrusive_ptr< io_req_t >& req, const bool can_panic = true) const {
        const auto& vol_req{static_cast< vol_interface_req_ptr >(req)};

        const auto verify_buffer{[this, &req, &can_panic](const uint8_t* const validate_buffer,
                                                          const uint8_t* const data_buffer, const uint64_t data_size,
                                                          const uint64_t total_size_read) {
            bool error{false};
            if (tcfg.verify_csum()) {
                const uint16_t csum1{*reinterpret_cast< const uint16_t* >(validate_buffer)};
                const uint16_t csum2{crc16_t10dif(init_crc_16, data_buffer, data_size)};
                error = (csum1 != csum2);
                if (error) {
                    LOGINFO("checksum mismatch operation {} volume {} lba {} csum1 {} csum2 {}",
                            (req->op_type == Op_type::READ ? "read" : "write"), req->cur_vol, req->lba, csum1, csum2);
                } else {
                    ++m_voltest->output.csum_match_cnt;
                }
            } else if (tcfg.verify_data()) {
                error = ::memcmp(static_cast< const void* >(data_buffer), static_cast< const void* >(validate_buffer),
                                 data_size) != 0;
                if (!error) { ++m_voltest->output.data_match_cnt; }
            } else {
                // we will only verify the header. We write lba number in the header
                const uint64_t validate_lba{req->lba + total_size_read / data_size};
                const uint64_t data_lba{*reinterpret_cast< const uint64_t* >(data_buffer)};
                if ((data_lba == 0) || (validate_lba == data_lba)) {
                    // const auto ret{pwrite(req->fd, data_buffer, data_size, total_size_read +
                    // req->original_offset)}; assert(static_cast<uint64_t>(ret) == data_size);
                } else {
                    LOGINFO("header mismatch operation {} volume {} lba {} header1 {} header2 {}",
                            (req->op_type == Op_type::READ ? "read" : "write"), req->cur_vol, req->lba, validate_lba,
                            data_lba);
                    error = true;
                }

                if (!error) { ++m_voltest->output.hdr_only_match_cnt; }
            }

            if (error) {
                if (can_panic) {
                    if (!tcfg.verify_csum()) {
                        // verify the data
                        error = std::memcmp(static_cast< const void* >(data_buffer),
                                            static_cast< const void* >(validate_buffer), data_size) != 0;
                        if (error) {
                            LOGINFO("data mismatch lba read {}", *reinterpret_cast< const uint64_t* >(data_buffer));
                        }
                    }

                    LOGINFO("mismatch found lba {} nlbas {} total_size_read {}", req->lba, req->nlbas, total_size_read);
#ifndef NDEBUG
                    VolInterface::get_instance()->verify_tree(req->vol_info->vol);
                    VolInterface::get_instance()->print_tree(req->vol_info->vol);
#endif
                    LOGINFO("lba {} {}", req->lba, req->nlbas);
                    std::this_thread::sleep_for(std::chrono::seconds{30});
                    HS_RELEASE_ASSERT(0, "");
                }
                // need to return false
                return false;
            }

            return true;
        }};

        uint64_t total_size_read{0};
        uint64_t total_size_read_csum{0};
        const uint32_t size_read{tcfg.vol_page_size};
        if (tcfg.read_cache) {
            for (auto& info : vol_req->read_buf_list) {
                uint32_t offset{static_cast< uint32_t >(info.offset)};
                uint64_t size{info.size};
                HS_RELEASE_ASSERT_EQ(size % size_read, 0);
                const auto buf{info.buf};
                while (size != 0) {
                    const sisl::blob b{VolInterface::get_instance()->at_offset(buf, offset)};
                    const uint8_t* const validate_buffer{req->validate_buffer +
                                                         (tcfg.verify_csum() ? total_size_read_csum : total_size_read)};
                    if (!verify_buffer(validate_buffer, b.bytes, size_read, total_size_read)) return false;
                    size -= size_read;
                    offset += size_read;
                    total_size_read += size_read;
                    total_size_read_csum += sizeof(uint16_t);
                }
            }
        } else {
            for (const auto& iov : vol_req->iovecs) {
                uint64_t size{static_cast< uint64_t >(iov.iov_len)};
                uint32_t offset{0};
                HS_RELEASE_ASSERT_EQ(size % size_read, 0);
                while (size != 0) {
                    const uint8_t* const buffer{static_cast< uint8_t* >(iov.iov_base) + offset};
                    const uint8_t* const validate_buffer{req->validate_buffer +
                                                         (tcfg.verify_csum() ? total_size_read_csum : total_size_read)};
                    if (!verify_buffer(validate_buffer, buffer, size_read, total_size_read)) return false;
                    size -= size_read;
                    offset += size_read;
                    total_size_read += size_read;
                    total_size_read_csum += sizeof(uint16_t);
                }
            }
        }
        tcfg.verify_csum() ? (HS_RELEASE_ASSERT_EQ(total_size_read_csum, req->verify_size))
                           : (HS_RELEASE_ASSERT_EQ(total_size_read, req->original_size));
        return true;
    }
};

class VolVerifyJob : public IOTestJob {
public:
    VolVerifyJob(VolTest* test) : IOTestJob(test, load_type_t::sequential) {
        m_start_time = Clock::now();
        LOGINFO("verifying vols");
    }
    virtual ~VolVerifyJob() override = default;
    VolVerifyJob(const VolVerifyJob&) = delete;
    VolVerifyJob(VolVerifyJob&&) noexcept = delete;
    VolVerifyJob& operator=(const VolVerifyJob&) = delete;
    VolVerifyJob& operator=(VolVerifyJob&&) noexcept = delete;

    void run_one_iteration() override {
        for (uint32_t cur{0}; cur < tcfg.max_vols; ++cur) {
            if (!vol_info(cur)) { continue; }
            const uint64_t max_blks{
                (tcfg.max_io_size / VolInterface::get_instance()->get_page_size(vol_info(cur)->vol))};
            for (uint64_t lba{vol_info(cur)->cur_checkpoint}; lba < vol_info(cur)->max_vol_blks;) {
                uint64_t io_size{0};
                if (lba + max_blks > vol_info(cur)->max_vol_blks) {
                    io_size = vol_info(cur)->max_vol_blks - lba;
                } else {
                    io_size = max_blks;
                }
                read_vol(cur, lba, io_size);
                vol_info(cur)->cur_checkpoint = lba + io_size;
                if (m_outstanding_ios > tcfg.max_outstanding_ios) { return; }
                lba = lba + io_size;
            }
        }
        m_is_job_done = true;
    }

    bool time_to_stop() const override { return m_is_job_done; }
    bool is_job_done() const override { return (m_outstanding_ios == 0); }
    bool is_async_job() const override { return true; };
    std::string job_name() const override { return "VerifyJob"; }

private:
    std::shared_ptr< vol_info_t >& vol_info(const uint32_t nth) { return m_voltest->vol_info[nth]; }
    bool m_is_job_done{false};
};

std::shared_ptr< IOTestJob > VolTest::start_io_job(const wait_type wait_type, const load_type_t load_type) {
    m_io_job = std::make_shared< IOTestJob >(this, load_type);
    this->start_job(m_io_job.get(), wait_type);
    return m_io_job;
}

thread_local std::list< vol_interface_req_ptr > VolTest::completed_reqs_this_thread{};

/************************** Test cases ****************************/

/*********** Below Tests does IO and exit with clean shutdown *************/

/*!
    @test   lifecycle_test
    @brief  It initialize the homestore, create volume, delete volume and shutdown the system
 */
TEST_F(VolTest, lifecycle_test) {
    this->start_homestore();
    this->start_io_job();
    output.print("lifecycle_test");
#ifdef _PRERELEASE
    FlipClient fc(HomeStoreFlip::instance());
    FlipFrequency freq;
    freq.set_count(10);
    freq.set_percent(100);

    fc.inject_retval_flip("vol_comp_delay_us", {}, freq, 100);
#endif
    this->delete_volumes();

    LOGINFO("All volumes are deleted, do a shutdown of homestore");
    this->shutdown();

    LOGINFO("Shutdown of homestore is completed, removing files");
    if (tcfg.remove_file) { this->remove_files(); }
}

/*
 * NOTE: This test case only works when fault_containment goes into offline, instead of assert fail;
 * */
TEST_F(VolTest, vol_crc_mismatch_test) {
#ifdef _PRERELEASE
    FlipClient* const fc{HomeStoreFlip::client_instance()};
    FlipFrequency freq;
    FlipCondition null_cond;
    fc->create_condition("", flip::Operator::DONT_CARE, (int)1, &null_cond);
    freq.set_count(20);
    freq.set_percent(100);
    fc->inject_noreturn_flip("vol_crc_mismatch", {null_cond}, freq);
#endif
    this->start_homestore();
    this->start_io_job();
    tcfg.expect_vol_offline = true;
    output.print("vol_crc_mismatch_test");

    this->delete_volumes();

    LOGINFO("All volumes are deleted, do a shutdown of homestore");
    this->shutdown();

    LOGINFO("Shutdown of homestore is completed, removing files");
    if (tcfg.remove_file) { this->remove_files(); }
    tcfg.expect_vol_offline = false;
}

/*!
    @test   init_io_test
    @brief  It initialize the homestore, create volume and
            shutdown the system
 */
TEST_F(VolTest, init_io_test) {
    this->start_homestore();

#ifdef _PRERELEASE
    FlipClient fc{HomeStoreFlip::instance()};
    FlipFrequency freq;
    freq.set_count(10);
    freq.set_percent(100);

    fc.inject_retval_flip(tcfg.flip_name, {}, freq, 100);
#endif

    std::unique_ptr< VolCreateDeleteJob > cdjob;
    if (tcfg.create_del_with_io || tcfg.delete_with_io) {
        cdjob = std::make_unique< VolCreateDeleteJob >(this);
        this->start_job(cdjob.get(), wait_type::no_wait);
    }

    this->start_io_job();
    output.print("init_io_test");

    if (tcfg.create_del_with_io || tcfg.delete_with_io) { cdjob->wait_for_completion(); }

    this->shutdown();
    if (tcfg.remove_file) { this->remove_files(); }
}

/*!
    @test   recovery_io_test
    @brief  Tests which does recovery. End up with a clean shutdown
 */
TEST_F(VolTest, recovery_io_test) {
    tcfg.init = false;
    this->start_homestore(false /* force_reinit */);

    LOGINFO("recovery verify started");
    std::unique_ptr< VolVerifyJob > verify_job;
    if (tcfg.pre_init_verify || tcfg.verify_only) {
        verify_job = std::make_unique< VolVerifyJob >(this);
        this->start_job(verify_job.get(), wait_type::for_completion);
        LOGINFO("recovery verify done");
    } else {
        LOGINFO("bypassing recovery verify");
    }

    std::unique_ptr< VolCreateDeleteJob > cdjob;
    if (tcfg.create_del_with_io || tcfg.delete_with_io) {
        cdjob = std::make_unique< VolCreateDeleteJob >(this);
        this->start_job(cdjob.get(), wait_type::no_wait);
    }

    this->start_io_job();
    output.print("recovery_io_test");

    if (tcfg.create_del_with_io || tcfg.delete_with_io) { cdjob->wait_for_completion(); }

    if (tcfg.can_delete_volume) { this->delete_volumes(); }
    this->shutdown();
    if (tcfg.remove_file) { this->remove_files(); }
}

#ifdef _PRERELEASE
/*
 * @test    hs_force_reinit_test only works in PRERELEASE mode;
 * @brief   This test cases works with force_reinit field in input_params which is only valid in PRERELEASE mode;
 * if not in PRERELEASE mode, assert for first_time_boot will fail in init_done_cb
 * */
TEST_F(VolTest, hs_force_reinit_test) {
    output.print("hs_force_reinit_test");

    tcfg.init = true; // so that we can assert first time boot in init_done_cb

    // 1. set input params with force_reinit;
    // 2. boot homestore which should be first-time-boot
    this->start_homestore();

    // 3. verify it is first time boot which is done in init_done_cb

    if (tcfg.can_delete_volume) { this->delete_volumes(); }
    this->shutdown();
    if (tcfg.remove_file) { this->remove_files(); }
}
#endif

#if 0
/*!
    @test   hs_force_reinit_test works as always (not depend on force_reinit field)
    @brief  Tests force reinit to boot as first time boot;
    This test case is supposed to be called after init_io_test.
    It can also be run standalone.
    The expected result is it will always boot as first time boot;
 */
TEST_F(VolTest, hs_force_reinit_test) {
    output.print("hs_force_reinit_test");

    // 1. first calling init_done to zero sb on physical device_boot_fail
    std::vector< dev_info > tmp_data_dev_info, tmp_fast_dev_info;
    get_dev_info(tmp_dev_info);
    HS_RELEASE_ASSERT_GT(tmp_dev_info.size(), 0);

    this->force_reinit(tmp_dev_info, homestore::io_flag::DIRECT_IO,
                       tmp_fast_dev_info, homestore::io_flag::DIRECT_IO);

    // 2. boot homestore which should be first-time-boot
    this->start_homestore();

    // 3. verify it is first time boot which is done in init_done_cb;

    if (tcfg.can_delete_volume) { this->delete_volumes(); }
    this->shutdown();
    if (tcfg.remove_file) { this->remove_files(); }
}
#endif

/*!
    @test   vol_create_del_test
    @brief  Below tests delete volumes. Should exit with clean shutdown.
 */
TEST_F(VolTest, vol_create_del_test) {
    tcfg.precreate_volume = false;
    this->start_homestore();

    auto cdjob{std::make_unique< VolCreateDeleteJob >(this)};
    this->start_job(cdjob.get(), wait_type::for_completion);
    output.print("vol_create_del_test");
    this->shutdown();
    if (tcfg.remove_file) { this->remove_files(); }
}

/************ Below tests check the workflows ***********/

TEST_F(VolTest, one_disk_fail_test) {
#ifdef _PRERELEASE
    FlipClient fc{HomeStoreFlip::instance()};
    FlipFrequency freq;
    FlipCondition cond1;
    FlipCondition cond2;
    freq.set_count(100);
    freq.set_percent(100);
    fc.create_condition("setting error on file1", flip::Operator::EQUAL, tcfg.default_names[0], &cond1);
    fc.inject_noreturn_flip("device_boot_fail", {cond1}, freq);
#endif
    tcfg.init = false;
    tcfg.expected_init_fail = true;
    this->start_homestore();
    this->start_io_job();

    output.print("one_disk_fail_test");
    this->shutdown();
    if (tcfg.remove_file) { this->remove_files(); }
}

TEST_F(VolTest, vol_offline_test) {
    tcfg.expected_vol_state = vol_state::OFFLINE;
    this->start_homestore();

    tcfg.expect_io_error = true;
    auto job = this->start_io_job(wait_type::no_wait);
    this->move_vol_to_offline();
    job->wait_for_completion();
    this->shutdown();
}

/**
 * @brief :
 * Test Procedure:
 * 1. start homesotre and do I/Os;
 * 2. wait I/O completed
 * 3. move all volumes to offline state;
 * 4. inject flip point for read btree node to return failure.
 * 5. start btree fix and it should return failure as expected, instead of core dump or crash;
 * 6. delete volumes and shotdown homesotre;
 *
 * @param VolTest
 * @param btree_fix_read_failure_test
 */
TEST_F(VolTest, btree_fix_read_failure_test) {
    this->start_homestore();
    this->start_io_job(wait_type::for_completion);
    output.print("btree_fix_read_failure_test");

    this->move_vol_to_offline();
#ifdef _PRERELEASE
    FlipClient* const fc{homestore::HomeStoreFlip::client_instance()};
    FlipFrequency freq;
    freq.set_count(2000000000);
    freq.set_percent(1);

    FlipCondition null_cond;
    fc->create_condition("", flip::Operator::DONT_CARE, (int)1, &null_cond);

    fc->inject_noreturn_flip("btree_read_fail", {null_cond}, freq);
#endif
    auto ret = this->fix_vol_mapping_btree();
    EXPECT_EQ(ret, false);

    this->delete_volumes();
    this->shutdown();
    if (tcfg.remove_file) { this->remove_files(); }
}

/**
 * @brief :
 * Test Procedure :
 * 1. Start homestore and do customized IO based on input parameter
 * 2. wait I/O completed
 * 3. move all volumes to offline state;
 * 4. start btree fix (with verify set to true) on every volume and expect it to be successfully completed.
 * 5. verify KVs between newly created btree and old btree should also return successfully;
 * 6. delete volumes and shotdown homestore;
 *
 * @param VolTest
 * @param btree_fix_test
 */
TEST_F(VolTest, btree_fix_test) {
    this->start_homestore();
    this->start_io_job(wait_type::for_completion);
    output.print("btree_fix_test");

    this->move_vol_to_offline();
    auto ret = this->fix_vol_mapping_btree();
    EXPECT_EQ(ret, true);

    this->delete_volumes();
    this->shutdown();
    if (tcfg.remove_file) { this->remove_files(); }
}

/**
 * @brief :
 * Test Procedure :
 * 1. Start homestore and do customerized IO based on input parameter
 * 2. wait I/O completed
 * 3. move all volumes to offline state;
 * 4. start btree fix (with verify set to true) on every volume and expect it to be successfully completed.
 * 5. verify KVs between newly created btree and old btree should also return successfully;
 * 6. move volume back online.
 * 7. start I/O on volumes and wait I/O completed
 * 8. delete all volumes and shutdown homestore and exit;
 *
 * @param VolTest
 * @param btree_fix_test
 */
TEST_F(VolTest, btree_fix_rerun_io_test) {
    this->start_homestore();
    this->start_io_job(wait_type::for_completion);
    output.print("btree_fix_rerun_io_test");

    this->move_vol_to_offline();
    auto ret = this->fix_vol_mapping_btree();
    EXPECT_EQ(ret, true);

    output.write_cnt = 0;
    output.read_cnt = 0;
    output.unmap_cnt = 0;
    this->move_vol_to_online();
    this->start_io_job(wait_type::for_execution);
    output.print("btree_fix_rerun_io_test");

    if (tcfg.can_delete_volume) { this->delete_volumes(); }
    this->shutdown();
    if (tcfg.remove_file) { this->remove_files(); }
}

std::vector< module_test* > mod_tests;
void indx_mgr_test_main();
void meta_mod_test_main();
void vdev_mod_test_main();
std::vector< std::function< void() > > mod_init_funcs;

/************************* CLI options ***************************/

SDS_OPTION_GROUP(
    test_volume,
    (run_time, "", "run_time", "run time for io", ::cxxopts::value< uint32_t >()->default_value("30"), "seconds"),
    (load_type, "", "load_type", "load_type", ::cxxopts::value< uint32_t >()->default_value("0"),
     "random_write_read:0, same_write_read:1, seq_write:2"),
    (nblks, "", "nblks", "nblks", ::cxxopts::value< uint32_t >()->default_value("100"),
     "number of blks to write when load_type is same"),
    (overlapping_allowed, "", "overlapping_allowed", "overlapping_allowed",
     ::cxxopts::value< bool >()->default_value("false"), "true or false"),
    (num_threads, "", "num_threads", "num_threads - default 2 for spdk and 8 for non-spdk",
     ::cxxopts::value< uint32_t >()->default_value("8"), "number"),
    (read_enable, "", "read_enable", "read enable 0 or 1", ::cxxopts::value< uint32_t >()->default_value("1"), "flag"),
    (unmap_enable, "", "unmap_enable", "unmap enable 0 or 1", ::cxxopts::value< uint32_t >()->default_value("0"),
     "flag"),
    (max_disk_capacity, "", "max_disk_capacity", "max disk capacity",
     ::cxxopts::value< uint64_t >()->default_value("5"), "GB"),
    (max_volume, "", "max_volume", "max volume", ::cxxopts::value< uint64_t >()->default_value("50"), "number"),
    (max_num_writes, "", "max_num_writes", "max num of writes", ::cxxopts::value< uint64_t >()->default_value("100000"),
     "number"),
    (verify_type, "", "verify_type", "verify type", ::cxxopts::value< uint32_t >()->default_value("0"),
     "csum:0, data:1, header:2, null:3"),
    (read_verify, "", "read_verify", "read verification for each write",
     ::cxxopts::value< uint64_t >()->default_value("0"), "0 or 1"),
    (enable_crash_handler, "", "enable_crash_handler", "enable crash handler 0 or 1",
     ::cxxopts::value< uint32_t >()->default_value("1"), "flag"),
    (remove_file, "", "remove_file", "remove file at the end of test 0 or 1",
     ::cxxopts::value< uint32_t >()->default_value("1"), "flag"),
    (expected_vol_state, "", "expected_vol_state", "volume state expected during boot",
     ::cxxopts::value< uint32_t >()->default_value("0"), "flag"),
    (verify_only, "", "verify_only", "verify only boot", ::cxxopts::value< uint32_t >()->default_value("0"), "flag"),
    (pre_init_verify, "", "pre_init_verify", "pre_init_verify", ::cxxopts::value< bool >()->default_value("true"),
     "validate data before starting io"),
    (abort, "", "abort", "abort", ::cxxopts::value< uint32_t >()->default_value("0"), "flag"),
    (flip, "", "flip", "flip", ::cxxopts::value< uint32_t >()->default_value("0"), "flag"),
    (flip_name, "", "flip_name", "list of flips", ::cxxopts::value< std::string >()->default_value(""), "flip_name"),
    (delete_volume, "", "delete_volume", "delete_volume", ::cxxopts::value< uint32_t >()->default_value("0"), "flag"),
    (atomic_phys_page_size, "", "atomic_phys_page_size", "atomic_phys_page_size",
     ::cxxopts::value< uint32_t >()->default_value("4096"), "atomic_phys_page_size"),
    (vol_page_size, "", "vol_page_size", "vol_page_size", ::cxxopts::value< uint32_t >()->default_value("4096"),
     "vol_page_size"),
    (device_list, "", "device_list", "List of device paths", ::cxxopts::value< std::vector< std::string > >(),
     "path [...]"),
    (mod_list, "", "mod_list", "List of modules to be enbaled for test",
     ::cxxopts::value< std::vector< std::string > >(), "mod [...]"),
    (phy_page_size, "", "phy_page_size", "phy_page_size", ::cxxopts::value< uint32_t >()->default_value("4096"),
     "phy_page_size"),
    (io_flags, "", "io_flags", "io_flags", ::cxxopts::value< uint32_t >()->default_value("1"), "0 or 1"),
    (mem_btree_page_size, "", "mem_btree_page_size", "mem_btree_page_size",
     ::cxxopts::value< uint32_t >()->default_value("8192"), "mem_btree_page_size"),
    (expect_io_error, "", "expect_io_error", "expect_io_error", ::cxxopts::value< uint32_t >()->default_value("0"),
     "0 or 1"),
    (p_volume_size, "", "p_volume_size", "percentage of volume size that should take from maximum disk capacity",
     ::cxxopts::value< uint32_t >()->default_value("60"), "0 to 200"),
    (write_cache, "", "write_cache", "write cache", ::cxxopts::value< uint32_t >()->default_value("0"), "flag"),
    (read_cache, "", "read_cache", "read cache", ::cxxopts::value< uint32_t >()->default_value("0"), "flag"),
    (write_iovec, "", "write_iovec", "write iovec(s)", ::cxxopts::value< uint32_t >()->default_value("0"), "flag"),
    (read_iovec, "", "read_iovec", "read iovec(s)", ::cxxopts::value< uint32_t >()->default_value("0"), "flag"),
    (batch_completion, "", "batch_completion", "batch completion", ::cxxopts::value< bool >()->default_value("false"),
     "true or false"),
    (spdk, "", "spdk", "spdk", ::cxxopts::value< bool >()->default_value("false"), "true or false"),
    (vol_create_del, "", "vol_create_del", "vol_create_del", ::cxxopts::value< bool >()->default_value("false"),
     "true or false"),
    (create_del_with_io, "", "create_del_with_io", "create_del_with_io",
     ::cxxopts::value< bool >()->default_value("false"), "true or false"),
    (delete_with_io, "", "delete_with_io", "delete_with_io", ::cxxopts::value< bool >()->default_value("false"),
     "true or false"),
    (create_del_ops_cnt, "", "create_del_ops_cnt", "create_del_ops_cnt",
     ::cxxopts::value< uint32_t >()->default_value("100"), "number of ops"),
    (create_del_ops_interval, "", "create_del_ops_interval", "create_del_ops_interval",
     ::cxxopts::value< uint32_t >()->default_value("10"), "interval between create del in seconds"),
    (emulate_hdd_cnt, "", "emulate_hdd_cnt", "emulate_hdd_cnt", ::cxxopts::value< uint32_t >()->default_value("1"),
     "number of files or drives to be emulated as hdd"),
    (p_vol_files_space, "", "p_vol_files_space",
     "percentage of volume verficiation files of available free space on hosting file system",
     ::cxxopts::value< uint32_t >()->default_value("30"), "0 to 100"))

#define ENABLED_OPTIONS logging, home_blks, test_volume, iomgr, test_indx_mgr, test_meta_mod, test_vdev_mod, config

SDS_OPTIONS_ENABLE(ENABLED_OPTIONS)

/************************** MAIN ********************************/

/* We can run this target either by using default options which run the normal io tests or by setting different
 * options. Format is
 *   1. ./test_volume
 *   2. ./test_volume --gtest_filter=*recovery* --run_time=120 --num_threads=16 --max_disk_capacity=10
 * --max_volume=50 Above command run all tests having a recovery keyword for 120 seconds with 16 threads , 10g
 * disk capacity and 50 volumes
 */
int main(int argc, char* argv[]) {
    ::testing::GTEST_FLAG(filter) = "*lifecycle_test*";
    ::testing::InitGoogleTest(&argc, argv);
    SDS_OPTIONS_LOAD(argc, argv, ENABLED_OPTIONS)
    sds_logging::SetLogger("test_volume");
    spdlog::set_pattern("[%D %T.%f] [%^%L%$] [%t] %v");
    homestore::vol_test_run = true;

    TestCfg& gcfg{const_cast< TestCfg& >(g_cfg)};
    gcfg.run_time = SDS_OPTIONS["run_time"].as< uint32_t >();
    gcfg.num_threads = SDS_OPTIONS["num_threads"].as< uint32_t >();
    gcfg.read_enable = SDS_OPTIONS["read_enable"].as< uint32_t >();
    gcfg.unmap_enable = SDS_OPTIONS["unmap_enable"].as< uint32_t >();
    gcfg.max_disk_capacity = ((SDS_OPTIONS["max_disk_capacity"].as< uint64_t >()) * (1ul << 30));
    gcfg.max_vols = SDS_OPTIONS["max_volume"].as< uint64_t >();
    gcfg.max_num_writes = SDS_OPTIONS["max_num_writes"].as< uint64_t >();
    gcfg.enable_crash_handler = SDS_OPTIONS["enable_crash_handler"].as< uint32_t >();
    gcfg.verify_type = static_cast< verify_type_t >(SDS_OPTIONS["verify_type"].as< uint32_t >());
    gcfg.pre_init_verify = SDS_OPTIONS["pre_init_verify"].as< bool >();
    gcfg.read_verify = SDS_OPTIONS["read_verify"].as< uint64_t >() ? true : false;
    gcfg.load_type = static_cast< load_type_t >(SDS_OPTIONS["load_type"].as< uint32_t >());
    gcfg.remove_file = SDS_OPTIONS["remove_file"].as< uint32_t >();
    gcfg.expected_vol_state = static_cast< homestore::vol_state >(SDS_OPTIONS["expected_vol_state"].as< uint32_t >());
    gcfg.verify_only = SDS_OPTIONS["verify_only"].as< uint32_t >();
    gcfg.is_abort = SDS_OPTIONS["abort"].as< uint32_t >();
    gcfg.flip_set = SDS_OPTIONS["flip"].as< uint32_t >();
    gcfg.can_delete_volume = SDS_OPTIONS["delete_volume"].as< uint32_t >() ? true : false;
    gcfg.atomic_phys_page_size = SDS_OPTIONS["atomic_phys_page_size"].as< uint32_t >();
    gcfg.vol_page_size = SDS_OPTIONS["vol_page_size"].as< uint32_t >();
    gcfg.phy_page_size = SDS_OPTIONS["phy_page_size"].as< uint32_t >();
    gcfg.mem_btree_page_size = SDS_OPTIONS["mem_btree_page_size"].as< uint32_t >();
    gcfg.io_flags = static_cast< io_flag >(SDS_OPTIONS["io_flags"].as< uint32_t >());
    gcfg.expect_io_error = SDS_OPTIONS["expect_io_error"].as< uint32_t >() ? true : false;
    gcfg.p_volume_size = SDS_OPTIONS["p_volume_size"].as< uint32_t >();
    gcfg.is_spdk = SDS_OPTIONS["spdk"].as< bool >();
    gcfg.read_cache = SDS_OPTIONS["read_cache"].as< uint32_t >() != 0 ? true : false;
    gcfg.write_cache = SDS_OPTIONS["write_cache"].as< uint32_t >() != 0 ? true : false;
    gcfg.read_iovec = SDS_OPTIONS["read_iovec"].as< uint32_t >() != 0 ? true : false;
    gcfg.write_iovec = SDS_OPTIONS["write_iovec"].as< uint32_t >() != 0 ? true : false;
    gcfg.batch_completion = SDS_OPTIONS["batch_completion"].as< bool >();
    gcfg.vol_create_del = SDS_OPTIONS["vol_create_del"].as< bool >();
    gcfg.create_del_with_io = SDS_OPTIONS["create_del_with_io"].as< bool >();
    gcfg.delete_with_io = SDS_OPTIONS["delete_with_io"].as< bool >();
    gcfg.create_del_ops_cnt = SDS_OPTIONS["create_del_ops_cnt"].as< uint32_t >();
    gcfg.create_del_ops_interval = SDS_OPTIONS["create_del_ops_interval"].as< uint32_t >();
    gcfg.flip_name = SDS_OPTIONS["flip_name"].as< std::string >();
    gcfg.overlapping_allowed = SDS_OPTIONS["overlapping_allowed"].as< bool >();
    gcfg.emulate_hdd_cnt = SDS_OPTIONS["emulate_hdd_cnt"].as< uint32_t >();

    gcfg.p_vol_files_space = SDS_OPTIONS["p_vol_files_space"].as< uint32_t >();

    if (SDS_OPTIONS.count("device_list")) {
        gcfg.dev_names = SDS_OPTIONS["device_list"].as< std::vector< std::string > >();
        std::string dev_list_str;
        for (const auto& d : gcfg.dev_names) {
            dev_list_str += d;
        }
        LOGINFO("Taking input dev_list: {}", dev_list_str);
    }

    if (SDS_OPTIONS.count("mod_list")) {
        // currently we should only have use-case for one module enabled concurrently,
        // but this framework allows user to enable multiple;
        gcfg.mod_list = SDS_OPTIONS["mod_list"].as< std::vector< std::string > >();
        for (size_t i{0}; i < gcfg.mod_list.size(); ++i) {
            if (gcfg.mod_list[i] == "meta") {
                mod_init_funcs.push_back(meta_mod_test_main);
            } else if (gcfg.mod_list[i] == "index") {
                mod_init_funcs.push_back(indx_mgr_test_main);
            } else if (gcfg.mod_list[i] == "vdev") {
                mod_init_funcs.push_back(vdev_mod_test_main);
            } else {
                LOGERROR("Unsported mod_list: {}, supported list: [ index | meta | vdev ]", gcfg.mod_list[i]);
                return 1;
            }
        }

        // log a warning messaeg if more than one module enabled is really what user wants.
        if (mod_init_funcs.size() > 1) { LOGWARN("User want more than one module enabled for testing!"); }
    }

    if ((gcfg.load_type == load_type_t::sequential) || (gcfg.load_type == load_type_t::same)) {
        gcfg.verify_type = verify_type_t::null;
        if (gcfg.load_type == load_type_t::same) { gcfg.nblks = SDS_OPTIONS["nblks"].as< uint32_t >(); }
    }

    if (gcfg.overlapping_allowed) { gcfg.verify_type = verify_type_t::header; }

    if (gcfg.enable_crash_handler) { sds_logging::install_crash_handler(); }

    // TODO: Remove this once we found the root cause of the problem.
    sds_logging::SetModuleLogLevel("transient", spdlog::level::debug);

    /* if --spdk is not set, check env variable if user want to run spdk */
    if (!gcfg.is_spdk && std::getenv(SPDK_ENV_VAR_STRING.c_str())) { gcfg.is_spdk = true; }

    if (gcfg.is_spdk) {
        gcfg.read_iovec = true;
        gcfg.write_iovec = true;
        gcfg.batch_completion = false;
    }

    if (gcfg.is_spdk && gcfg.num_threads > 2) {
        gcfg.num_threads = 2;
    } /* default to 2 to avoid high cpu usage with spdk */

    LOGINFO("Testing with vol_gtest with gcfg spdk: {}, nthreads: {}", gcfg.is_spdk, gcfg.num_threads);

    for (size_t i{0}; i < mod_init_funcs.size(); ++i) {
        mod_init_funcs[i]();
    }

    MetaBlkMgrSI()->register_handler(access_mgr_mtype, VolTest::am_meta_blk_found_cb, VolTest::am_meta_blk_comp_cb,
                                     true);

    const auto ret{RUN_ALL_TESTS()};
    return ret;
}<|MERGE_RESOLUTION|>--- conflicted
+++ resolved
@@ -992,19 +992,7 @@
         iomanager.iobuf_free(buf);
     }
 
-<<<<<<< HEAD
-    bool is_valid_vol_file(const boost::uuids::uuid& uuid) const {
-        auto* const buf{iomanager.iobuf_alloc(512, sizeof(file_hdr))};
-        bool found{false};
-        for (uint32_t i{0}; i < tcfg.max_vols; ++i) {
-            const std::string name{VOL_PREFIX + std::to_string(i)};
-            auto fd{::open(name.c_str(), O_RDWR)};
-            const auto ret{::pread(fd, buf, sizeof(file_hdr), 0)};
-            ::close(fd);
-            const file_hdr* const hdr{reinterpret_cast< file_hdr* >(buf)};
-            if (hdr->is_deleted) { continue; }
-            if (hdr->uuid == uuid) {
-=======
+
     bool is_valid_vol_file(const boost::uuids::uuid& uuid) {
         auto buf = iomanager.iobuf_alloc(512, sizeof(file_hdr));
         bool found = false;
@@ -1021,7 +1009,6 @@
                 continue;
             }
             if (hdr.uuid == uuid) {
->>>>>>> edde56e6
                 found = true;
                 break;
             }
@@ -1031,18 +1018,7 @@
         return found;
     }
 
-<<<<<<< HEAD
-    uint64_t get_mounted_vols() const {
-        auto* const buf{iomanager.iobuf_alloc(512, sizeof(file_hdr))};
-        uint64_t mounted_vols{0};
-        for (uint32_t i{0}; i < tcfg.max_vols; ++i) {
-            const std::string name{VOL_PREFIX + std::to_string(i)};
-            auto fd{::open(name.c_str(), O_RDWR)};
-            const auto ret{::pread(fd, buf, sizeof(file_hdr), 0)};
-            ::close(fd);
-            const file_hdr* const hdr{reinterpret_cast< file_hdr* >(buf)};
-            if (hdr->is_deleted) { continue; }
-=======
+
     uint64_t get_mounted_vols() {
         auto buf = iomanager.iobuf_alloc(512, sizeof(file_hdr));
         uint64_t mounted_vols = 0;
@@ -1058,7 +1034,6 @@
             }
 
             LOGINFO("Found mounted vol:{}, uuid: {} ", name, hdr.uuid);
->>>>>>> edde56e6
             ++mounted_vols;
         }
 
