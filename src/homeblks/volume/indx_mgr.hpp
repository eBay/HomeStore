
#pragma once
#include <cassert>
#include "engine/checkpoint/checkpoint.hpp"
#include "homelogstore/log_store.hpp"
#include "api/vol_interface.hpp"
#include "homeblks/home_blks.hpp"
#include <wisr/wisr_ds.hpp>
#include "engine/meta/meta_blks_mgr.hpp"

namespace homestore {
struct volume_req;
class mapping;
class Volume;
struct Free_Blk_Entry;
struct free_blkid;

/* Journal entry
 * ---------------------------------------------------------------------------------------------
 * | Journal Hdr | alloc_blkid list | checksum list | free_blk_entry | List of CP it is part of |
 * ---------------------------------------------------------------------------------------------
 */
struct journal_hdr {
    uint32_t alloc_blkid_list_size;
    uint32_t free_blk_entry_size;
    uint32_t io_cp_info_size;
    uint64_t lba;
    uint32_t nlbas;
};

/* A io can be part of mutiple CPs */
struct io_cp_info {
    uint64_t end_lba; // inclusive
    int64_t cp_cnt;
    uint32_t fbe_size;     // size of fbe in a cp
};

class vol_journal_entry {
private:
    void* m_mem = nullptr;

public:
    ~vol_journal_entry();

    static journal_hdr* get_journal_hdr(void* m_mem) { return ((journal_hdr*)m_mem); }

    static std::pair< BlkId*, uint32_t > get_blkid_list(void* m_mem) {
        auto hdr = get_journal_hdr(m_mem);
        auto blkid_list = (BlkId*)(sizeof(journal_hdr) + (uint64_t)m_mem);
        return (std::make_pair(blkid_list, hdr->alloc_blkid_list_size));
    }

    static std::pair< uint16_t*, uint32_t > get_csum_list(void* m_mem) {
        auto hdr = get_journal_hdr(m_mem);
        auto blkid_list = get_blkid_list(m_mem);
        uint16_t* csum_list = (uint16_t*)(&(blkid_list.first[blkid_list.second]));
        return (std::make_pair(csum_list, hdr->nlbas));
    }

    static std::pair< BlkId*, uint32_t > get_fbe_list(void* m_mem) {
        auto hdr = get_journal_hdr(m_mem);
        auto csum_list = get_csum_list(m_mem);
        BlkId* fbe_list = (BlkId*)(&(csum_list.first[csum_list.second]));
        return (std::make_pair(fbe_list, hdr->free_blk_entry_size));
    }

    static std::pair< io_cp_info*, uint32_t > get_cpinfo_list(void* m_mem) {
        auto hdr = get_journal_hdr(m_mem);
        auto fbe_list = get_fbe_list(m_mem);
        io_cp_info* cp_list = (io_cp_info*)(&(fbe_list.first[fbe_list.second]));
        return (std::make_pair(cp_list, hdr->io_cp_info_size));
    }

    /* it update the alloc blk id and checksum */
    sisl::blob create_journal_entry(volume_req* v_req);

    std::string to_string() const {
        auto hdr = (journal_hdr*)m_mem;
        return fmt::format("nlbas={}", hdr->nlbas);
    }
};

enum indx_mgr_state { ONLINE = 0, DESTROYING = 1 };

struct destroy_journal_ent {
    indx_mgr_state state;
};

ENUM(cp_state, uint8_t,
     active_cp,  // Active CP
     suspend_cp, // cp is suspended
     destroy_cp  // it is a destroy cp. It is moved to active only in blkalloc checkpoint
);

typedef std::function< void(bool success) > cp_done_cb;
typedef cp_done_cb indxmgr_stop_cb;

/* Checkpoint is loosely defined demarcation of how much data is persisted. It might contain data after this checkpoint
 * also but it defintely contains data upto demarcation line. So IOs in each checkpoint(blkalloc checkpoint,
 * active checkpoint and diff checkpoint) should be idempotent.
 *
 * These are the different classes of checkpoints we have
 *      - Homeblks CP
 *              - Volume CP :- If it is suspended then all its sub system CPs are suspended
 *                   - Active CP
 *                   - Diff CP
 *                   - Snap delete/create CP
 *              - Blk Alloc CP  :- It is used to persist the bitmap
 * Homeblks CP is scheduled periodically or when externally triggered. It calls prepare flush before doing actual flush.
 * During prepare flush a individual CP can decide if it want to participate in a homeblks CP flush.
 *
 * Flow of freeing a blkid
 *      - free blkid is inserted in read blk tracker while it is being read from btree in match_cb_put_param.
 *              - Purpose of read blk tracker is to prevent freeing of Blkids it is being read in other IOs.
 *      - When all the reads are completed then blkid is inserted in volume free blkid list.
 *      - cache is invalidated.
 *      - When blk alloc checkpoint is taken, these free blkid list is purged.
 *      - For further steps check blk alloc base class.
 */
struct vol_cp_id;
struct vol_active_info {
    int64_t start_psn = -1; // not inclusive
    int64_t end_psn = -1;   // inclusive
    btree_cp_id_ptr btree_id;
    sisl::wisr_vector< free_blkid >* free_blkid_list;
    vol_active_info(int64_t start_psn, sisl::wisr_vector< free_blkid >* free_blkid_list) :
            start_psn(start_psn),
            free_blkid_list(free_blkid_list) {}
};

struct vol_diff_info {
    int64_t start_psn = -1; // not inclusive
    int64_t end_psn = -1;   // inclusive
    btree_cp_id_ptr btree_id;
};

struct vol_snap_info {
    std::vector< btree_cp_superblock > snap_delete_list;
    std::vector< free_blkid > free_blkid_list;
};

/* During prepare flush we decide to take a CP out of active, diff or snap or all 3 cps*/
struct vol_cp_id {
    std::shared_ptr< Volume > vol;
    cp_state flags = cp_state::active_cp;

    /* metrics */
    int64_t cp_cnt;
    std::atomic< int64_t > vol_size;

    /* cp */
    vol_active_info ainfo;
    vol_diff_info dinfo;
    vol_snap_info sinfo;

    vol_cp_id(int64_t cp_cnt, int64_t start_active_psn, std::shared_ptr< Volume > vol,
              sisl::wisr_vector< free_blkid >* free_blkid_list) :
            vol(vol),
            cp_cnt(cp_cnt),
            vol_size(0),
            ainfo(start_active_psn, free_blkid_list) {}

    cp_state state() const { return flags; }
};

struct homeblks_cp_id : cp_id_base {
    /* This list is not lock protected. */
    std::map< boost::uuids::uuid, vol_cp_id_ptr > vol_id_list;
    std::shared_ptr< blkalloc_cp_id > blkalloc_id;

    std::atomic< uint64_t > ref_cnt; // cnt of how many cps are triggered
    uint64_t snt_cnt;
    bool blkalloc_checkpoint = false; // it is set to true in prepare flush stage
    bool try_blkalloc_checkpoint =
        false; // it is set to true when someone want to take blkalloc checkpoint on this id. It might happen that it is
               // set to true after prepare flush is already called on this ID. In that case we will try to take blk
               // alloc checkpoint in the next cp.

    /* callback when cp is done */
    std::mutex cb_list_mtx;
    std::vector< cp_done_cb > cb_list;
};

/* it contains the PSN from which journal has to be replayed. */
#define INDX_MGR_VERSION 0x101
struct homeblks_cp_sb_hdr {
    int version;
    uint32_t vol_cnt;
} __attribute__((__packed__));

struct vol_cp_superblock {
    int64_t blkalloc_cp_cnt = -1; // cp cnt of last blkalloc checkpoint taken
    int64_t cp_cnt = -1;
    int64_t active_data_psn = -1;
    int64_t vol_size = 0;
} __attribute__((__packed__));

struct indx_mgr_cp_sb {
    boost::uuids::uuid uuid;
    vol_cp_superblock vol_cp_sb;
    btree_cp_superblock active_btree_cp_sb;
    indx_mgr_cp_sb(boost::uuids::uuid uuid) : uuid(uuid){};
    indx_mgr_cp_sb(){};
} __attribute__((__packed__));

/* this superblock is never changed once indx manager is created */
struct indx_mgr_static_sb {
    logstore_id_t journal_id;
    MappingBtreeDeclType::btree_super_block btree_sb;
} __attribute__((__packed__));

class IndxCP : public CheckPoint< homeblks_cp_id > {
public:
    IndxCP();
    void try_cp_trigger(homeblks_cp_id* id);
    virtual void cp_start(homeblks_cp_id* id);
    virtual void cp_attach_prepare(homeblks_cp_id* cur_id, homeblks_cp_id* new_id);
    virtual ~IndxCP();
    void try_cp_start(homeblks_cp_id* id);
    void indx_tbl_cp_done(homeblks_cp_id* id);
    void blkalloc_cp(homeblks_cp_id* id);
};

class IndxMgr;
/* This message is used to delete indx tables in different thread */
struct indxmgr_msg {
    IndxMgr* object;
    btree_cp_id_ptr btree_id;
};

/* This class is responsible to manage active index and snapshot indx table */
class IndxMgr {
    typedef std::function< void(const boost::intrusive_ptr< volume_req >& vreq, std::error_condition err) > io_done_cb;
    typedef std::function< void(Free_Blk_Entry fbe) > free_blk_callback;
    typedef std::function< void(volume_req* req, BlkId& bid) > pending_read_blk_cb;
    typedef std::function< void(vol_cp_id_ptr cur_vol_id, homeblks_cp_id* hb_id, homeblks_cp_id* new_hb_id) >
        prepare_cb;

private:
    mapping* m_active_map;
    io_done_cb m_io_cb;
    pending_read_blk_cb m_pending_read_blk_cb;
    free_blk_callback m_free_blk_cb;
    std::shared_ptr< HomeLogStore > m_journal;
    log_write_comp_cb_t m_journal_comp_cb;

    /* we can not add a volume in active CP. It can be added only when a new cp is created. volume keeps
     * on using this id until new cp is not created. Once a new cp is created, it will become a part of it.
     */
    vol_cp_id_ptr m_first_cp_id;
    boost::uuids::uuid m_uuid;
    std::string m_name;
    indx_mgr_state m_state = indx_mgr_state::ONLINE;
    indxmgr_stop_cb m_stop_cb;
    bool m_last_cp = false;
    std::mutex prepare_cb_mtx;
    sisl::wisr_vector< prepare_cb > prepare_cb_list;
    indx_mgr_static_sb m_static_sb;
    sisl::wisr_vector< free_blkid >* m_free_list[MAX_CP_CNT];
    indx_mgr_cp_sb m_last_cp_sb;
    std::map< logstore_seq_num_t, log_buffer > seq_buf_map; // used only in recovery

    void journal_write(volume_req* vreq);
    void journal_comp_cb(logstore_seq_num_t seq_num, logdev_key ld_key, void* req);
    btree_status_t update_indx_tbl(volume_req* vreq);
    btree_cp_id_ptr get_btree_id(homeblks_cp_id* cp_id);
    vol_cp_id_ptr get_volume_id(homeblks_cp_id* cp_id);
    void destroy_indx_tbl(vol_cp_id_ptr vol_id);
    void add_prepare_cb_list(prepare_cb cb);
    void volume_destroy_cp(vol_cp_id_ptr cur_vol_id, homeblks_cp_id* hb_id, homeblks_cp_id* new_hb_id);
    void create_first_cp_id(std::shared_ptr< Volume >& vo);
    void retry_update_indx(const boost::intrusive_ptr< volume_req >& vreq);

private:
    /*********************** static private members **********************/
    static std::unique_ptr< IndxCP > m_cp;
    static std::atomic< bool > m_shutdown_started;
    static bool m_shutdown_cmplt;
    static iomgr::io_thread_t m_thread_id;
    static iomgr::timer_handle_t m_homeblks_cp_timer_hdl;
    static void* m_meta_blk;
    static std::once_flag m_flag;
    static sisl::aligned_unique_ptr< uint8_t > m_recovery_sb;
    static size_t m_recovery_sb_size;
    static std::map< boost::uuids::uuid, indx_mgr_cp_sb > cp_sb_map;
    static HomeBlks* m_hb; // Hold onto the homeblks to maintain reference
    static void init();
    static uint64_t memory_used_in_recovery;

public:
    /* It is called in first time create.
     * @ params params :- vol_params
     *          io_cb :- it is used to send callback with io is completed
     *          free_blk_cb :- It is used to free the blks in case of volume destroy
     *          read_blk_cb :- It is used to notify blks that it is about the be returned in read.
     */
    IndxMgr(std::shared_ptr< Volume > vol, const vol_params& params, io_done_cb io_cb, free_blk_callback free_blk_cb,
            pending_read_blk_cb read_blk_cb);

    /* It is called in recovery.
     * @params sb :- sb require to recover indx mgr active file homeblks.
     *         io_cb :- it is used to send callback with io is completed
     *         free_blk_cb :- It is used to free the blks in case of volume destroy
     *         read_blk_cb :- It is used to notify blks that it is about the be returned in read.
     */
    IndxMgr(std::shared_ptr< Volume > vol, const indx_mgr_static_sb& sb, io_done_cb io_cb,
            free_blk_callback free_blk_cb, pending_read_blk_cb read_blk_cb);
    ~IndxMgr();

    /* create new vol cp id and decide if this volume want to participate in a current cp
     * @params vol_cur_id :- current cp id of this volume
     * @params hb_id :- current id of home_blks
     * @params new_hb_id :- new home blks cp id
     * @return :- return new cp id.
     */
    vol_cp_id_ptr attach_prepare_vol_cp(vol_cp_id_ptr vol_cur_id, homeblks_cp_id* hb_id, homeblks_cp_id* new_hb_id);

    /* Get the active indx table
     * @return :- active mapping instance
     */
    mapping* get_active_indx();

    /* write/update indx table for a IO
     * @params req :- It create all information to update the indx mgr and journal
     */
    void update_indx(const boost::intrusive_ptr< volume_req >& vreq);

    /* Get static superblock
     * @return :- get static superblock of indx mgr. It is immutable structure. It contains all infomation require to
     *            recover active and diff indx tbl.
     */
    indx_mgr_static_sb get_static_sb();

    /* Destroy all indexes and call homeblks level cp to persist. It assumes that all ios are stopped by volume.
     * It is async call. It is called only once
     * @params cb :- callback when destroy is done.
     */
    void destroy(indxmgr_stop_cb cb);

    /* truncate journal */
    void truncate(vol_cp_id_ptr vol_id);

    /* volume is destroy successfully */
    void destroy_done();

    /* It creates all the indx tables and intialize checkpoint */
    void recovery_start_phase1(std::shared_ptr< Volume > vo);
    void recovery_start_phase2();
    void log_found(logstore_seq_num_t seqnum, log_buffer buf, void* mem);

    /* it flushes free blks to blk allocator */
    void flush_free_blks(vol_cp_id_ptr vol_id, homeblks_cp_id* hb_id);

    /* it frees the blks and insert it in cp id free blk list. It is called when there is no read pending on this blk */
    void free_blk(Free_Blk_Entry& fbe);
    void update_cp_sb(vol_cp_id_ptr& vol_id, homeblks_cp_id* hb_id, indx_mgr_cp_sb* sb);
    uint64_t get_last_psn();
    /* It is called when volume is sucessfully create on disk */
    void create_done();

public:
    /*********************** static public functions **********************/
    /* Trigger CP to flush all outstanding IOs. It is a static function and assumes that all ios are stopped by
     * home blks , all outstanding ios and outstanding vol deletes  are completed. It is called only once.
     * @params cb :- callback when shutdown is done.
     */
    static void shutdown(indxmgr_stop_cb cb);

    /* create new vol cp id for all the volumes and also decide what volumes want to participate in a cp
     * @params cur_id :- current vol cp ids map
     *         new_id :- new new cp ids map
     *         hb_id :- home blks cp id
     *         new_hb_id :- new home blks cp id
     */

    static void attach_prepare_vol_cp_id_list(std::map< boost::uuids::uuid, vol_cp_id_ptr >* cur_id,
                                              std::map< boost::uuids::uuid, vol_cp_id_ptr >* new_id,
                                              homeblks_cp_id* hb_id, homeblks_cp_id* new_hb_id);

    /* trigger homeblks cp. It first trigger a volume cp followed by blkalloc cp. It is async call.
     * @params cb :- callback when cp is done.
     * @shutdown :- true if it is called by shutdown. This flag makes sure that no other cp is triggered after shutdown
     * cp
     */
    static void trigger_homeblks_cp(cp_done_cb cb = nullptr, bool shutdown = false);

    /* trigger volume CP. It doesn't persist blkalloc */
    static void trigger_vol_cp();

    /* reinitialize indx mgr. It is used in fake reboot */
    static void reinit() { m_shutdown_started = false; }
<<<<<<< HEAD
    static iomgr::io_thread_id_t get_thread_id() { return m_thread_id; }
    static void write_homeblks_cp_sb(homeblks_cp_id* hb_id);
=======
    static const iomgr::io_thread_t& get_thread_id() { return m_thread_id; }
    static void write_homeblks_cp_sb(indx_cp_id* indx_id);
>>>>>>> f882b92b
    static void meta_blk_found_cb(meta_blk* mblk, sisl::aligned_unique_ptr< uint8_t > buf, size_t size);
    static void flush_homeblks_free_blks(homeblks_cp_id* id);
};
} // namespace homestore<|MERGE_RESOLUTION|>--- conflicted
+++ resolved
@@ -389,13 +389,8 @@
 
     /* reinitialize indx mgr. It is used in fake reboot */
     static void reinit() { m_shutdown_started = false; }
-<<<<<<< HEAD
-    static iomgr::io_thread_id_t get_thread_id() { return m_thread_id; }
     static void write_homeblks_cp_sb(homeblks_cp_id* hb_id);
-=======
     static const iomgr::io_thread_t& get_thread_id() { return m_thread_id; }
-    static void write_homeblks_cp_sb(indx_cp_id* indx_id);
->>>>>>> f882b92b
     static void meta_blk_found_cb(meta_blk* mblk, sisl::aligned_unique_ptr< uint8_t > buf, size_t size);
     static void flush_homeblks_free_blks(homeblks_cp_id* id);
 };
