#ifndef VOL_CONFIG_HPP
#define VOL_CONFIG_HPP

#include "api/vol_interface.hpp"
#include "engine/homestore.hpp"
#include <memory>
#include "engine/homeds/btree/btree.hpp"
#include "engine/homeds/btree/ssd_btree.hpp"
#include <engine/blkstore/blkstore.hpp>
#include <boost/uuid/uuid_generators.hpp>
#include <boost/uuid/uuid_io.hpp>
#include <async_http/http_server.hpp>
#include "engine/homeds/thread/threadpool/thread_pool.h"
#include <utility/atomic_counter.hpp>
#include <metrics/metrics.hpp>
#include <settings/settings.hpp>
#include "homeblks_config.hpp"
#include <homeds/btree/writeBack_cache.hpp>
#include <fds/sparse_vector.hpp>
#include "meta/meta_blks_mgr.hpp"

#ifndef DEBUG
extern bool same_value_gen;
#endif

namespace homestore {

#define VOL_MAX_IO_SIZE MEMVEC_MAX_IO_SIZE
#define LBA_BITS 56

class MappingKey;
class MappingValue;

/* Note: below two structures should not be greater then ssd atomic page size. If it is
 * then we need to use double buffer.
 */

#define HOMEBLKS_SB_SIZE HS_STATIC_CONFIG(disk_attr.atomic_phys_page_size)
#define HOMEBLKS_SB_MAGIC 0xCEEDDEEB
#define HOMEBLKS_SB_VERSION 0x2

typedef uint32_t homeblks_sb_flag_t;

#define HOMEBLKS_SB_FLAGS_CLEAN_SHUTDOWN 0x00000001UL
struct homeblks_sb {
    uint64_t version;
    boost::uuids::uuid uuid;

    uint64_t boot_cnt;
    homeblks_sb_flag_t flags;

    void init_flag(homeblks_sb_flag_t f) { flags = f; }
    void set_flag(homeblks_sb_flag_t bit) { flags |= bit; }
    void clear_flag(homeblks_sb_flag_t bit) { flags &= ~bit; }
    bool test_flag(homeblks_sb_flag_t bit) { return flags & bit; }
} __attribute((packed));

// static_assert(std::is_trivially_copyable< homeblks_sb >::value, "Expecting homeblks_sb to be trivally copyable");
static_assert(std::is_trivially_copyable< BlkId >::value, "Expecting BlkId to be trivally copyable");

using namespace homeds::btree;

#define MappingBtreeDeclType                                                                                           \
    Btree< btree_store_type::SSD_BTREE, MappingKey, MappingValue, btree_node_type::VAR_VALUE,                          \
           btree_node_type::VAR_VALUE >

class HomeBlks;
using HomeBlksSafePtr = boost::intrusive_ptr< HomeBlks >;
struct vol_cp_id;
typedef std::shared_ptr< vol_cp_id > vol_cp_id_ptr;
struct indx_cp_id;

typedef std::map< boost::uuids::uuid, std::shared_ptr< homestore::Volume > > vol_map_t;

class HomeBlksMetrics : public sisl::MetricsGroupWrapper {
public:
    explicit HomeBlksMetrics(const char* homeblks_name) : sisl::MetricsGroupWrapper("HomeBlks", homeblks_name) {
        REGISTER_HISTOGRAM(scan_volumes_latency, "Scan Volumes latency");
        register_me_to_farm();
    }
};

#define BLKSTORE_BUFFER_TYPE                                                                                           \
    WriteBackCacheBuffer< MappingKey, MappingValue, btree_node_type::VAR_VALUE, btree_node_type::VAR_VALUE >

/**
 * @brief HomeBlks - Implementor of VolInterface.
 *
 * About HomeBlks life cycle: HomeBlks is a pseudo singleton class wherein it can be accessed as singelton, but using
 * that way is strongly discouraged. Upon the start of the application, the main routine or user of HomeBlks library,
 * need to initialize it by calling HomeBlks::init(). This sets the main homeblks object reference count to 2, one for
 * maintaning singleton status, 1 for the fact it is initialized and not shutdown. Whichever submodule, which needs to
 * access the homeblks should get the reference to the homeblks and store it locally by calling
 * HomeBlks::safe_instance(), to guarantee that homeblks are not shutdown underneath them.
 *
 * When the main routine calls, HomeBlks::shutdown(), it simply decrements the initial reference count and wait for
 * ref count to become 1, when every subsystem starts
 */
class HomeBlks : public VolInterface, public HomeStore< BLKSTORE_BUFFER_TYPE > {
public:
    /********************************** APIs exposed to its consumer ******************************/
    static std::string version;

    friend class Volume;

    /**
     * @brief Initialize the HomeBlks. Before init called, none of the other HomeBlks methods can be used.
     *
     * @param cfg : Input Parameters to initialize the homeblks.
     * @param force_reinit Do we need to forcefully reinitialize the homeblks, even if its initialized already
     * @return Pointer to the base VolInterface
     */
    static VolInterface* init(const init_params& cfg, bool force_reinit = false);

    /**
     * @brief Get the instance or safe instance of this object. It is expected the caller to use safe_instance() and
     * retain the reference, to ensure that HomeBlks is the last one to be freed.
     *
     * @return HomeBlks*
     */
    static HomeBlks* instance();
    static HomeBlksSafePtr safe_instance();

    ~HomeBlks() { m_thread_id.join(); }
    virtual std::error_condition write(const VolumePtr& vol, const vol_interface_req_ptr& req,
                                       bool part_of_batch = false) override;
    virtual std::error_condition read(const VolumePtr& vol, const vol_interface_req_ptr& req,
                                      bool part_of_batch = false) override;
    virtual std::error_condition sync_read(const VolumePtr& vol, const vol_interface_req_ptr& req) override;
    virtual void submit_io_batch() override;

    virtual vol_interface_req_ptr create_vol_interface_req(void* buf, uint64_t lba, uint32_t nlbas,
                                                           bool sync = false) override;

    virtual VolumePtr create_volume(const vol_params& params) override;
    virtual std::error_condition remove_volume(const boost::uuids::uuid& uuid) override;
    virtual VolumePtr lookup_volume(const boost::uuids::uuid& uuid) override;
    virtual SnapshotPtr snap_volume(VolumePtr) override;

    virtual const char* get_name(const VolumePtr& vol) override;
    virtual uint64_t get_page_size(const VolumePtr& vol) override;
    virtual uint64_t get_size(const VolumePtr& vol) override;
    virtual boost::uuids::uuid get_uuid(VolumePtr vol) override;
    virtual homeds::blob at_offset(const blk_buf_t& buf, uint32_t offset) override;

    virtual bool vol_state_change(const VolumePtr& vol, vol_state new_state) override;

    void vol_scan_cmpltd(const VolumePtr& vol, vol_state state, bool success);
    virtual void attach_vol_completion_cb(const VolumePtr& vol, const io_comp_callback& cb) override;
    virtual void attach_end_of_batch_cb(const end_of_batch_callback& cb) override;

    virtual bool shutdown(bool force = false) override;
    virtual bool trigger_shutdown(const shutdown_comp_callback& shutdown_done_cb = nullptr,
                                  bool force = false) override;
    virtual cap_attrs get_system_capacity() override {
        return HomeStore< BLKSTORE_BUFFER_TYPE >::get_system_capacity();
    }
    /**
     * @brief : fix corrupted mapping in volume
     *
     * @param vol : volume pointer that holds the mapping btree being fxied
     *
     * @return : true for a successful fix;
     *           false for a failed fix;
     */
    virtual bool fix_tree(VolumePtr vol, bool verify = false) override;

    /**
     * @brief : get volume state
     *
     * @param vol : volume pointer to whose state is being returned;
     *
     * @return : volume state
     */
    virtual vol_state get_state(VolumePtr vol) override;

    virtual void print_tree(const VolumePtr& vol, bool chksum = true) override;
    virtual bool verify_tree(const VolumePtr& vol) override;
    virtual void print_node(const VolumePtr& vol, uint64_t blkid, bool chksum = true) override;

public:
    /***************************** APIs exposed to homestore subsystem ***********************/
    uint64_t get_boot_cnt() const {
        assert(m_homeblks_sb->boot_cnt < UINT16_MAX);
        return (uint16_t)m_homeblks_sb->boot_cnt;
    }

    bool is_shutdown() const { return (m_shutdown_start_time.load() != 0); }

    void init_done(std::error_condition err);
    void inc_sub_system_init_cnt();
    void attach_prepare_volume_cp_id(std::map< boost::uuids::uuid, vol_cp_id_ptr >* cur_id_map,
                                     std::map< boost::uuids::uuid, vol_cp_id_ptr >* new_id_map,
                                     indx_cp_id* home_blks_id);
    void persist_blk_allocator_bitmap();
    void do_volume_shutdown(bool force);

    data_blkstore_t::comp_callback data_completion_cb() override;

    /**
     * @brief
     *
     * @param mblk
     * @param has_more
     */
    void meta_blk_cb_internal(meta_blk* mblk);
    void meta_blk_recover_comp_cb_internal(bool success);

#ifdef _PRERELEASE
    void set_io_flip();
    void set_error_flip();
#endif

    friend void intrusive_ptr_add_ref(HomeBlks* hb) { hb->m_usage_counter.increment(1); }
    friend void intrusive_ptr_release(HomeBlks* hb) {
        // If there is only one reference remaining after decrementing, then we are done with shutdown, cleanup the
        // _instance and delete the homeblks.
        if (hb->m_usage_counter.decrement_test_eq(1)) {
            auto p = HomeBlks::_instance.detach();
            assert(p == hb);
            delete hb;
        }
    }

public:
    // All http handlers, TODO: Consider moving this to separate class
    static void get_version(sisl::HttpCallData cd);
    static void get_metrics(sisl::HttpCallData cd);
    static void get_obj_life(sisl::HttpCallData cd);
    static void get_prometheus_metrics(sisl::HttpCallData cd);
    static void get_log_level(sisl::HttpCallData cd);
    static void set_log_level(sisl::HttpCallData cd);
    static void dump_stack_trace(sisl::HttpCallData cd);
    static void verify_hs(sisl::HttpCallData cd);
<<<<<<< HEAD
    static void get_malloc_stats(sisl::HttpCallData cd);
    static void meta_blk_cb(meta_blk* mblk, bool has_more);
=======
    static void meta_blk_cb(meta_blk* mblk);
    static void meta_blk_recover_comp_cb(bool success);
>>>>>>> 63b2ad16

protected:
    void process_vdev_error(vdev_info_block* vb) override;

private:
    HomeBlks(const init_params& cfg);

    // Read volume super block based on blkid
    void homeblks_sb_write();
    void superblock_init();

    void vol_mounted(const VolumePtr& vol, vol_state state);
    void vol_state_change(const VolumePtr& vol, vol_state old_state, vol_state new_state);
    void scan_volumes();

    void init_thread();
    void verify_vols();
    void schedule_shutdown(const shutdown_comp_callback& shutdown_done_cb, bool force);
    void do_shutdown(const shutdown_comp_callback& shutdown_done_cb, bool force);
    blk_buf_t get_valid_buf(const std::vector< blk_buf_t >& bbuf, bool& rewrite);

    void call_multi_vol_completions();
    void migrate_sb();
    void migrate_homeblk_sb();
    void migrate_volume_sb();
    void migrate_logstore_sb();
    void migrate_cp_sb();

private:
    static HomeBlksSafePtr _instance;

    init_params m_cfg;
    std::thread m_thread_id;
    sisl::aligned_unique_ptr< homeblks_sb > m_homeblks_sb; // the homestore super block
    void* m_sb_cookie = nullptr;

    vol_map_t m_volume_map;
    std::recursive_mutex m_vol_lock;
    std::mutex m_shutdown_lock;

    std::atomic< int > m_sub_system_init_cnt = 0;
    std::atomic< bool > m_init_finished = false;
    std::error_condition m_init_failed = no_error;

    out_params m_out_params;
    std::unique_ptr< sisl::HttpServer > m_http_server;

    std::condition_variable m_cv;
    std::mutex m_cv_mtx;
    bool m_rdy = false;

    sisl::atomic_counter< uint64_t > m_usage_counter = 1;

    std::atomic< uint64_t > m_shutdown_start_time = 0;
    iomgr::timer_handle_t m_shutdown_timer_hdl = iomgr::null_timer_handle;
    shutdown_comp_callback m_shutdown_done_cb;
    bool m_force_shutdown = false;
    bool m_init_error = false;
    bool m_vol_shutdown_cmpltd = false;
    HomeBlksMetrics m_metrics;
    std::atomic< bool > m_start_shutdown;

    static thread_local std::vector< std::shared_ptr< Volume > >* s_io_completed_volumes;
};

} // namespace homestore
#endif // OMSTORE_OMSTORE_HPP<|MERGE_RESOLUTION|>--- conflicted
+++ resolved
@@ -232,13 +232,9 @@
     static void set_log_level(sisl::HttpCallData cd);
     static void dump_stack_trace(sisl::HttpCallData cd);
     static void verify_hs(sisl::HttpCallData cd);
-<<<<<<< HEAD
-    static void get_malloc_stats(sisl::HttpCallData cd);
-    static void meta_blk_cb(meta_blk* mblk, bool has_more);
-=======
     static void meta_blk_cb(meta_blk* mblk);
     static void meta_blk_recover_comp_cb(bool success);
->>>>>>> 63b2ad16
+    static void get_malloc_stats(sisl::HttpCallData cd);
 
 protected:
     void process_vdev_error(vdev_info_block* vb) override;
