--- conflicted
+++ resolved
@@ -43,7 +43,7 @@
     uint64_t magic; // deprecated
     uint64_t version;
     uint32_t gen_cnt; // deprecated
-    BlkId blkid; // depreacted
+    BlkId blkid;      // depreacted
     boost::uuids::uuid uuid;
 
     uint64_t boot_cnt;
@@ -276,14 +276,9 @@
     shutdown_comp_callback m_shutdown_done_cb;
     bool m_force_shutdown = false;
     bool m_init_error = false;
-<<<<<<< HEAD
-=======
     bool m_vol_shutdown_cmpltd = false;
     HomeBlksMetrics m_metrics;
->>>>>>> a4d9ba84
     std::atomic< bool > m_start_shutdown;
-
-    HomeBlksMetrics m_metrics;
 
     static thread_local std::vector< std::shared_ptr< Volume > > s_io_completed_volumes;
 };
