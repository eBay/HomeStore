--- conflicted
+++ resolved
@@ -395,11 +395,8 @@
     /* hdd custom threads */
     std::vector< iomgr::io_thread_t > m_custom_hdd_threads;
     std::mutex m_hdd_threads_mtx;
-<<<<<<< HEAD
     std::condition_variable m_hdd_threads_cv;
-=======
     std::unique_ptr< VolumeIOWatchDog > m_io_wd{nullptr};
->>>>>>> 13042f38
 };
 
 static inline HomeBlksSafePtr HomeBlksPtr() { return HomeBlks::safe_instance(); }
