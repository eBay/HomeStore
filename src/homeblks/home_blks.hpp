--- conflicted
+++ resolved
@@ -232,14 +232,9 @@
     static void set_log_level(sisl::HttpCallData cd);
     static void dump_stack_trace(sisl::HttpCallData cd);
     static void verify_hs(sisl::HttpCallData cd);
-<<<<<<< HEAD
-    static void meta_blk_cb(meta_blk* mblk, sisl::aligned_unique_ptr<uint8_t> buf, size_t size);
+    static void meta_blk_cb(meta_blk* mblk, sisl::aligned_unique_ptr< uint8_t > buf, size_t size);
     static void meta_blk_recover_comp_cb(bool success);
     static void get_malloc_stats(sisl::HttpCallData cd);
-=======
-    static void meta_blk_found_cb(meta_blk* mblk, sisl::aligned_unique_ptr< uint8_t > buf, size_t size);
-    static void meta_blk_recovery_comp_cb(bool success);
->>>>>>> da8851d8
 
 protected:
     void process_vdev_error(vdev_info_block* vb) override;
