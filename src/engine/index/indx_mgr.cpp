--- conflicted
+++ resolved
@@ -30,13 +30,9 @@
 
     bool align = false;
     if (HomeLogStore::is_aligned_buf_needed(size)) { align = true; }
-<<<<<<< HEAD
-    m_iob.buf_alloc(align, size);
-=======
 
     m_iob.buf_alloc(size, align, HS_STATIC_CONFIG(disk_attr.align_size));
 
->>>>>>> 3cd6ce54
     uint8_t* mem = m_iob.bytes;
 
     /* store journal hdr */
