--- conflicted
+++ resolved
@@ -31,11 +31,7 @@
 
 class indx_journal_entry {
 private:
-<<<<<<< HEAD
-    homestore::io_blob m_iob;
-=======
     sisl::alignable_blob< homestore::iobuf_alloc, homestore::iobuf_free > m_iob;
->>>>>>> 3cd6ce54
 
 public:
     uint32_t size(indx_req* ireq) const;
