#pragma once
#include <atomic>
#include <cassert>
#include <cstdint>
#include <functional>
#include <map>
#include <memory>
#include <mutex>
#include <shared_mutex>
#include <sstream>
#include <string>
#include <system_error>
#include <vector>

#include <sisl/fds/thread_vector.hpp>
#include <fmt/format.h>
#include <sisl/wisr/wisr_ds.hpp>
#include <sisl/utility/enum.hpp>

#include "api/meta_interface.hpp"
#include "checkpoint.hpp"
#include "engine/homeds/btree/btree_internal.h"
#include "engine/homestore_base.hpp"

#include "homelogstore/logstore_header.hpp"

namespace homestore {
/***************************** forward declarations ************************/

struct indx_req;
class indx_tbl;
class IndxMgr;
class indx_mgr;
typedef std::function< void(const indx_cp_ptr& cur_icp, hs_cp* cur_hcp, hs_cp* new_hcp) > prepare_cb;
typedef std::shared_ptr< IndxMgr > indx_mgr_ptr;
class Blk_Read_Tracker;
struct Free_Blk_Entry;
typedef std::function< void() > trigger_cp_callback;
typedef std::function< void(Free_Blk_Entry& fbe) > free_blk_callback;
typedef boost::intrusive_ptr< indx_req > indx_req_ptr;
class HomeLogStore;

struct indx_req;

#define THIS_INDX_LOG(level, mod, req, msg, ...)                                                                       \
    HS_SUBMOD_LOG(level, mod, req, "indx_tbl", this->get_name(), msg, ##__VA_ARGS__)

#define THIS_INDX_PERIODIC_LOG(level, mod, msg, ...)                                                                   \
    HS_PERIODIC_DETAILED_LOG(level, mod, "indx_tbl", this->get_name(), , , msg, ##__VA_ARGS__)

#define THIS_INDX_CP_LOG(level, cp_id, msg, ...)                                                                       \
    HS_PERIODIC_DETAILED_LOG(level, cp, "cp", cp_id, "indx_tbl", this->get_name(), msg, ##__VA_ARGS__)

using read_indx_comp_cb_t = std::function< void(const indx_req_ptr& ireq, std::error_condition ret) >;

struct indx_test_status {
    static bool indx_create_suspend_cp_test;
};

/********************************* Journal ****************************************************/

/* Journal entry
 * ------------------------------------------------------------------
 * | Journal Hdr | alloc_blkid list | free_blk_entry | key | value |
 * ------------------------------------------------------------------
 */
ENUM(io_state, uint32_t, success, fail);

#pragma pack(1)
struct journal_hdr {
    uint32_t alloc_blkid_list_size; // number of entries
    uint32_t free_blk_entry_size;   // number of entries
    uint32_t key_size;              // actual size in bytes
    uint32_t val_size;              // actual size in bytes
    int64_t cp_id;
    io_state state; // io state (failed or successed), place holder for future use;
    uint8_t padding[4];
};
#pragma pack(0)

class indx_journal_entry {
public:
    sisl::io_blob m_iob;
    uint32_t size(indx_req* const ireq) const;
    uint32_t size() const;
    ~indx_journal_entry();

    static journal_hdr* get_journal_hdr(void* const m_mem) { return static_cast< journal_hdr* >(m_mem); }

    static std::pair< BlkId*, uint32_t > get_alloc_bid_list(void* const m_mem) {
        auto* const hdr{get_journal_hdr(m_mem)};
        auto* const ab_list{reinterpret_cast< BlkId* >(sizeof(journal_hdr) + static_cast< uint8_t* >(m_mem))};
        return (std::make_pair(ab_list, hdr->alloc_blkid_list_size));
    }

    static std::pair< BlkId*, uint32_t > get_free_bid_list(void* const m_mem) {
        auto* const hdr{get_journal_hdr(m_mem)};
        auto ab_list{get_alloc_bid_list(m_mem)};
        BlkId* const fb_list{&(ab_list.first[ab_list.second])};
        return (std::make_pair(fb_list, hdr->free_blk_entry_size));
    }

    static std::pair< uint8_t*, uint32_t > get_key(void* const m_mem) {
        auto* const hdr{get_journal_hdr(m_mem)};
        auto cp_list{get_free_bid_list(m_mem)};
        uint8_t* const key{reinterpret_cast< uint8_t* >(&(cp_list.first[cp_list.second]))};
        return (std::make_pair(key, hdr->key_size));
    }

    static std::pair< uint8_t*, uint32_t > get_val(void* const m_mem) {
        auto* const hdr{get_journal_hdr(m_mem)};
        auto key{get_key(m_mem)};
        uint8_t* const val{key.first + key.second};
        return (std::make_pair(val, hdr->val_size));
    }

    /* it update the alloc blk id and checksum */
    sisl::io_blob create_journal_entry(indx_req* v_req);

    std::string to_string() const { return fmt::format("size= {}", size()); }
};

enum class indx_mgr_state : uint8_t { ONLINE = 0, DESTROYING = 1 };
struct destroy_journal_ent {
    indx_mgr_state state;
};

typedef cp_done_cb indxmgr_stop_cb;

/*************************** Indx MGR CP *************************************************/

/* Checkpoint is loosely defined demarcation of how much data is persisted. It might contain data after this checkpoint
 * also but it defintely contains data upto demarcation line. So IOs in each checkpoint(blkalloc checkpoint,
 * active checkpoint and diff checkpoint) should be idempotent.
 *
 * These are the different classes of checkpoints we have
 *      - Homestore CP :- it is a system CP
 *              - indx CP :- It is a CP for each indx mgr. If it is suspended then all its sub system CPs are suspended.
 *                   - Active CP
 *                   - Diff CP
 *                   - Snap delete/create CP
 *              - Blk Alloc CP  :- It is used to persist the bitmap
 * Homestore CP is scheduled periodically or when externally triggered. It calls prepare flush before doing actual
 * flush. During prepare flush a individual CP can decide if it want to participate in a homestore CP flush.
 *
 * Flow of freeing a blkid
 *      - free blkid is a async process. free blkid is inserted in read blk tracker while it is being read from btree in
 *        match_cb_put_param. CP ref cnt is incremented as we don't allow cp to be taken before blkids are not freed.
 *              - Purpose of read blk tracker is to prevent freeing of Blkids it is being read in other IOs.
 *      - When all the reads are completed then decrement the ref cnt in cp.
 *      - cache is invalidated.
 *      - It is inserted into cpid free list when journal write is completed.
 *      - When blk alloc checkpoint is taken, these free blkid list is purged.
 *      - For further steps check blk alloc base class.
 * Flow of allocating a blkid
 *      - blk id is allocated by consumer. At this point it is set only in cache bitmap.
 *      - entry is updated in a journal with a list of allocated blkid
 *      - blk id is marked allocated in disk bitmap so that it can be persisted. If writing to a journal or indx tbl is
 *        failed then these blk ids will be available to reallocate in next boot.
 * Note :- In a checkpoint it can contain data at least upto the seqId or more. It holds true for all checkpoints/data
 * except free blkid. In disk bm it contain exactly those blkids which are freed upto that checkpoint but it might
 * contain blks which are allocated after this checkpoint.
 */
struct indx_cp;

/* CP will always be in this timeline order
 * blkalloc cp ------> diff cp ------> active cp
 * active CP is always ahead or equal to Diff cp. Diff cp is always ahead or equal to blk alloc cp. If active CP is
 * suspended then all cps are suspended.
 */

enum indx_cp_state : int {
    suspend_cp = 0x0, // cp is suspended
    active_cp = 0x1,  // Active CP
    diff_cp = 0x2,    // Diff CP.
    ba_cp = 0x4,      // blkalloc cp.
};

ENUM(indx_req_state, uint32_t, active_btree, diff_btree);
ENUM(hs_cp_state, uint32_t, init, preparing, flushing_indx_tbl, flushing_blkalloc, flushing_sb, notify_user, done);

struct hs_cp : cp_base {
    /* This list is not lock protected. */
    std::map< boost::uuids::uuid, indx_cp_ptr > indx_cp_list;
    std::shared_ptr< blkalloc_cp > ba_cp;
    hs_cp_state hs_state;

    sisl::atomic_counter< uint64_t > ref_cnt; // cnt of how many cps are triggered
    uint64_t snt_cnt;
    bool blkalloc_checkpoint = false; // it is set to true in prepare flush stage
};

struct indx_active_cp {
    seq_id_t start_seqid{-1}; // not inclusive
    seq_id_t end_seqid{-1};   // inclusive
    btree_cp_ptr bcp;
    indx_active_cp(const seq_id_t start_seqid) : start_seqid{start_seqid} {}
    std::string to_string() const {
        return fmt::format("start_seqid={} end_seqid={} btree_cp_info=[{}] ", start_seqid, end_seqid, bcp->to_string());
    }
};

struct indx_diff_cp {
    seq_id_t start_seqid{-1}; // not inclusive
    seq_id_t end_seqid{-1};   // inclusive
    indx_tbl* diff_tbl{nullptr};
    seq_id_t diff_snap_id{-1};
    btree_cp_ptr bcp;
    indx_diff_cp(const seq_id_t start_seqid) : start_seqid{start_seqid} {}
    std::string to_string() const {
        return fmt::format("start_seqid={} end_seqid={} diff_snap_id={} btree_cp_info=[{}]", start_seqid, end_seqid,
                           diff_snap_id, (bcp ? bcp->to_string() : ""));
    }
};

/* During prepare flush we decide to take a CP out of active, diff or snap or all 3 cps*/
struct indx_cp : public boost::intrusive_ref_counter< indx_cp > {
    indx_mgr_ptr indx_mgr;
    int flags{indx_cp_state::active_cp};
    seq_id_t max_seqid{-1}; // max seqid sent on this id

    /* metrics */
    int64_t cp_id;
    std::atomic< int64_t > indx_size;

    /* cp */
    indx_active_cp acp;
    indx_diff_cp dcp;

    std::vector< blkid_list_ptr > user_free_blkid_list; // this blkid list is freed by the user. It is not part of any
                                                        // cp. user first collect it and then later it attaches the list
                                                        // to a cp.

    blkid_list_ptr io_free_blkid_list; // list of blk ids freed in a cp

    indx_cp(const int64_t cp_id, const seq_id_t start_active_seqid, const seq_id_t start_diff_seqid,
            indx_mgr_ptr indx_mgr, blkid_list_ptr& io_free_blkid_list) :
            indx_mgr{indx_mgr},
            cp_id{cp_id},
            indx_size{0},
            acp{start_active_seqid},
            dcp{start_diff_seqid},
            io_free_blkid_list{io_free_blkid_list} {}

    int state() const { return flags; }
    seq_id_t get_max_seqid() const { return 0; }
    void set_max_seqid(const seq_id_t seqid){};

    std::string to_string() const {
        return fmt::format(
            "Flags={} indx_cp_id={} indx_size={} active_checkpoint=[{}] diff_checkpoint=[{}] size_freed={} "
            "user_size_freed={}",
            flags, cp_id, indx_size, acp.to_string(), dcp.to_string(), io_free_blkid_list->size(),
            user_free_blkid_list.size());
    }
};

/************************************************ Superblock ***************************************************/

/* super bcp persisted for each CP */
/* it contains the seqid from which journal has to be replayed. */
static constexpr uint32_t hcp_version{0x1};
static constexpr uint64_t hcp_magic{0xbedabb1e};
static constexpr uint32_t indx_sb_version{0x1};
ENUM(indx_meta_hdr_type, uint32_t, cp, destroy, unmap, snap_destroy);

#pragma pack(1)
struct hs_cp_base_sb {
    uint64_t magic{hcp_magic};
    uint32_t version{hcp_version};
    uint32_t size;
    boost::uuids::uuid uuid; // Don't populate if it is hs indx meta blk
    indx_meta_hdr_type type;
    uint8_t padding[4];
};

struct hs_cp_unmap_sb : hs_cp_base_sb {
    seq_id_t seq_id;
    uint32_t key_size;
    uint8_t padding[4];
};

struct hs_cp_sb : hs_cp_base_sb {
    uint32_t indx_cnt;
    uint8_t padding[4];
};

struct indx_cp_sb {
    int64_t blkalloc_cp_id{-1}; // cp cnt of last blkalloc checkpoint taken
    int64_t indx_size{0};

    /* active cp info */
    int64_t active_cp_id{-1};
    seq_id_t active_data_seqid{-1};

    /* diff cp info */
    int64_t diff_cp_id{-1};
    seq_id_t diff_data_seqid{-1};
    seq_id_t diff_max_seqid{-1};
    int64_t diff_snap_id{-1};
    uint32_t snap_cp{0};
    uint8_t padding[4];

    seq_id_t get_active_data_seqid() const { return active_data_seqid; }
};

struct indx_cp_base_sb {
    boost::uuids::uuid uuid;
    indx_cp_sb icp_sb;  // indx cp superblock
    btree_cp_sb acp_sb; // active cp superblock
    btree_cp_sb dcp_sb; // diff cp_superblock
    indx_cp_base_sb(const boost::uuids::uuid uuid) : uuid{uuid} {};
    indx_cp_base_sb(){};
    std::string to_string() const {
        return fmt::format("active_cp_cnt={} active_data_seqid={} diff_cp_cnt={} diff_data_seqid={} blkalloc_cp_id={} "
                           "indx_size={} btree acp={}",
                           icp_sb.active_cp_id, icp_sb.active_data_seqid, icp_sb.diff_cp_id, icp_sb.diff_data_seqid,
                           icp_sb.blkalloc_cp_id, icp_sb.indx_size, acp_sb.to_string());
    }
};

/* this superblock is never changed once indx manager is created */
struct indx_mgr_sb {
    uint32_t version{indx_sb_version};
    logstore_id_t journal_id{0};
    homeds::btree::btree_super_block btree_sb;
    uint32_t is_snap_enabled{0};
    indx_mgr_sb(const homeds::btree::btree_super_block btree_sb, const logstore_id_t journal_id,
                const bool is_snap_enabled) :
            journal_id{journal_id},
            btree_sb{btree_sb},
            is_snap_enabled{static_cast< uint32_t >(is_snap_enabled ? 0x1 : 0x0)} {}
    indx_mgr_sb() = default;
};
#pragma pack()

class CPWatchdog {
public:
    CPWatchdog();
    void cp_reset();
    void set_cp(hs_cp* const cp);
    void cp_watchdog_timer();
    void stop();

private:
    /* watchdog CP stats */
    std::shared_mutex m_cp_mtx;
    hs_cp* m_cp;
    hs_cp_state m_last_hs_state;
    iomgr::timer_handle_t m_timer_hdl;
    Clock::time_point last_state_ch_time;
    uint64_t m_timer_sec{0};
};

class HomeStoreCPMgr : public CPMgr< hs_cp > {
    CPWatchdog m_wd_cp;

public:
    HomeStoreCPMgr();
    HomeStoreBaseSafePtr m_hs{HomeStoreBase::safe_instance()};

    void try_cp_trigger(hs_cp* const hcp);
    virtual void cp_start(hs_cp* const hcp);
    virtual void cp_attach_prepare(hs_cp* const cur_hcp, hs_cp* const new_hcp);
    virtual ~HomeStoreCPMgr();
    virtual void shutdown() override;
    virtual void cp_reset(hs_cp* const cp) override;

    void try_cp_start(hs_cp* const hcp);
    void indx_tbl_cp_done(hs_cp* const hcp);
    void blkalloc_cp_start(hs_cp* const hcp);
    void write_hs_cp_sb(hs_cp* const hcp);
};

/************************************************ Indx table *****************************************/
class indx_tbl {
    /* these virtual functions should be defined by the consumer */
public:
    /* It is called when its btree consumer has successfully stored the btree superblock */
    virtual ~indx_tbl() = default;
    virtual void create_done() = 0;
    virtual homeds::btree::btree_super_block get_btree_sb() = 0;
    virtual btree_status_t update_active_indx_tbl(const indx_req_ptr& ireq, const btree_cp_ptr& bcp) = 0;
    virtual btree_status_t read_indx(const indx_req_ptr& ireq, const read_indx_comp_cb_t& cb) = 0;
    virtual btree_status_t update_diff_indx_tbl(const indx_req_ptr& ireq, const btree_cp_ptr& bcp) = 0;
    virtual btree_cp_ptr attach_prepare_cp(const btree_cp_ptr& cur_bcp, bool is_last_cp,
                                           const bool blkalloc_checkpoint) = 0;
    virtual void flush_free_blks(const btree_cp_ptr& bcp, std::shared_ptr< blkalloc_cp >& ba_cp) = 0;
    virtual void update_btree_cp_sb(const btree_cp_ptr& bcp, btree_cp_sb& btree_sb, const bool is_blkalloc_cp) = 0;
    virtual void truncate(const btree_cp_ptr& bcp) = 0;
    virtual btree_status_t destroy(blkid_list_ptr& free_blkid_list, uint64_t& free_node_cnt) = 0;
    virtual void destroy_done() = 0;
    virtual void cp_start(const btree_cp_ptr& bcp, cp_comp_callback cb) = 0;
    virtual btree_status_t recovery_update(const logstore_seq_num_t seqnum, journal_hdr* const hdr,
                                           const btree_cp_ptr& bcp) = 0;
    virtual void update_indx_alloc_blkids(const indx_req_ptr& ireq) = 0;
    virtual uint64_t get_used_size() const = 0;
    virtual btree_status_t free_user_blkids(blkid_list_ptr free_list, homeds::btree::BtreeQueryCursor& cur,
                                            int64_t& size) = 0;
    virtual void get_btreequery_cur(const sisl::blob& b, homeds::btree::BtreeQueryCursor& cur) = 0;
    virtual btree_status_t update_oob_unmap_active_indx_tbl(blkid_list_ptr free_list, const seq_id_t seq_id, void* key,
                                                            homeds::btree::BtreeQueryCursor& cur,
                                                            const btree_cp_ptr& bcp, int64_t& size,
                                                            const bool force) = 0;
    virtual uint64_t get_btree_node_cnt() = 0;
    virtual std::string get_cp_flush_status(const btree_cp_ptr& bcp) = 0;
};

typedef std::function< void(const boost::intrusive_ptr< indx_req >& ireq, std::error_condition err) > io_done_cb;
typedef std::function< indx_tbl*() > create_indx_tbl;
typedef std::function< indx_tbl*(homeds::btree::btree_super_block& sb, btree_cp_sb& cp_info) > recover_indx_tbl;
ENUM(indx_recovery_state, uint8_t, create_sb_st, create_indx_tbl_st, create_first_cp_st, io_replay_st,
     meta_ops_replay_st);

/************************************ Static indx manager *****************************************/
/* this class defines all the static members of indx_mgr */
class StaticIndxMgr {
public:
    /*********************** static public functions **********************/

    template < typename... Args >
    static std::shared_ptr< IndxMgr > make_IndxMgr(Args&&... args) {
        auto indx_ptr = std::make_shared< IndxMgr >(std::forward< Args >(args)...);
        return indx_ptr;
    }

    /* Trigger CP to flush all outstanding IOs. It is a static function and assumes that all ios are stopped by
     * home blks , all outstanding ios and outstanding indx mgr deletes  are completed. It is called only once.
     * @params cb :- callback when shutdown is done.
     */
    static void shutdown(indxmgr_stop_cb cb);

    /* create new indx mgr cp for all the indx mgr and also decide what indx mgr want to participate in a cp
     * @params cur_icp :- current indxmgr cp map
     *         new_icp :- new cp map
     *         cur_hcp :- home blks cp
     *         new_hcp :- new home blks cp
     */

    static void attach_prepare_indx_cp_list(std::map< boost::uuids::uuid, indx_cp_ptr >* const cur_icp,
                                            std::map< boost::uuids::uuid, indx_cp_ptr >* const new_icp,
                                            hs_cp* const cur_hcp, hs_cp* const new_hcp);
    /* trigger hs cp. It first trigger a indx mgr cp followed by blkalloc cp. It is async call.
     * @params cb :- callback when cp is done.
     * @shutdown :- true if it is called by shutdown. This flag makes sure that no other cp is triggered after shutdown
     * cp.
     * @force :- it force another CP if a cp is in progress
     */
    static void trigger_hs_cp(const cp_done_cb& cb = nullptr, const bool shutdown = false, const bool force = false);

    /* trigger indx mgr CP. It doesn't persist blkalloc */
    static void trigger_indx_cp();
    static void trigger_indx_cp_with_cb(const cp_done_cb& cb);

    /* reinitialize indx mgr. It is used in fake reboot */
    static void fake_reboot() {
        MetaBlkMgrSI()->register_handler("INDX_MGR_CP", StaticIndxMgr::meta_blk_found_cb, nullptr);
    }
    static void cp_done(const bool blkalloc_cp);
    /* It registers a callback which is triggered at the end of cp.
     * @params cp_done_cb :- callback
     * @params blkalloc_cp :- true :- it is called for every blkalloc cp
     *                        false :- it is called for every indx cp.
     */
    static void register_hs_cp_done_cb(const cp_done_cb& cb, bool const blkalloc_cp = false);
    static void write_hs_cp_sb(hs_cp* const hcp);
    static const iomgr::io_thread_t& get_thread_id() { return m_thread_id; }
    static void meta_blk_found_cb(meta_blk* const mblk, const sisl::byte_view buf, const size_t size);
    static void flush_hs_free_blks(hs_cp* const hcp);
    static void write_meta_blk(void*& mblk, const sisl::byte_array& buf);

    /* This api insert the free blkids in out_free_list.
     * 1. This api only make sure that  we are not accumulating more then the threshhold.
     * 2. It make sure that CP doesn't happen if there is a pending read on the same blkid.
     *
     * User can fail freeing blkid even after calling this api as it doesn't actually free the blkids.
     *
     * @params
     * @hcp :- homestore ID to which out_free_list is supposed to attached. If hcp is null then it takes the latest
     *           one by doing cp_io_enter because it assumes that out_fbe_list will be attached to the cur_cp_id or
     *           later.
     * @out_free_list :- A list which user is using to accumulate free blkids. It will be attached later to a cp.
     * @in_fbe_list :- incoming free blkids that user want to free. This API either free all the blkids in this list or
     *                 none of them.
     * @force :-  true :- it doesn't check the resource usage. It always insert it in out_free_list. It trigger CP if i
     *                    reaches the threshhold.
     *            false :- it fails if resource has reached its threshold. User should trigger cp.
     *
     * @return :- return number of blks freed. return -1 if it can not add more
     */
    static uint64_t free_blk(hs_cp* const hcp, blkid_list_ptr& out_fblk_list,
                             std::vector< Free_Blk_Entry >& in_fbe_list, const bool force,
                             const indx_req* const ireq = nullptr);
    static uint64_t free_blk(hs_cp* const hcp, sisl::ThreadVector< homestore::BlkId >* const out_fblk_list,
                             std::vector< Free_Blk_Entry >& in_fbe_list, const bool force,
                             const indx_req* const ireq = nullptr);
    static uint64_t free_blk(hs_cp* const hcp, blkid_list_ptr& out_fblk_list, Free_Blk_Entry& fbe, const bool force,
                             const indx_req* const ireq = nullptr);
    static uint64_t free_blk(hs_cp* const hcp, sisl::ThreadVector< homestore::BlkId >* const out_fblk_list,
                             Free_Blk_Entry& fbe, const bool force, const indx_req* const ireq = nullptr);

    static void add_read_tracker(const Free_Blk_Entry& bid);
    static void remove_read_tracker(const Free_Blk_Entry& fbe);
    static void hs_cp_suspend();
    static void hs_cp_resume();

protected:
    /*********************** static private members **********************/
    static std::unique_ptr< HomeStoreCPMgr > m_cp_mgr;
    static std::atomic< bool > m_shutdown_started;
    static bool m_shutdown_cmplt;
    static iomgr::io_thread_t m_thread_id;
    static iomgr::io_thread_t m_slow_path_thread_id;
    static iomgr::timer_handle_t m_hs_cp_timer_hdl;
    static void* m_cp_meta_blk;
    static std::once_flag m_flag;
    static std::map< boost::uuids::uuid, indx_cp_base_sb > cp_sb_map;
    static std::map< boost::uuids::uuid, std::vector< std::pair< void*, sisl::byte_array > > > indx_meta_map;
    static HomeStoreBaseSafePtr m_hs; // Hold onto the home store to maintain reference
    static uint64_t memory_used_in_recovery;
    static std::atomic< bool > m_inited;
    static std::mutex cb_list_mtx;
    /* It is called for after every indx cp */
    static std::vector< cp_done_cb > indx_cp_done_cb_list;
    /* it is  called after every homestore cp */
    static std::vector< cp_done_cb > hs_cp_done_cb_list;
    static std::atomic< bool > try_blkalloc_checkpoint; // set to true if next checkpoint should be blkalloc
    static std::unique_ptr< Blk_Read_Tracker > m_read_blk_tracker;

    /************************ static private functions **************/
    static void init();
    /* it frees the blks and insert it in cp free blk list. It is called when there is no read pending on this blk */
    static void safe_to_free_blk(const Free_Blk_Entry& fbe);
};

class IndxMgrMetrics : public sisl::MetricsGroupWrapper {
public:
    explicit IndxMgrMetrics(const char* const indx_name) : sisl::MetricsGroupWrapper{"Index", indx_name} {
        register_me_to_farm();
    }

    IndxMgrMetrics(const IndxMgrMetrics&) = delete;
    IndxMgrMetrics(IndxMgrMetrics&&) noexcept = delete;
    IndxMgrMetrics& operator=(const IndxMgrMetrics&) = delete;
    IndxMgrMetrics& operator=(const IndxMgrMetrics&&) noexcept = delete;
    ~IndxMgrMetrics() { deregister_me_from_farm(); }
};

/************************************************* Indx Mgr *************************************/
class IndxMgr : public StaticIndxMgr, public std::enable_shared_from_this< IndxMgr > {

public:
    /* It is called in first time create.
     * @params io_cb :- it is used to send callback with io is completed
     * @params recovery_mode :- true :- it is recovery
     *                          false :- it is first time create
     * @params func :- function to create indx table
     */
    IndxMgr(const boost::uuids::uuid uuid, std::string name, const io_done_cb& io_cb,
            const read_indx_comp_cb_t& read_cb, const create_indx_tbl& func, const bool is_snap_enabled);

    /* constructor for recovery */
    IndxMgr(const boost::uuids::uuid uuid, std::string name, const io_done_cb& io_cb,
            const read_indx_comp_cb_t& read_cb, const create_indx_tbl& create_func,
            const recover_indx_tbl& recover_func, indx_mgr_sb sb);

    virtual ~IndxMgr();

    /* create new indx cp id and decide if this indx mgr want to participate in a current cp
     * @params cur_icp :- current cp id of this indx mgr
     * @params cur_hcp :- current cp of home_blks
     * @params new_hcp :- new home blks cp cp
     * @return :- return new cp cp.
     */
    indx_cp_ptr attach_prepare_indx_cp(const indx_cp_ptr& cur_icp, hs_cp* const cur_hcp, hs_cp* const new_hcp);

    /* Get the active indx table
     * @return :- active indx_tbl instance
     */
    indx_tbl* get_active_indx();

    /* write/update indx table for a IO
     * @params req :- It create all information to update the indx mgr and journal
     */
    void update_indx(const indx_req_ptr& ireq);

    /**
     * @brief : read and return indx mapping for a IO
     * @param ireq
     * @param cb : it is used to send callback when read is completed.
     * The cb will be passed by mapping layer and triggered after read completes;
     * @return : error condition whether read is success or not;
     */
    void read_indx(const indx_req_ptr& ireq);

    /* Create snapshot. */
    void indx_snap_create();
    /* Get immutable superblock
     * @return :- get static superblock of indx mgr. It is immutable structure. It contains all infomation require to
     *            recover active and diff indx tbl.
     */
    indx_mgr_sb get_immutable_sb();

    /* Destroy all indexes and call homestore level cp to persist. It assumes that all ios are stopped by indx mgr.
     * It is async call. It is called only once
     * @params cb :- callback when destroy is done.
     */
    void destroy(const indxmgr_stop_cb& cb);

    /* truncate journal */
    void truncate(const indx_cp_ptr& icp);

    /* indx mgr is destroy successfully */
    void destroy_done();

    /* It creates all the indx tables and intialize checkpoint */
    void recovery();
    void io_replay();

    /* it flushes free blks to blk allocator */
    void flush_free_blks(const indx_cp_ptr& icp, hs_cp* const hcp);

    void update_cp_sb(indx_cp_ptr& icp, hs_cp* const hcp, indx_cp_base_sb* const sb);
    seq_id_t get_max_seqid_found_in_recovery() const;
    /* It is called when super block all indx tables are persisted by its consumer */
    void indx_create_done(indx_tbl* const indx_tbl = nullptr);
    void indx_init(); // private api
    std::string get_name() const;
    cap_attrs get_used_size() const;
    void attach_user_fblkid_list(blkid_list_ptr& free_blkid_list, const cp_done_cb& free_blks_cb,
                                 const int64_t free_size, const bool last_cp = false);

    /* It registers a callback which is triggered at the end of cp.
     * @params cp_done_cb :- callback
     * @params blkalloc_cp :- true :- it is called for every blkalloc cp
     *                        false :- it is called for every indx cp.
     */
    void register_indx_cp_done_cb(const cp_done_cb& cb, const bool blkalloc_cp = false);
    /* unmap api called by volume layer */
    void unmap(const indx_req_ptr& ireq);
    hs_cp* cp_io_enter();
    void cp_io_exit(hs_cp* const cp);
    btree_cp_ptr get_btree_cp(hs_cp* const hcp);
    bool is_recovery_done() const;
    std::string get_cp_flush_status(const indx_cp_ptr& icp);

protected:
    /*********************** virtual functions required to support snapshot  **********************/
    /* These functions are defined so that indx mgr can be used without snapmagr */
    virtual int64_t snap_create(indx_tbl* const m_diff_tbl, const int64_t start_cp_id) {
        assert(false);
        return -1;
    }
    virtual int64_t snap_get_diff_id() {
        assert(false);
        return -1;
    }
    virtual void snap_create_done(const uint64_t snap_id, const seq_id_t max_seqid, const seq_id_t contiguous_seqid,
                                  const int64_t end_cp_id) {
        assert(false);
    }
    virtual homeds::btree::btree_super_block snap_get_diff_tbl_sb() {
        assert(false);
        homeds::btree::btree_super_block sb;
        return sb;
    }

private:
    indx_tbl* m_active_tbl;
    io_done_cb m_io_cb;
    read_indx_comp_cb_t m_read_cb;
    std::shared_ptr< HomeLogStore > m_journal;
    log_req_comp_cb_t m_journal_comp_cb;

    /* we can not add a indx mgr in active CP. It can be added only when a new cp is created. indx mgr keeps
     * on using this cp until new cp is not created. Once a new cp is created, it will become a part of it.
     */
    static constexpr size_t MAX_CP_CNT{2};
    indx_cp_ptr m_first_icp;
    boost::uuids::uuid m_uuid;
    std::string m_name;
<<<<<<< HEAD
    indx_mgr_state m_state{indx_mgr_state::ONLINE};
    indxmgr_stop_cb m_stop_cb;
    bool m_last_cp{false};
=======
    indx_mgr_state m_state = indx_mgr_state::ONLINE;
    indxmgr_stop_cb m_destroy_done_cb;
    bool m_last_cp = false;
>>>>>>> 13042f38
    std::shared_mutex m_prepare_cb_mtx;
    std::unique_ptr< std::vector< prepare_cb > > m_prepare_cb_list;
    blkid_list_ptr m_free_list[MAX_CP_CNT];
    indx_cp_base_sb m_last_cp_sb;
    std::map< logstore_seq_num_t, log_buffer > seq_buf_map; // used only in recovery
    std::atomic< bool > m_recovery_mode{false};
    indx_recovery_state m_recovery_state{indx_recovery_state::create_sb_st};
    create_indx_tbl m_create_indx_tbl;
    recover_indx_tbl m_recover_indx_tbl;
    indx_mgr_sb m_immutable_sb;
    uint64_t m_free_list_cnt{0};
    bool m_is_snap_enabled{false};
    bool m_is_snap_started{false};
    void* m_destroy_meta_blk{nullptr};
    homeds::btree::BtreeQueryCursor m_destroy_btree_cur;
    seq_id_t m_max_seqid_in_recovery{-1};
    std::atomic< bool > m_active_cp_suspend{false};
    IndxMgrMetrics m_metrics;

    /*************************************** private functions ************************/
    void update_indx_internal(const indx_req_ptr& ireq);
    void journal_write(const indx_req_ptr& ireq);
    void journal_comp_cb(logstore_req* const req, const logdev_key ld_key);
    btree_status_t update_indx_tbl(const indx_req_ptr& ireq, const bool is_active);
    indx_cp_ptr get_indx_cp(hs_cp* const hcp);
    void destroy_indx_tbl();
    void add_prepare_cb_list(const prepare_cb& cb);
    /* It registers a callback which is triggered at the end of cp.
     * @params cp_done_cb :- callback
     * @params blkalloc_cp :- true :- it is called for every blkalloc cp
     *                        false :- it is called for every indx cp.
     */
    static void register_hs_cp_done_cb(const cp_done_cb& cb, const bool blkalloc_cp = false);
    void indx_destroy_cp(const indx_cp_ptr& cur_icp, hs_cp* const cur_hcp, hs_cp* const new_hcp);
    void create_first_cp();
    btree_status_t retry_update_indx(const indx_req_ptr& ireq, const bool is_active);
    void run_slow_path_thread();
    void create_new_diff_tbl(indx_cp_ptr& icp);
    void recover_meta_ops();
    void log_found(const logstore_seq_num_t seqnum, const log_buffer buf, void* const mem);
    void on_replay_done(std::shared_ptr< HomeLogStore > store, const logstore_seq_num_t upto_lsn);
    void set_indx_cp_state(const indx_cp_ptr& cur_icp, hs_cp* const cur_hcp);
    void call_prepare_cb(const indx_cp_ptr& cur_icp, hs_cp* const cur_hcp, hs_cp* const new_hcp);
    indx_cp_ptr create_new_indx_cp(const indx_cp_ptr& cur_icp);
    void resume_active_cp();
    void suspend_active_cp();
    sisl::byte_array alloc_unmap_sb(const uint32_t key_size, const seq_id_t seq_id,
                                    homeds::btree::BtreeQueryCursor& unmap_btree_cur);
#ifndef NDEBUG
    void dump_free_blk_list(const blkid_list_ptr& free_blk_list);
#endif
    void unmap_indx_async(const indx_req_ptr& ireq);
    void do_remaining_unmap_internal(void* unmap_meta_blk_cntx, const sisl::byte_array& key, const seq_id_t seqid,
                                     const std::shared_ptr< homeds::btree::BtreeQueryCursor >& btree_cur);
    void do_remaining_unmap(void* unmap_meta_blk_cntx, const sisl::byte_array& key, const seq_id_t seqid,
                            const std::shared_ptr< homeds::btree::BtreeQueryCursor >& btree_cur);
    void write_cp_unmap_sb(void*& unmap_meta_blk_cntx, const uint32_t key_size, const seq_id_t seq_id,
                           homeds::btree::BtreeQueryCursor& unmap_btree_cur, const uint8_t* const key);

    void free_blkid_and_send_completion(const indx_req_ptr& ireq);
};

/*************************************************** indx request ***********************************/

struct Free_Blk_Entry {
    /* These entries are needed only to invalidate cache. We store the actual blkid in journal */
    BlkIdView m_blkid_view;
    hs_cp* m_hcp = nullptr;

    Free_Blk_Entry() {}
    Free_Blk_Entry(const BlkId& blkid) : m_blkid_view{blkid, 0u, 0u} {}
    Free_Blk_Entry(const BlkId& blkid, const blk_count_t blk_offset, const blk_count_t nblks_to_free) :
            m_blkid_view{blkid, blk_offset, nblks_to_free} {
#ifndef NDEBUG
        assert(blk_offset + nblks_to_free <= blkid.get_nblks());
#endif
    }

    BlkId get_base_blkid() const { return m_blkid_view.get_blkid(); }
    uint8_t blk_offset() const { return m_blkid_view.get_view_offset(); }
    uint8_t blks_to_free() const { return m_blkid_view.get_view_nblks(); }
    BlkId get_free_blkid() const { return m_blkid_view.get_view_blkid(); }

    std::string to_string() const {
        return fmt::format("Base blkid={} view/free blkid={}", get_base_blkid(), get_free_blkid());
    }
};

/* any consumer req should be derived from indx_mgr_req. Indx mgr use this as a context to call consumer APIs */
struct indx_req : public sisl::ObjLifeCounter< indx_req > {
public:
    virtual uint32_t get_key_size() const = 0;
    virtual uint32_t get_val_size() const = 0;
    virtual void fill_key(void* const mem, const uint32_t size) = 0;
    virtual void fill_val(void* const mem, const uint32_t size) = 0;
    virtual seq_id_t get_seqid() const = 0;
    virtual uint32_t get_io_size() const = 0;
    virtual void free_yourself() = 0;
    virtual bool is_io_completed() const = 0;

public:
    indx_req(const uint64_t request_id, const Op_type op_type_) : request_id{request_id}, op_type{op_type_} {}
    virtual ~indx_req() = default;
    indx_req(const indx_req&) = delete;
    indx_req(indx_req&&) noexcept = delete;
    indx_req& operator=(const indx_req&) = delete;
    indx_req& operator=(indx_req&&) noexcept = delete;

    sisl::io_blob create_journal_entry() { return j_ent.create_journal_entry(this); }

    void push_indx_alloc_blkid(const BlkId& bid) { indx_alloc_blkid_list.push_back(bid); }

    /* it is used by mapping/consumer to push fbe to free list. These blkds will be freed when entry is completed */
    void indx_push_fbe(std::vector< Free_Blk_Entry >& in_fbe_list) {
        indx_fbe_list.insert(indx_fbe_list.end(), in_fbe_list.begin(), in_fbe_list.end());
    }

    friend void intrusive_ptr_add_ref(indx_req* const req) { req->ref_count.increment(1); }
    friend void intrusive_ptr_release(indx_req* const req) {
        if (req->ref_count.decrement_testz(1)) { req->free_yourself(); }
    };
    void inc_ref() { intrusive_ptr_add_ref(this); }

    /* Op type getters */
    bool is_read() const { return op_type == Op_type::READ; }
    bool is_write() const { return op_type == Op_type::WRITE; }
    bool is_unmap() const { return op_type == Op_type::UNMAP; }
    void get_btree_cursor(homeds::btree::BtreeQueryCursor& unmap_btree_cur) {
        unmap_btree_cur.m_last_key = std::move(active_btree_cur.m_last_key);
        unmap_btree_cur.m_locked_nodes = std::move(active_btree_cur.m_locked_nodes);
    }

    virtual std::string to_string() const = 0;

public:
    bool resource_full_check{false}; // we don't return error for all ios. we set it for trim,
    // destroy which can handle io failures and retry
    indx_journal_entry j_ent;
    std::vector< BlkId > indx_alloc_blkid_list;
    std::vector< Free_Blk_Entry > indx_fbe_list;
    hs_cp* first_hcp{nullptr};
    hs_cp* hcp{nullptr};
    indx_cp_ptr icp{nullptr};
    sisl::atomic_counter< int > ref_count{1}; // Initialize the count
    std::error_condition indx_err{no_error};
    indx_req_state state{indx_req_state::active_btree};
    uint64_t request_id; // Copy of the id from interface request
    Op_type op_type;     // Copy of the op type (read/write/unmap) from interface request
    homeds::btree::BtreeQueryCursor active_btree_cur;
    homeds::btree::BtreeQueryCursor diff_btree_cur;
    homeds::btree::BtreeQueryCursor read_cur;
};

} // namespace homestore<|MERGE_RESOLUTION|>--- conflicted
+++ resolved
@@ -679,15 +679,10 @@
     indx_cp_ptr m_first_icp;
     boost::uuids::uuid m_uuid;
     std::string m_name;
-<<<<<<< HEAD
     indx_mgr_state m_state{indx_mgr_state::ONLINE};
     indxmgr_stop_cb m_stop_cb;
     bool m_last_cp{false};
-=======
-    indx_mgr_state m_state = indx_mgr_state::ONLINE;
-    indxmgr_stop_cb m_destroy_done_cb;
-    bool m_last_cp = false;
->>>>>>> 13042f38
+
     std::shared_mutex m_prepare_cb_mtx;
     std::unique_ptr< std::vector< prepare_cb > > m_prepare_cb_list;
     blkid_list_ptr m_free_list[MAX_CP_CNT];
