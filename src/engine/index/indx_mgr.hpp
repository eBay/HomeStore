#pragma once
#include <cassert>
#include <fds/thread_vector.hpp>
#include <wisr/wisr_ds.hpp>
#include "engine/meta/meta_blks_mgr.hpp"
#include <engine/homestore_base.hpp>
#include "engine/homeds/btree/btree_internal.h"
#include "checkpoint.hpp"
#include "homelogstore/logstore_header.hpp"

namespace homestore {

/***************************** forward declarations ************************/

struct indx_req;
class indx_tbl;
class IndxMgr;
class indx_mgr;
using prepare_cb = std::function< void(const indx_cp_ptr& cur_icp, hs_cp* cur_hcp, hs_cp* new_hcp) >;
#define indx_mgr_ptr std::shared_ptr< IndxMgr >
#define MAX_CP_CNT 2
class Blk_Read_Tracker;
struct Free_Blk_Entry;
typedef std::function< void() > trigger_cp_callback;
typedef std::function< void(Free_Blk_Entry& fbe) > free_blk_callback;
typedef boost::intrusive_ptr< indx_req > indx_req_ptr;
class HomeLogStore;

struct indx_req;

#define THIS_INDX_LOG(level, mod, req, msg, ...)                                                                       \
    HS_SUBMOD_LOG(level, mod, req, "indx_tbl", this->get_name(), msg, ##__VA_ARGS__)

using read_indx_comp_cb_t = std::function< void(const indx_req_ptr& ireq, std::error_condition ret) >;

/********************************* Journal ****************************************************/

/* Journal entry
 * ------------------------------------------------------------------
 * | Journal Hdr | alloc_blkid list | free_blk_entry | key | value |
 * ------------------------------------------------------------------
 */
struct journal_hdr {
    uint32_t alloc_blkid_list_size; // numer of entries
    uint32_t free_blk_entry_size;   // number of entries
    uint32_t key_size;              // actual size in bytes
    uint32_t val_size;              // actual size in bytes
    int64_t cp_id;
};

class indx_journal_entry {
private:
    sisl::io_blob m_iob;

public:
    uint32_t size(indx_req* ireq) const;
    uint32_t size() const;
    ~indx_journal_entry();

    static journal_hdr* get_journal_hdr(void* m_mem) { return ((journal_hdr*)m_mem); }

    static std::pair< BlkId*, uint32_t > get_alloc_bid_list(void* m_mem) {
        auto hdr = get_journal_hdr(m_mem);
        auto ab_list = (BlkId*)(sizeof(journal_hdr) + (uint64_t)m_mem);
        return (std::make_pair(ab_list, hdr->alloc_blkid_list_size));
    }

    static std::pair< BlkId*, uint32_t > get_free_bid_list(void* m_mem) {
        auto hdr = get_journal_hdr(m_mem);
        auto ab_list = get_alloc_bid_list(m_mem);
        BlkId* fb_list = (BlkId*)(&(ab_list.first[ab_list.second]));
        return (std::make_pair(fb_list, hdr->free_blk_entry_size));
    }

    static std::pair< uint8_t*, uint32_t > get_key(void* m_mem) {
        auto hdr = get_journal_hdr(m_mem);
        auto cp_list = get_free_bid_list(m_mem);
        uint8_t* key = (uint8_t*)(&(cp_list.first[cp_list.second]));
        return (std::make_pair(key, hdr->key_size));
    }

    static std::pair< uint8_t*, uint32_t > get_val(void* m_mem) {
        auto hdr = get_journal_hdr(m_mem);
        auto key = get_key(m_mem);
        uint8_t* val = (uint8_t*)((uint64_t)key.first + key.second);
        return (std::make_pair(val, hdr->val_size));
    }

    /* it update the alloc blk id and checksum */
    sisl::io_blob create_journal_entry(indx_req* v_req);

    std::string to_string() const { return fmt::format("size= {}", size()); }
};

enum indx_mgr_state { ONLINE = 0, DESTROYING = 1 };
struct destroy_journal_ent {
    indx_mgr_state state;
};

using indxmgr_stop_cb = cp_done_cb;

/*************************** Indx MGR CP *************************************************/

/* Checkpoint is loosely defined demarcation of how much data is persisted. It might contain data after this checkpoint
 * also but it defintely contains data upto demarcation line. So IOs in each checkpoint(blkalloc checkpoint,
 * active checkpoint and diff checkpoint) should be idempotent.
 *
 * These are the different classes of checkpoints we have
 *      - Homestore CP :- it is a system CP
 *              - indx CP :- It is a CP for each indx mgr. If it is suspended then all its sub system CPs are suspended.
 *                   - Active CP
 *                   - Diff CP
 *                   - Snap delete/create CP
 *              - Blk Alloc CP  :- It is used to persist the bitmap
 * Homestore CP is scheduled periodically or when externally triggered. It calls prepare flush before doing actual
 * flush. During prepare flush a individual CP can decide if it want to participate in a homestore CP flush.
 *
 * Flow of freeing a blkid
 *      - free blkid is a async process. free blkid is inserted in read blk tracker while it is being read from btree in
 *        match_cb_put_param. CP ref cnt is incremented as we don't allow cp to be taken before blkids are not freed.
 *              - Purpose of read blk tracker is to prevent freeing of Blkids it is being read in other IOs.
 *      - When all the reads are completed then decrement the ref cnt in cp.
 *      - cache is invalidated.
 *      - It is inserted into cpid free list when journal write is completed.
 *      - When blk alloc checkpoint is taken, these free blkid list is purged.
 *      - For further steps check blk alloc base class.
 * Flow of allocating a blkid
 *      - blk id is allocated by consumer. At this point it is set only in cache bitmap.
 *      - entry is updated in a journal with a list of allocated blkid
 *      - blk id is marked allocated in disk bitmap so that it can be persisted. If writing to a journal or indx tbl is
 *        failed then these blk ids will be available to reallocate in next boot.
 * Note :- In a checkpoint it can contain data at least upto the seqId or more. It holds true for all checkpoints/data
 * except free blkid. In disk bm it contain exactly those blkids which are freed upto that checkpoint but it might
 * contain blks which are allocated after this checkpoint.
 */
struct indx_cp;

/* CP will always be in this timeline order
 * blkalloc cp ------> diff cp ------> active cp
 * active CP is always ahead or equal to Diff cp. Diff cp is always ahead or equal to blk alloc cp. If active CP is
 * suspended then all cps are suspended.
 */

enum cp_state {
    suspend_cp = 0x0, // cp is suspended
    active_cp = 0x1,  // Active CP
    diff_cp = 0x2,    // Diff CP.
    ba_cp = 0x4,      // blkalloc cp.
};

ENUM(indx_req_state, uint32_t, active_btree, diff_btree);

struct hs_cp : cp_base {
    /* This list is not lock protected. */
    std::map< boost::uuids::uuid, indx_cp_ptr > indx_cp_list;
    std::shared_ptr< blkalloc_cp > ba_cp;

    sisl::atomic_counter< uint64_t > ref_cnt; // cnt of how many cps are triggered
    uint64_t snt_cnt;
    bool blkalloc_checkpoint = false; // it is set to true in prepare flush stage
};

struct indx_active_cp {
    int64_t start_seqid = -1; // not inclusive
    int64_t end_seqid = -1;   // inclusive
    btree_cp_ptr bcp;
    indx_active_cp(int64_t start_seqid) : start_seqid(start_seqid) {}
    std::string to_string() {
        std::stringstream ss;
        ss << " start_seqid " << start_seqid << " end_seqid " << end_seqid << " btree checkpoint info "
           << "\n"
           << bcp->to_string();
        return ss.str();
    }
};

struct indx_diff_cp {
    int64_t start_seqid = -1; // not inclusive
    int64_t end_seqid = -1;   // inclusive
    indx_tbl* diff_tbl = nullptr;
    int64_t diff_snap_id = -1;
    btree_cp_ptr bcp;
    indx_diff_cp(int64_t start_seqid) : start_seqid(start_seqid) {}
    std::string to_string() {
        std::stringstream ss;
        ss << " start_seqid " << start_seqid << " end_seqid " << end_seqid << " diff_snap_id " << diff_snap_id
           << " btree checkpoint info "
           << "\n"
           << bcp->to_string();
        return ss.str();
    }
};

/* During prepare flush we decide to take a CP out of active, diff or snap or all 3 cps*/
struct indx_cp : public boost::intrusive_ref_counter< indx_cp > {
    indx_mgr_ptr indx_mgr;
    int flags = cp_state::active_cp;
    int64_t max_seqid = -1; // max seqid sent on this id

    /* metrics */
    int64_t cp_id;
    std::atomic< int64_t > indx_size;

    /* cp */
    indx_active_cp acp;
    indx_diff_cp dcp;

    std::vector< blkid_list_ptr > user_free_blkid_list; // this blkid list is freed by the user. It is not part of any
                                                        // cp. user first collect it and then later it attaches the list
                                                        // to a cp.
    blkid_list_ptr io_free_blkid_list;                  // list of blk ids freed in a cp

    indx_cp(int64_t cp_id, int64_t start_active_seqid, int64_t start_diff_seqid, indx_mgr_ptr indx_mgr,
            blkid_list_ptr& io_free_blkid_list) :
            indx_mgr(indx_mgr),
            cp_id(cp_id),
            indx_size(0),
            acp(start_active_seqid),
            dcp(start_diff_seqid),
            io_free_blkid_list(io_free_blkid_list) {}

    int state() const { return flags; }
    int64_t get_max_seqid() { return 0; }
    void set_max_seqid(int64_t seqid){};

    std::string to_string() {
        std::stringstream ss;
        ss << "flags " << flags << " indx cp_id " << cp_id << " indx_size " << indx_size << " active checkpoint "
           << "\n"
           << acp.to_string() << "\n"
           << " diff checkpoint "
           << "\n"
           << dcp.to_string() << "\n"
           << " size freed " << io_free_blkid_list->size() << " user size freed " << user_free_blkid_list.size();
        return ss.str();
    }
};

/************************************************ Superblock ***************************************************/

/* super bcp persisted for each CP */
/* it contains the seqid from which journal has to be replayed. */
#define INDX_MGR_VERSION 0x101
enum meta_hdr_type { INDX_CP, INDX_DESTROY, INDX_UNMAP, SNAP_DESTROY };
struct hs_cp_base_sb {
    boost::uuids::uuid uuid; // Don't populate if it is hs indx meta blk
    meta_hdr_type type;
    uint32_t size;
} __attribute__((__packed__));

struct hs_cp_unmap_sb : hs_cp_base_sb {
    uint64_t seq_id;
    uint32_t key_size;
} __attribute__((__packed__));

struct hs_cp_sb : hs_cp_base_sb {
    int version;
    uint32_t indx_cnt;
} __attribute__((__packed__));

struct indx_cp_sb {
    int64_t blkalloc_cp_id = -1; // cp cnt of last blkalloc checkpoint taken
    int64_t indx_size = 0;

    /* active cp info */
    int64_t active_cp_id = -1;
    int64_t active_data_seqid = -1;

    /* diff cp info */
    int64_t diff_cp_id = -1;
    int64_t diff_data_seqid = -1;
    int64_t diff_max_seqid = -1;
    int64_t diff_snap_id = -1;
    bool snap_cp = false;

    int64_t get_active_data_seqid() const { return active_data_seqid; }
} __attribute__((__packed__));

struct indx_cp_base_sb {
    boost::uuids::uuid uuid;
    indx_cp_sb icp_sb;  // indx cp superblock
    btree_cp_sb acp_sb; // active cp superblock
    btree_cp_sb dcp_sb; // diff cp_superblock
    indx_cp_base_sb(boost::uuids::uuid uuid) : uuid(uuid){};
    indx_cp_base_sb(){};
    std::string to_string() {
        std::stringstream ss;
        ss << "active_cp_cnt " << icp_sb.active_cp_id << " active_data_seqid " << icp_sb.active_data_seqid
           << " diff_cp_cnt " << icp_sb.diff_cp_id << " diff_Data_seqid " << icp_sb.diff_data_seqid
           << " blkalloc cp cp " << icp_sb.blkalloc_cp_id;
        return ss.str();
    }
} __attribute__((__packed__));

/* this superblock is never changed once indx manager is created */
struct indx_mgr_sb {
    logstore_id_t journal_id = 0;
    homeds::btree::btree_super_block btree_sb;
    bool is_snap_enabled = false;
    indx_mgr_sb(homeds::btree::btree_super_block btree_sb, logstore_id_t journal_id, bool is_snap_enabled) :
            journal_id(journal_id), btree_sb(btree_sb), is_snap_enabled(is_snap_enabled) {}
    indx_mgr_sb() {}
} __attribute__((__packed__));

class HomeStoreCPMgr : public CPMgr< hs_cp > {
public:
    HomeStoreCPMgr();
    void try_cp_trigger(hs_cp* hcp);
    virtual void cp_start(hs_cp* hcp);
    virtual void cp_attach_prepare(hs_cp* cur_hcp, hs_cp* new_hcp);
    virtual ~HomeStoreCPMgr();
    void try_cp_start(hs_cp* hcp);
    void indx_tbl_cp_done(hs_cp* hcp);
    void blkalloc_cp_start(hs_cp* hcp);
};

/************************************************ Indx table *****************************************/
class indx_tbl {
    /* these virtual functions should be defined by the consumer */
public:
    /* It is called when its btree consumer has successfully stored the btree superblock */
    virtual ~indx_tbl() = default;
    virtual void create_done() = 0;
    virtual homeds::btree::btree_super_block get_btree_sb() = 0;
    virtual btree_status_t update_active_indx_tbl(indx_req* ireq, const btree_cp_ptr& bcp) = 0;
    virtual btree_status_t read_indx(indx_req* ireq, const read_indx_comp_cb_t& cb) = 0;
    virtual btree_status_t update_diff_indx_tbl(indx_req* ireq, const btree_cp_ptr& bcp) = 0;
    virtual btree_cp_ptr attach_prepare_cp(const btree_cp_ptr& cur_bcp, bool is_last_cp, bool blkalloc_checkpoint) = 0;
    virtual void flush_free_blks(const btree_cp_ptr& bcp, std::shared_ptr< blkalloc_cp >& ba_cp) = 0;
    virtual void update_btree_cp_sb(const btree_cp_ptr& bcp, btree_cp_sb& btree_sb, bool is_blkalloc_cp) = 0;
    virtual void truncate(const btree_cp_ptr& bcp) = 0;
    virtual btree_status_t destroy(blkid_list_ptr& free_blkid_list, uint64_t& free_node_cnt) = 0;
    virtual void destroy_done() = 0;
    virtual void cp_start(const btree_cp_ptr& bcp, cp_comp_callback cb) = 0;
    virtual btree_status_t recovery_update(logstore_seq_num_t seqnum, journal_hdr* hdr, const btree_cp_ptr& bcp) = 0;
    virtual void update_indx_alloc_blkids(indx_req* ireq) = 0;
    virtual uint64_t get_used_size() = 0;
    virtual btree_status_t free_user_blkids(blkid_list_ptr free_list, homeds::btree::BtreeQueryCursor& cur,
                                            int64_t& size) = 0;
    virtual void get_btreequery_cur(const sisl::blob& b, homeds::btree::BtreeQueryCursor& cur) = 0;
    virtual btree_status_t update_unmap_active_indx_tbl(blkid_list_ptr free_list, uint64_t& seq_id, void* key, homeds::btree::BtreeQueryCursor& cur, const btree_cp_ptr& bcp, int64_t& size) = 0;
};

typedef std::function< void(const boost::intrusive_ptr< indx_req >& ireq, std::error_condition err) > io_done_cb;
typedef std::function< indx_tbl*() > create_indx_tbl;
typedef std::function< indx_tbl*(homeds::btree::btree_super_block& sb, btree_cp_sb& cp_info) > recover_indx_tbl;
enum indx_recovery_state { create_sb_st, create_indx_tbl_st, create_first_cp_st, io_replay_st, meta_ops_replay_st };

/************************************ Static indx manager *****************************************/
/* this class defines all the static members of indx_mgr */
class StaticIndxMgr {
public:
    /*********************** static public functions **********************/

    template < typename... Args >
    static std::shared_ptr< IndxMgr > make_IndxMgr(Args&&... args) {
        auto indx_ptr = std::make_shared< IndxMgr >(std::forward< Args >(args)...);
        return indx_ptr;
    }

    /* Trigger CP to flush all outstanding IOs. It is a static function and assumes that all ios are stopped by
     * home blks , all outstanding ios and outstanding indx mgr deletes  are completed. It is called only once.
     * @params cb :- callback when shutdown is done.
     */
    static void shutdown(indxmgr_stop_cb cb);

    /* create new indx mgr cp for all the indx mgr and also decide what indx mgr want to participate in a cp
     * @params cur_icp :- current indxmgr cp map
     *         new_icp :- new cp map
     *         cur_hcp :- home blks cp
     *         new_hcp :- new home blks cp
     */

    static void attach_prepare_indx_cp_list(std::map< boost::uuids::uuid, indx_cp_ptr >* cur_icp,
                                            std::map< boost::uuids::uuid, indx_cp_ptr >* new_icp, hs_cp* cur_hcp,
                                            hs_cp* new_hcp);
    /* trigger hs cp. It first trigger a indx mgr cp followed by blkalloc cp. It is async call.
     * @params cb :- callback when cp is done.
     * @shutdown :- true if it is called by shutdown. This flag makes sure that no other cp is triggered after shutdown
     * cp.
     * @force :- it force another CP if a cp is in progress
     */
    static void trigger_hs_cp(const cp_done_cb& cb = nullptr, bool shutdown = false, bool force = false);

    /* trigger indx mgr CP. It doesn't persist blkalloc */
    static void trigger_indx_cp();
    static void trigger_indx_cp_with_cb(const cp_done_cb& cb);

    /* reinitialize indx mgr. It is used in fake reboot */
    static void reinit() { m_shutdown_started = false; }
    static void cp_done(bool blkalloc_cp);
    /* It registers a callback which is triggered at the end of cp.
     * @params cp_done_cb :- callback
     * @params blkalloc_cp :- true :- it is called for every blkalloc cp
     *                        false :- it is called for every indx cp.
     */
    static void register_hs_cp_done_cb(const cp_done_cb& cb, bool blkalloc_cp = false);
    static void write_hs_cp_sb(hs_cp* hcp);
    static const iomgr::io_thread_t& get_thread_id() { return m_thread_id; }
    static void meta_blk_found_cb(meta_blk* mblk, sisl::byte_view buf, size_t size);
    static void flush_hs_free_blks(hs_cp* hcp);
    static void write_meta_blk(void*& mblk, sisl::byte_view buf);

    /* This api insert the free blkids in out_free_list.
     * 1. This api only make sure that  we are not accumulating more then the threshhold.
     * 2. It make sure that CP doesn't happen if there is a pending read on the same blkid.
     *
     * User can fail freeing blkid even after calling this api as it doesn't actually free the blkids.
     *
     * @params
     * @hcp :- homestore ID to which out_free_list is supposed to attached. If hcp is null then it takes the latest
     *           one by doing cp_io_enter because it assumes that out_fbe_list will be attached to the cur_cp_id or
     *           later.
     * @out_free_list :- A list which user is using to accumulate free blkids. It will be attached later to a cp.
     * @in_fbe_list :- incoming free blkids that user want to free. This API either free all the blkids in this list or
     *                 none of them.
     * @force :-  true :- it doesn't check the resource usage. It always insert it in out_free_list. It trigger CP if i
     *                    reaches the threshhold.
     *            false :- it fails if resource has reached its threshold. User should trigger cp.
     *
     * @return :- return number of blks freed. return -1 if it can not add more
     */
    static uint64_t free_blk(hs_cp* hcp, blkid_list_ptr& out_fblk_list, std::vector< Free_Blk_Entry >& in_fbe_list,
                             bool force);
    static uint64_t free_blk(hs_cp* hcp, sisl::ThreadVector< homestore::BlkId >* out_fblk_list,
                             std::vector< Free_Blk_Entry >& in_fbe_list, bool force);
    static uint64_t free_blk(hs_cp* hcp, blkid_list_ptr& out_fblk_list, Free_Blk_Entry& fbe, bool force);
    static uint64_t free_blk(hs_cp* hcp, sisl::ThreadVector< homestore::BlkId >* out_fblk_list, Free_Blk_Entry& fbe,
                             bool force);

    static void add_read_tracker(Free_Blk_Entry& bid);
    static void remove_read_tracker(Free_Blk_Entry& fbe);

protected:
    /*********************** static private members **********************/
    static std::unique_ptr< HomeStoreCPMgr > m_cp_mgr;
    static std::atomic< bool > m_shutdown_started;
    static bool m_shutdown_cmplt;
    static iomgr::io_thread_t m_thread_id;
    static iomgr::io_thread_t m_slow_path_thread_id;
    static iomgr::timer_handle_t m_hs_cp_timer_hdl;
    static void* m_cp_meta_blk;
    static std::once_flag m_flag;
    static sisl::aligned_unique_ptr< uint8_t > m_recovery_sb;
    static size_t m_recovery_sb_size;
    static std::map< boost::uuids::uuid, indx_cp_base_sb > cp_sb_map;
    static std::map< boost::uuids::uuid, std::vector< std::pair< void*, sisl::byte_view > > > indx_meta_map;
    static HomeStoreBase* m_hs; // Hold onto the home store to maintain reference
    static uint64_t memory_used_in_recovery;
    static std::atomic< bool > m_inited;
    static std::mutex cb_list_mtx;
    /* It is called for after every indx cp */
    static std::vector< cp_done_cb > indx_cp_done_cb_list;
    /* it is  called after every homestore cp */
    static std::vector< cp_done_cb > hs_cp_done_cb_list;
    static sisl::atomic_counter< bool > try_blkalloc_checkpoint; // set to true if next checkpoint should be blkalloc
    static std::unique_ptr< Blk_Read_Tracker > m_read_blk_tracker;

    /************************ static private functions **************/
    static void init();
    /* it frees the blks and insert it in cp free blk list. It is called when there is no read pending on this blk */
    static void safe_to_free_blk(Free_Blk_Entry& fbe);
};

/************************************************* Indx Mgr *************************************/

class IndxMgr : public StaticIndxMgr, public std::enable_shared_from_this< IndxMgr > {

public:
    /* It is called in first time create.
     * @params io_cb :- it is used to send callback with io is completed
     * @params recovery_mode :- true :- it is recovery
     *                          false :- it is first time create
     * @params func :- function to create indx table
     */
    IndxMgr(boost::uuids::uuid uuid, std::string name, const io_done_cb& io_cb, const read_indx_comp_cb_t& read_cb,
            const create_indx_tbl& func, bool is_snap_enabled);

    /* constructor for recovery */
    IndxMgr(boost::uuids::uuid uuid, std::string name, const io_done_cb& io_cb, const read_indx_comp_cb_t& read_cb,
            const create_indx_tbl& create_func, const recover_indx_tbl& recover_func, indx_mgr_sb sb);

    virtual ~IndxMgr();

    /* create new indx cp id and decide if this indx mgr want to participate in a current cp
     * @params cur_icp :- current cp id of this indx mgr
     * @params cur_hcp :- current cp of home_blks
     * @params new_hcp :- new home blks cp cp
     * @return :- return new cp cp.
     */
    indx_cp_ptr attach_prepare_indx_cp(const indx_cp_ptr& cur_icp, hs_cp* cur_hcp, hs_cp* new_hcp);

    /* Get the active indx table
     * @return :- active indx_tbl instance
     */
    indx_tbl* get_active_indx();

    /* write/update indx table for a IO
     * @params req :- It create all information to update the indx mgr and journal
     */
    void update_indx(boost::intrusive_ptr< indx_req > ireq);

    /**
     * @brief : read and return indx mapping for a IO
     * @param ireq
     * @param cb : it is used to send callback when read is completed.
     * The cb will be passed by mapping layer and triggered after read completes;
     * @return : error condition whether read is success or not;
     */
    void read_indx(const boost::intrusive_ptr< indx_req >& ireq);

    /* Create snapshot. */
    void indx_snap_create();
    /* Get immutable superblock
     * @return :- get static superblock of indx mgr. It is immutable structure. It contains all infomation require to
     *            recover active and diff indx tbl.
     */
    indx_mgr_sb get_immutable_sb();

    /* Destroy all indexes and call homestore level cp to persist. It assumes that all ios are stopped by indx mgr.
     * It is async call. It is called only once
     * @params cb :- callback when destroy is done.
     */
    void destroy(const indxmgr_stop_cb& cb);

    /* truncate journal */
    void truncate(const indx_cp_ptr& icp);

    /* indx mgr is destroy successfully */
    void destroy_done();

    /* It creates all the indx tables and intialize checkpoint */
    void recovery();
    void io_replay();

    /* it flushes free blks to blk allocator */
    void flush_free_blks(const indx_cp_ptr& icp, hs_cp* hcp);

    void update_cp_sb(indx_cp_ptr& icp, hs_cp* hcp, indx_cp_base_sb* sb);
    int64_t get_max_seqid_found_in_recovery();
    /* It is called when super block all indx tables are persisted by its consumer */
    void indx_create_done(indx_tbl* indx_tbl = nullptr);
    void indx_init(); // private api
    std::string get_name();
    cap_attrs get_used_size();
    void attach_user_fblkid_list(blkid_list_ptr& free_blkid_list, const cp_done_cb& free_blks_cb, int64_t free_size,
                                 bool last_cp = false);

    /* It registers a callback which is triggered at the end of cp.
     * @params cp_done_cb :- callback
     * @params blkalloc_cp :- true :- it is called for every blkalloc cp
     *                        false :- it is called for every indx cp.
     */
    void register_indx_cp_done_cb(const cp_done_cb& cb, bool blkalloc_cp = false);
    /* unmap api called by volume layer */
    void unmap(boost::intrusive_ptr< indx_req > ireq);

protected:
    /*********************** virtual functions required to support snapshot  **********************/
    /* These functions are defined so that indx mgr can be used without snapmagr */
    virtual int64_t snap_create(indx_tbl* m_diff_tbl, int64_t start_cp_id) {
        assert(0);
        return -1;
    }
    virtual int64_t snap_get_diff_id() {
        assert(0);
        return -1;
    }
    virtual void snap_create_done(uint64_t snap_id, int64_t max_seqid, int64_t contiguous_seqid, int64_t end_cp_id) {
        assert(0);
    }
    virtual homeds::btree::btree_super_block snap_get_diff_tbl_sb() {
        assert(0);
        homeds::btree::btree_super_block sb;
        return sb;
    }

private:
    indx_tbl* m_active_tbl;
    io_done_cb m_io_cb;
    read_indx_comp_cb_t m_read_cb;
    std::shared_ptr< HomeLogStore > m_journal;
    log_req_comp_cb_t m_journal_comp_cb;

    /* we can not add a indx mgr in active CP. It can be added only when a new cp is created. indx mgr keeps
     * on using this cp until new cp is not created. Once a new cp is created, it will become a part of it.
     */
    indx_cp_ptr m_first_icp;
    boost::uuids::uuid m_uuid;
    std::string m_name;
    indx_mgr_state m_state = indx_mgr_state::ONLINE;
    indxmgr_stop_cb m_stop_cb;
    bool m_last_cp = false;
    std::shared_mutex m_prepare_cb_mtx;
    std::unique_ptr< std::vector< prepare_cb > > m_prepare_cb_list;
    blkid_list_ptr m_free_list[MAX_CP_CNT];
    indx_cp_base_sb m_last_cp_sb;
    std::map< logstore_seq_num_t, log_buffer > seq_buf_map; // used only in recovery
    bool m_recovery_mode = false;
    indx_recovery_state m_recovery_state = indx_recovery_state::create_sb_st;
    create_indx_tbl m_create_indx_tbl;
    recover_indx_tbl m_recover_indx_tbl;
    indx_mgr_sb m_immutable_sb;
    uint64_t m_free_list_cnt = 0;
    bool m_is_snap_enabled = false;
    bool m_is_snap_started = false;
    void* m_destroy_meta_blk = nullptr;
    void* m_unmap_meta_blk = nullptr;
    homeds::btree::BtreeQueryCursor m_destroy_btree_cur;
    int64_t m_max_seqid_in_recovery = -1;
    std::atomic< bool > m_active_cp_suspend = false;
    homeds::btree::BtreeQueryCursor m_unmap_btree_cur;

    /*************************************** private functions ************************/
    void update_indx_internal(boost::intrusive_ptr< indx_req > ireq);
    void journal_write(indx_req* vreq);
    void journal_comp_cb(logstore_req* req, logdev_key ld_key);
    btree_status_t update_indx_tbl(indx_req* vreq, bool is_active);
    btree_cp_ptr get_btree_cp(hs_cp* hcp);
    indx_cp_ptr get_indx_cp(hs_cp* hcp);
    void destroy_indx_tbl();
    void add_prepare_cb_list(const prepare_cb& cb);
    /* It registers a callback which is triggered at the end of cp.
     * @params cp_done_cb :- callback
     * @params blkalloc_cp :- true :- it is called for every blkalloc cp
     *                        false :- it is called for every indx cp.
     */
    static void register_hs_cp_done_cb(const cp_done_cb& cb, bool blkalloc_cp = false);
    void indx_destroy_cp(const indx_cp_ptr& cur_icp, hs_cp* cur_hcp, hs_cp* new_hcp);
    void create_first_cp();
    btree_status_t retry_update_indx(const boost::intrusive_ptr< indx_req >& ireq, bool is_active);
    void run_slow_path_thread();
    void create_new_diff_tbl(indx_cp_ptr& icp);
    void recover_meta_ops();
    void log_found(logstore_seq_num_t seqnum, log_buffer buf, void* mem);
    void set_indx_cp_state(const indx_cp_ptr& cur_icp, hs_cp* cur_hcp);
    void call_prepare_cb(const indx_cp_ptr& cur_icp, hs_cp* cur_hcp, hs_cp* new_hcp);
    indx_cp_ptr create_new_indx_cp(const indx_cp_ptr& cur_icp);
    void resume_active_cp();
    void suspend_active_cp();
    sisl::byte_view alloc_unmap_sb(const uint32_t key_size, const uint64_t seq_id);
    sisl::byte_view alloc_sb_bytes(uint64_t size_);
    void unmap_indx(indx_req_ptr ireq);
    void unmap_start(sisl::byte_view buf);
    sisl::byte_view write_cp_unmap_sb(const indx_req_ptr ireq);
    sisl::byte_view write_cp_unmap_sb(const uint32_t key_size, const uint64_t seq_id, const void* key);
};

/*************************************************** indx request ***********************************/

struct Free_Blk_Entry {
    BlkId m_blkId;
    /* These entries are needed only to invalidate cache. We store the actual blkid in journal */
    uint8_t m_blk_offset : NBLKS_BITS;
    uint8_t m_nblks_to_free : NBLKS_BITS;
    hs_cp* m_hcp = nullptr;

    Free_Blk_Entry() {}
    Free_Blk_Entry(const BlkId& blkId) : m_blkId(blkId), m_blk_offset(0), m_nblks_to_free(0) {}
    Free_Blk_Entry(const BlkId& blkId, uint8_t blk_offset, uint8_t nblks_to_free) :
            m_blkId(blkId), m_blk_offset(blk_offset), m_nblks_to_free(nblks_to_free) {
#ifndef NDEBUG
        assert(blk_offset + m_nblks_to_free <= m_blkId.get_nblks());
#endif
    }

    BlkId blk_id() const { return m_blkId; }
    uint8_t blk_offset() const { return m_blk_offset; }
    uint8_t blks_to_free() const { return m_nblks_to_free; }
    BlkId get_free_blkid() { return (m_blkId.get_blkid_at(m_blk_offset, m_nblks_to_free, 1)); }
};

/* any consumer req should be derived from indx_mgr_req. Indx mgr use this as a context to call consumer APIs */
struct indx_req {
public:
    virtual uint32_t get_key_size() = 0;
    virtual uint32_t get_val_size() = 0;
    virtual void fill_key(void* mem, uint32_t size) = 0;
    virtual void fill_val(void* mem, uint32_t size) = 0;
    virtual uint64_t get_seqid() = 0;
    virtual uint32_t get_io_size() = 0;
    virtual void free_yourself() = 0;

public:
<<<<<<< HEAD
    indx_req(uint64_t request_id) : request_id(request_id) {}
    virtual ~indx_req() = default;
    indx_req(const indx_req&) = delete;
    indx_req(indx_req&&) noexcept = delete;
    indx_req& operator=(const indx_req&) = delete;
    indx_req& operator=(indx_req&&) noexcept = delete;

=======
    indx_req(uint64_t request_id, Op_type op_type_) : request_id(request_id), op_type(op_type_) {}
>>>>>>> 9cc079f6
    sisl::io_blob create_journal_entry() { return j_ent.create_journal_entry(this); }

    void push_indx_alloc_blkid(BlkId& bid) { indx_alloc_blkid_list.push_back(bid); }

    /* it is used by mapping/consumer to push fbe to free list. These blkds will be freed when entry is completed */
    void indx_push_fbe(std::vector< Free_Blk_Entry >& in_fbe_list) {
        indx_fbe_list.insert(indx_fbe_list.end(), in_fbe_list.begin(), in_fbe_list.end());
    }

    friend void intrusive_ptr_add_ref(indx_req* req) { req->ref_count.increment(1); }
    friend void intrusive_ptr_release(indx_req* req) {
        if (req->ref_count.decrement_testz(1)) { req->free_yourself(); }
    };
    void inc_ref() { intrusive_ptr_add_ref(this); }

    /* Op type getters */
    bool is_read() { return op_type == Op_type::READ; }
    bool is_write() { return op_type == Op_type::WRITE; }
    bool is_unmap() { return op_type == Op_type::UNMAP; }

public:
    bool resource_full_check = false; // we don't return error for all ios. we set it for trim,
                                      // destroy which can handle io failures and retry
    indx_journal_entry j_ent;
    std::vector< BlkId > indx_alloc_blkid_list;
    std::vector< Free_Blk_Entry > indx_fbe_list;
    hs_cp* first_hcp = nullptr;
    hs_cp* hcp = nullptr;
    indx_cp_ptr icp = nullptr;
    sisl::atomic_counter< int > ref_count = 1; // Initialize the count
    std::error_condition indx_err = no_error;
    indx_req_state state = indx_req_state::active_btree;
    uint64_t request_id; // Copy of the id from interface request
    Op_type op_type; // Copy of the op type (read/write/unmap) from interface request
    homeds::btree::BtreeQueryCursor active_btree_cur;
    homeds::btree::BtreeQueryCursor diff_btree_cur;
    homeds::btree::BtreeQueryCursor read_cur;
};

} // namespace homestore<|MERGE_RESOLUTION|>--- conflicted
+++ resolved
@@ -682,17 +682,13 @@
     virtual void free_yourself() = 0;
 
 public:
-<<<<<<< HEAD
-    indx_req(uint64_t request_id) : request_id(request_id) {}
+    indx_req(uint64_t request_id, Op_type op_type_) : request_id(request_id), op_type(op_type_) {}
     virtual ~indx_req() = default;
     indx_req(const indx_req&) = delete;
     indx_req(indx_req&&) noexcept = delete;
     indx_req& operator=(const indx_req&) = delete;
     indx_req& operator=(indx_req&&) noexcept = delete;
-
-=======
-    indx_req(uint64_t request_id, Op_type op_type_) : request_id(request_id), op_type(op_type_) {}
->>>>>>> 9cc079f6
+  
     sisl::io_blob create_journal_entry() { return j_ent.create_journal_entry(this); }
 
     void push_indx_alloc_blkid(BlkId& bid) { indx_alloc_blkid_list.push_back(bid); }
