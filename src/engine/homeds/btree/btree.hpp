/*
 *  Created on: 14-May-2016
 *      Author: Hari Kadayam
 *
 *  Copyright © 2016 Kadayam, Hari. All rights reserved.
 */
#pragma once

#include <iostream>
#include <cassert>
#include <pthread.h>
#include <vector>
#include <atomic>
#include <array>
#include "engine/homeds/thread/lock.hpp"
#include "btree_internal.h"
#include "btree_node.cpp"
#include "physical_node.hpp"
#include <sds_logging/logging.h>
#include <boost/intrusive_ptr.hpp>
#include "engine/common/error.h"
#include <csignal>
#include <fds/utils.hpp>
#include <fmt/ostream.h>
#include "engine/homeds/array/reserve_vector.hpp"
#include "engine/common/homestore_header.hpp"
#include "engine/common/homestore_config.hpp"

using namespace std;
using namespace homeds::thread;
using namespace flip;

#ifndef NDEBUG
#define MAX_BTREE_DEPTH 100
#endif

SDS_LOGGING_DECL(btree_structures, btree_nodes, btree_generics)

namespace homeds {
namespace btree {

#if 0
#define container_of(ptr, type, member) ({ (type*)((char*)ptr - offsetof(type, member)); })
#endif

#define btree_t Btree< BtreeStoreType, K, V, InteriorNodeType, LeafNodeType >

template < btree_store_type BtreeStoreType, typename K, typename V, btree_node_type InteriorNodeType,
           btree_node_type LeafNodeType >
struct _btree_locked_node_info {
    btree_node_t* node;
    Clock::time_point start_time;
};

#define btree_locked_node_info _btree_locked_node_info< BtreeStoreType, K, V, InteriorNodeType, LeafNodeType >

template < btree_store_type BtreeStoreType, typename K, typename V, btree_node_type InteriorNodeType,
           btree_node_type LeafNodeType >
class Btree {
    typedef std::function< void(V& mv) > free_blk_callback;
    typedef std::function< void() > destroy_btree_comp_callback;

public:
    struct btree_super_block {
        bnodeid root_node;
        typename btree_store_t::superblock store_sb;
    } __attribute((packed));

private:
    bnodeid_t m_root_node;
    homeds::thread::RWLock m_btree_lock;

    uint32_t m_max_nodes;
    BtreeConfig m_btree_cfg;
    btree_super_block m_sb;

    BtreeMetrics m_metrics;
    std::unique_ptr< btree_store_t > m_btree_store;
    bool m_destroy = false;
    std::atomic< uint64_t > m_total_nodes = 0;
    uint32_t m_node_size = 4096;
#ifndef NDEBUG
    std::atomic< uint64_t > m_req_id = 0;
#endif

    static thread_local homeds::reserve_vector< btree_locked_node_info, 5 > wr_locked_nodes;
    static thread_local homeds::reserve_vector< btree_locked_node_info, 5 > rd_locked_nodes;

    ////////////////// Implementation /////////////////////////
public:
    btree_super_block get_btree_sb() { return m_sb; }

    /**
     * @brief : return the btree cfg
     *
     * @return : the btree cfg;
     */
    BtreeConfig get_btree_cfg() const { return m_btree_cfg; }

#ifdef _PRERELEASE
    static void set_io_flip() {
        /* IO flips */
        FlipClient* fc = homestore::HomeStoreFlip::client_instance();
        FlipFrequency freq;
        FlipCondition cond1;
        FlipCondition cond2;
        freq.set_count(2000000000);
        freq.set_percent(2);

        FlipCondition null_cond;
        fc->create_condition("", flip::Operator::DONT_CARE, (int)1, &null_cond);

        fc->create_condition("nuber of entries in a node", flip::Operator::EQUAL, 0, &cond1);
        fc->create_condition("nuber of entries in a node", flip::Operator::EQUAL, 1, &cond2);
        fc->inject_noreturn_flip("btree_upgrade_node_fail", {cond1, cond2}, freq);

        fc->create_condition("nuber of entries in a node", flip::Operator::EQUAL, 4, &cond1);
        fc->create_condition("nuber of entries in a node", flip::Operator::EQUAL, 2, &cond2);

        fc->inject_retval_flip("btree_delay_and_split", {cond1, cond2}, freq, 20);
        fc->inject_retval_flip("btree_delay_and_split_leaf", {cond1, cond2}, freq, 20);
        fc->inject_noreturn_flip("btree_parent_node_full", {null_cond}, freq);
        fc->inject_noreturn_flip("btree_leaf_node_split", {null_cond}, freq);
        fc->inject_retval_flip("btree_upgrade_delay", {null_cond}, freq, 20);
        fc->inject_retval_flip("writeBack_completion_req_delay_us", {null_cond}, freq, 20);
    }

    static void set_error_flip() {
        /* error flips */
        FlipClient* fc = homestore::HomeStoreFlip::client_instance();
        FlipFrequency freq;
        freq.set_count(2000000000);
        freq.set_percent(1);

        FlipCondition null_cond;
        fc->create_condition("", flip::Operator::DONT_CARE, (int)1, &null_cond);

        fc->inject_noreturn_flip("btree_split_failure", {null_cond}, freq);
        fc->inject_noreturn_flip("btree_write_comp_fail", {null_cond}, freq);
        fc->inject_noreturn_flip("btree_read_fail", {null_cond}, freq);
        fc->inject_noreturn_flip("btree_write_fail", {null_cond}, freq);
        fc->inject_noreturn_flip("btree_refresh_fail", {null_cond}, freq);
    }
#endif

    static btree_t* create_btree(BtreeConfig& cfg) {
        auto impl_ptr = btree_store_t::init_btree(cfg);
        Btree* bt = new Btree(cfg);
        bt->m_btree_store = std::move(impl_ptr);
        btree_status_t ret = bt->init();
        if (ret != btree_status_t::success) {
            LOGERROR("btree create failed. error {} name {}", ret, cfg.get_name());
            return nullptr;
        }

        HS_SUBMOD_LOG(INFO, base, , "btree", cfg.get_name(), "New {} created: Node size {}", BtreeStoreType,
                      cfg.get_node_size());
        return bt;
    }

    static btree_t* create_btree(btree_super_block& btree_sb, BtreeConfig& cfg, void* btree_specific_context) {
        Btree* bt = new Btree(cfg);
        auto impl_ptr = btree_store_t::init_btree(cfg);
        bt->m_btree_store = std::move(impl_ptr);
        bt->init_recovery(btree_sb);
        LOGINFO("btree recovered and created {} node size {}", cfg.get_name(), cfg.get_node_size());
        return bt;
    }

    void do_common_init() {

        // TODO: Check if node_area_size need to include persistent header
        uint32_t node_area_size = btree_store_t::get_node_area_size(m_btree_store.get());
        m_btree_cfg.set_node_area_size(node_area_size);

        // calculate number of nodes
        uint32_t max_leaf_nodes =
            (m_btree_cfg.get_max_objs() * (m_btree_cfg.get_max_key_size() + m_btree_cfg.get_max_value_size())) /
                node_area_size +
            1;
        max_leaf_nodes += (100 * max_leaf_nodes) / 60; // Assume 60% btree full

        m_max_nodes = max_leaf_nodes + ((double)max_leaf_nodes * 0.05) + 1; // Assume 5% for interior nodes
        btree_store_t::update_store_sb(m_btree_store.get(), m_sb.store_sb);
    }

    btree_status_t init() {
        do_common_init();
        return (create_root_node());
    }

    void init_recovery(btree_super_block btree_sb) {
        m_sb = btree_sb;
        do_common_init();
        m_root_node = m_sb.root_node;
    }

    Btree(BtreeConfig& cfg) :
            m_btree_cfg(cfg), m_metrics(BtreeStoreType, cfg.get_name().c_str()), m_node_size(cfg.get_node_size()) {}

    ~Btree() {
        if (!m_destroy) { destroy(nullptr, true); }
    }

    btree_status_t destroy(free_blk_callback free_blk_cb, bool mem_only, btree_cp_id_ptr cp_id = nullptr) {
        m_btree_lock.write_lock();
        BtreeNodePtr root;
        homeds::thread::locktype acq_lock = LOCKTYPE_WRITE;

        auto ret = read_and_lock_root(m_root_node, root, acq_lock, acq_lock, nullptr);
        if (ret != btree_status_t::success) {
            m_btree_lock.unlock();
            return ret;
        }

        ret = free(root, free_blk_cb, mem_only, cp_id);

        unlock_node(root, acq_lock);
        m_btree_lock.unlock();
        THIS_BT_LOG(DEBUG, base, , "btree nodes destroyed");

        if (ret == btree_status_t::success) { m_destroy = true; }
        return ret;
    }

    //
    // 1. free nodes in post order traversal of tree to free non-leaf node
    // 2. If free_blk_cb is not null, callback to caller for leaf node's blk_id;
    // Assumption is that there are no pending IOs when it is called.
    //
    btree_status_t free(BtreeNodePtr node, free_blk_callback free_blk_cb, bool mem_only, btree_cp_id_ptr cp_id) {
        // TODO - this calls free node on mem_tree and ssd_tree.
        // In ssd_tree we free actual block id, which is not correct behavior
        // we shouldnt really free any blocks on free node, just reclaim any memory
        // occupied by ssd_tree structure in memory. Ideally we should have sepearte
        // api like deleteNode which should be called instead of freeNode
        homeds::thread::locktype acq_lock = homeds::thread::LOCKTYPE_WRITE;
        uint32_t i = 0;
        btree_status_t ret = btree_status_t::success;

        if (!node->is_leaf()) {
            BtreeNodeInfo child_info;
            while (i <= node->get_total_entries()) {
                if (i == node->get_total_entries()) {
                    if (!(node->get_edge_id().is_valid())) { break; }
                    child_info.set_bnode_id(node->get_edge_id());
                } else {
                    node->get(i, &child_info, false /* copy */);
                }

                BtreeNodePtr child;
                ret = read_and_lock_child(child_info.bnode_id(), child, node, i, acq_lock, acq_lock, cp_id);
                if (ret != btree_status_t::success) { return ret; }
                ret = free(child, free_blk_cb, mem_only, cp_id);
                unlock_node(child, acq_lock);
                i++;
            }
        } else if (free_blk_cb) {
            // get value from leaf node and return to caller via callback;
            for (uint32_t i = 0; i < node->get_total_entries(); i++) {
                V val;
                node->get(i, &val, false);
                // Caller will free the blk in blkstore in sync mode, which is fine since it is in-memory operation;
                try {
                    free_blk_cb(val);
                } catch (std::exception& e) {
                    BT_LOG_ASSERT(false, node, "free_blk_cb returned exception: {}", e.what());
                }
            }
        }

        if (ret != btree_status_t::success) { return ret; }
        free_node(node, mem_only, cp_id);
        return ret;
    }

    /* It attaches the new CP and prepare for cur cp flush */
    btree_cp_id_ptr attach_prepare_cp(btree_cp_id_ptr cur_cp_id, bool is_last_cp) {
        return (btree_store_t::attach_prepare_cp(m_btree_store.get(), cur_cp_id, is_last_cp));
        ;
    }

    void cp_start(btree_cp_id_ptr cp_id, cp_comp_callback cb) {
        btree_store_t::cp_start(m_btree_store.get(), cp_id, cb);
    }

    void truncate(btree_cp_id_ptr cp_id) { btree_store_t::truncate(m_btree_store.get(), cp_id); }

    static void cp_done(trigger_cp_callback cb) { btree_store_t::cp_done(cb); }

    void destroy_done() { btree_store_t::destroy_done(m_btree_store.get()); }

    uint64_t get_used_size() { return m_node_size * m_total_nodes.load(); }

    btree_status_t range_put(const BtreeKey& k, const BtreeValue& v, btree_put_type put_type,
                             BtreeUpdateRequest< K, V >& bur, btree_cp_id_ptr cp_id) {
        V temp_v;
        // initialize cb param
        K sub_st(*(K*)bur.get_input_range().get_start_key()), sub_en(*(K*)bur.get_input_range().get_end_key()); // cpy
        K in_st(*(K*)bur.get_input_range().get_start_key()), in_en(*(K*)bur.get_input_range().get_end_key());   // cpy
        bur.get_cb_param()->get_input_range().set(in_st, bur.get_input_range().is_start_inclusive(), in_en,
                                                  bur.get_input_range().is_end_inclusive());
        bur.get_cb_param()->get_sub_range().set(sub_st, bur.get_input_range().is_start_inclusive(), sub_en,
                                                bur.get_input_range().is_end_inclusive());
        return (put(k, v, put_type, &temp_v, cp_id, &bur));
    }

    btree_status_t put(const BtreeKey& k, const BtreeValue& v, btree_put_type put_type) {
        V temp_v;
        return (put(k, v, put_type, &temp_v));
    }

    btree_status_t put(const BtreeKey& k, const BtreeValue& v, btree_put_type put_type, BtreeValue* existing_val,
                       btree_cp_id_ptr cp_id = nullptr, BtreeUpdateRequest< K, V >* bur = nullptr) {

        COUNTER_INCREMENT(m_metrics, btree_write_ops_count, 1);
        homeds::thread::locktype acq_lock = homeds::thread::LOCKTYPE_READ;
        int ind = -1;
        bool is_leaf = false;

        // THIS_BT_LOG(INFO, base, , "Put called for key = {}, value = {}", k.to_string(), v.to_string());

        m_btree_lock.read_lock();

        btree_status_t ret = btree_status_t::success;
    retry:

        BT_LOG_ASSERT_CMP(rd_locked_nodes.size(), ==, 0, );
        BT_LOG_ASSERT_CMP(wr_locked_nodes.size(), ==, 0, );

        BtreeNodePtr root;
        ret = read_and_lock_root(m_root_node, root, acq_lock, acq_lock, cp_id);
        if (ret != btree_status_t::success) { goto out; }
        is_leaf = root->is_leaf();

        if (root->is_split_needed(m_btree_cfg, k, v, &ind, put_type, bur)) {

            // Time to do the split of root.
            unlock_node(root, acq_lock);
            m_btree_lock.unlock();
            ret = check_split_root(k, v, put_type, bur, cp_id);
            BT_LOG_ASSERT_CMP(rd_locked_nodes.size(), ==, 0, );
            BT_LOG_ASSERT_CMP(wr_locked_nodes.size(), ==, 0, );

            // We must have gotten a new root, need to start from scratch.
            m_btree_lock.read_lock();

            if (ret != btree_status_t::success) {
                LOGERROR("root split failed btree name {}", m_btree_cfg.get_name());
                goto out;
            }

            goto retry;

        } else if ((is_leaf) && (acq_lock != homeds::thread::LOCKTYPE_WRITE)) {

            // Root is a leaf, need to take write lock, instead of read, retry
            unlock_node(root, acq_lock);
            acq_lock = homeds::thread::LOCKTYPE_WRITE;
            goto retry;

        } else {
            ret = do_put(root, acq_lock, k, v, ind, put_type, *existing_val, bur, cp_id);
            if (ret == btree_status_t::retry) {
                // Need to start from top down again, since there is a race between 2 inserts or deletes.
                acq_lock = homeds::thread::LOCKTYPE_READ;
                THIS_BT_LOG(TRACE, btree_generics, , "retrying put operation");
                BT_LOG_ASSERT_CMP(rd_locked_nodes.size(), ==, 0, );
                BT_LOG_ASSERT_CMP(wr_locked_nodes.size(), ==, 0, );
                goto retry;
            }
        }

    out:
        m_btree_lock.unlock();
#ifndef NDEBUG
        check_lock_debug();
#endif
        if (ret != btree_status_t::success) {
            THIS_BT_LOG(INFO, base, , "btree put failed {}", ret);
            COUNTER_INCREMENT(m_metrics, write_err_cnt, 1);
        }

        return ret;
    }

    btree_status_t get(const BtreeKey& key, BtreeValue* outval) { return get(key, nullptr, outval); }

    btree_status_t get(const BtreeKey& key, BtreeKey* outkey, BtreeValue* outval) {
        return get_any(BtreeSearchRange(key), outkey, outval);
    }

    btree_status_t get_any(const BtreeSearchRange& range, BtreeKey* outkey, BtreeValue* outval) {
        btree_status_t ret = btree_status_t::success;
        bool is_found;

        m_btree_lock.read_lock();
        BtreeNodePtr root;

        ret = read_and_lock_root(m_root_node, root, LOCKTYPE_READ, LOCKTYPE_READ, nullptr);
        if (ret != btree_status_t::success) { goto out; }

        ret = do_get(root, range, outkey, outval);
    out:
        m_btree_lock.unlock();

        // TODO: Assert if key returned from do_get is same as key requested, incase of perfect match

#ifndef NDEBUG
        check_lock_debug();
#endif
        return ret;
    }

    btree_status_t query(BtreeQueryRequest< K, V >& query_req, std::vector< std::pair< K, V > >& out_values) {
        // initialize cb param
        K in_st(*(K*)query_req.get_input_range().get_start_key());
        K in_en(*(K*)query_req.get_input_range().get_end_key()); // cpy
        COUNTER_INCREMENT(m_metrics, btree_query_ops_count, 1);
        if (query_req.get_cb_param()) {
            query_req.get_cb_param()->get_input_range().set(in_st, query_req.get_input_range().is_start_inclusive(),
                                                            in_en, query_req.get_input_range().is_end_inclusive());
        }

        btree_status_t ret = btree_status_t::success;
        if (query_req.get_batch_size() == 0) { return ret; }

        query_req.init_batch_range();

        m_btree_lock.read_lock();
        BtreeNodePtr root = nullptr;
        ret = read_and_lock_root(m_root_node, root, LOCKTYPE_READ, LOCKTYPE_READ, nullptr);
        if (ret != btree_status_t::success) { goto out; }

        switch (query_req.query_type()) {
        case BtreeQueryType::SWEEP_NON_INTRUSIVE_PAGINATION_QUERY:
            ret = do_sweep_query(root, query_req, out_values);
            break;

        case BtreeQueryType::TREE_TRAVERSAL_QUERY:
            ret = do_traversal_query(root, query_req, out_values, nullptr);
            break;

        default:
            unlock_node(root, homeds::thread::locktype::LOCKTYPE_READ);
            LOGERROR("Query type {} is not supported yet", query_req.query_type());
            break;
        }

    out:
        m_btree_lock.unlock();
#ifndef NDEBUG
        check_lock_debug();
#endif
        if (ret != btree_status_t::success && ret != btree_status_t::has_more) {
            COUNTER_INCREMENT(m_metrics, query_err_cnt, 1);
        }
        return ret;
    }

#ifdef SERIALIZABLE_QUERY_IMPLEMENTATION
    btree_status_t sweep_query(BtreeQueryRequest& query_req, std::vector< std::pair< K, V > >& out_values) {
        COUNTER_INCREMENT(m_metrics, btree_read_ops_count, 1);
        query_req.init_batch_range();

        m_btree_lock.read_lock();

        BtreeNodePtr root;
        btree_status_t ret = btree_status_t::success;

        ret = read_and_lock_root(m_root_node, root, LOCKTYPE_READ, LOCKTYPE_READ, nullptr);
        if (ret != btree_status_t::success) { goto out; }

        ret = do_sweep_query(root, query_req, out_values);
    out:
        m_btree_lock.unlock();

#ifndef NDEBUG
        check_lock_debug();
#endif
        return ret;
    }

    btree_status_t serializable_query(BtreeSerializableQueryRequest& query_req,
                                      std::vector< std::pair< K, V > >& out_values) {
        query_req.init_batch_range();

        m_btree_lock.read_lock();
        BtreeNodePtr node;
        btree_status_t ret;

        if (query_req.is_empty_cursor()) {
            // Initialize a new lock tracker and put inside the cursor.
            query_req.cursor().m_locked_nodes = std::make_unique< BtreeLockTrackerImpl >(this);

            BtreeNodePtr root;
            ret = read_and_lock_root(m_root_node, root, LOCKTYPE_READ, LOCKTYPE_READ, nullptr);
            if (ret != btree_status_t::success) { goto out; }
            get_tracker(query_req)->push(root); // Start tracking the locked nodes.
        } else {
            node = get_tracker(query_req)->top();
        }

        ret = do_serialzable_query(node, query_req, out_values);
    out:
        m_btree_lock.unlock();

        // TODO: Assert if key returned from do_get is same as key requested, incase of perfect match

#ifndef NDEBUG
        check_lock_debug();
#endif

        return ret;
    }

    BtreeLockTrackerImpl* get_tracker(BtreeSerializableQueryRequest& query_req) {
        return (BtreeLockTrackerImpl*)query_req->get_cursor.m_locked_nodes.get();
    }
#endif

    /* It doesn't support async */
    btree_status_t remove_any(const BtreeSearchRange& range, BtreeKey* outkey, BtreeValue* outval) {
        return (remove_any(range, outkey, outval, nullptr));
    }

    btree_status_t remove_any(const BtreeSearchRange& range, BtreeKey* outkey, BtreeValue* outval,
                              btree_cp_id_ptr cp_id) {
        homeds::thread::locktype acq_lock = homeds::thread::locktype::LOCKTYPE_READ;
        bool is_found = false;
        bool is_leaf = false;

        m_btree_lock.read_lock();

    retry:

        btree_status_t status = btree_status_t::success;

        BtreeNodePtr root;
        status = read_and_lock_root(m_root_node, root, acq_lock, acq_lock, cp_id);
        if (status != btree_status_t::success) { goto out; }
        is_leaf = root->is_leaf();

        if (root->get_total_entries() == 0) {
            if (is_leaf) {
                // There are no entries in btree.
                unlock_node(root, acq_lock);
                status = btree_status_t::not_found;
                THIS_BT_LOG(DEBUG, base, root, "entry not found in btree");
                goto out;
            }
            BT_LOG_ASSERT(root->get_edge_id().is_valid(), root, "Invalid edge id");
            unlock_node(root, acq_lock);
            m_btree_lock.unlock();

            status = check_collapse_root(cp_id);
            if (status != btree_status_t::success) {
                LOGERROR("check collapse read failed btree name {}", m_btree_cfg.get_name());
                goto out;
            }

            // We must have gotten a new root, need to
            // start from scratch.
            m_btree_lock.read_lock();
            goto retry;
        } else if ((is_leaf) && (acq_lock != homeds::thread::LOCKTYPE_WRITE)) {
            // Root is a leaf, need to take write lock, instead
            // of read, retry
            unlock_node(root, acq_lock);
            acq_lock = homeds::thread::LOCKTYPE_WRITE;
            goto retry;
        } else {
            status = do_remove(root, acq_lock, range, outkey, outval, cp_id);
            if (status == btree_status_t::retry) {
                // Need to start from top down again, since
                // there is a race between 2 inserts or deletes.
                acq_lock = homeds::thread::LOCKTYPE_READ;
                goto retry;
            }
        }

    out:
        m_btree_lock.unlock();
#ifndef NDEBUG
        check_lock_debug();
#endif
        return status;
    }

    btree_status_t remove(const BtreeKey& key, BtreeValue* outval) { return (remove(key, outval, nullptr)); }

    btree_status_t remove(const BtreeKey& key, BtreeValue* outval, btree_cp_id_ptr cp_id) {
        return remove_any(BtreeSearchRange(key), nullptr, outval, cp_id);
    }

    /**
     * @brief : verify btree is consistent and no corruption;
     *
     * @return : true if btree is not corrupted.
     *           false if btree is corrupted;
     */
    bool verify_tree() {
        m_btree_lock.read_lock();
        bool ret = verify_node(m_root_node, nullptr, -1);
        m_btree_lock.unlock();

        return ret;
    }

    void diff(Btree* other, uint32_t param, vector< pair< K, V > >* diff_kv) {
        std::vector< pair< K, V > > my_kvs, other_kvs;

        get_all_kvs(&my_kvs);
        other->get_all_kvs(&other_kvs);
        auto it1 = my_kvs.begin();
        auto it2 = other_kvs.begin();

        K k1, k2;
        V v1, v2;

        if (it1 != my_kvs.end()) {
            k1 = it1->first;
            v1 = it1->second;
        }
        if (it2 != other_kvs.end()) {
            k2 = it2->first;
            v2 = it2->second;
        }

        while ((it1 != my_kvs.end()) && (it2 != other_kvs.end())) {
            if (k1.preceeds(&k2)) {
                /* k1 preceeds k2 - push k1 and continue */
                diff_kv->emplace_back(make_pair(k1, v1));
                it1++;
                if (it1 == my_kvs.end()) { break; }
                k1 = it1->first;
                v1 = it1->second;
            } else if (k1.succeeds(&k2)) {
                /* k2 preceeds k1 - push k2 and continue */
                diff_kv->emplace_back(make_pair(k2, v2));
                it2++;
                if (it2 == other_kvs.end()) { break; }
                k2 = it2->first;
                v2 = it2->second;
            } else {
                /* k1 and k2 overlaps */
                std::vector< pair< K, V > > overlap_kvs;
                diff_read_next_t to_read = READ_BOTH;

                v1.get_overlap_diff_kvs(&k1, &v1, &k2, &v2, param, to_read, overlap_kvs);
                for (auto ovr_it = overlap_kvs.begin(); ovr_it != overlap_kvs.end(); ovr_it++) {
                    diff_kv->emplace_back(make_pair(ovr_it->first, ovr_it->second));
                }

                switch (to_read) {
                case READ_FIRST:
                    it1++;
                    if (it1 == my_kvs.end()) {
                        // Add k2,v2
                        diff_kv->emplace_back(make_pair(k2, v2));
                        it2++;
                        break;
                    }
                    k1 = it1->first;
                    v1 = it1->second;
                    break;

                case READ_SECOND:
                    it2++;
                    if (it2 == other_kvs.end()) {
                        diff_kv->emplace_back(make_pair(k1, v1));
                        it1++;
                        break;
                    }
                    k2 = it2->first;
                    v2 = it2->second;
                    break;

                case READ_BOTH:
                    /* No tail part */
                    it1++;
                    if (it1 == my_kvs.end()) { break; }
                    k1 = it1->first;
                    v1 = it1->second;
                    it2++;
                    if (it2 == my_kvs.end()) { break; }
                    k2 = it2->first;
                    v2 = it2->second;
                    break;

                default:
                    LOGERROR("ERROR: Getting Overlapping Diff KVS for {}:{}, {}:{}, to_read {}", k1, v1, k2, v2,
                             to_read);
                    /* skip both */
                    it1++;
                    if (it1 == my_kvs.end()) { break; }
                    k1 = it1->first;
                    v1 = it1->second;
                    it2++;
                    if (it2 == my_kvs.end()) { break; }
                    k2 = it2->first;
                    v2 = it2->second;
                    break;
                }
            }
        }

        while (it1 != my_kvs.end()) {
            diff_kv->emplace_back(make_pair(it1->first, it1->second));
            it1++;
        }

        while (it2 != other_kvs.end()) {
            diff_kv->emplace_back(make_pair(it2->first, it2->second));
            it2++;
        }
    }

    void merge(Btree* other, match_item_cb_update_t< K, V > merge_cb) {

        std::vector< pair< K, V > > other_kvs;

        other->get_all_kvs(&other_kvs);
        for (auto it = other_kvs.begin(); it != other_kvs.end(); it++) {
            K k = it->first;
            V v = it->second;
            BRangeUpdateCBParam< K, V > local_param(k, v);
            K start(k.start(), 1), end(k.end(), 1);

            auto search_range = BtreeSearchRange(start, true, end, true);
            BtreeUpdateRequest< K, V > ureq(search_range, merge_cb, nullptr,
                                            (BRangeUpdateCBParam< K, V >*)&local_param);
            range_put(k, v, btree_put_type::APPEND_IF_EXISTS_ELSE_INSERT, nullptr, nullptr, ureq);
        }
    }

    void get_all_kvs(std::vector< pair< K, V > >* kvs) {
        std::vector< BtreeNodePtr > leaves;

        get_leaf_nodes(&leaves);
        for (auto l : leaves) {
            l->get_all_kvs(kvs);
        }
    }

    void print_tree() {
        m_btree_lock.read_lock();
        std::stringstream ss;
        to_string(m_root_node, ss);
        THIS_BT_LOG(INFO, base, , "Pre order traversal of tree : <{}>", ss.str());
        m_btree_lock.unlock();
    }

    void print_node(const bnodeid_t& bnodeid) {
        std::stringstream ss;
        BtreeNodePtr node;
        m_btree_lock.read_lock();
        homeds::thread::locktype acq_lock = homeds::thread::locktype::LOCKTYPE_READ;
        if (read_and_lock_node(bnodeid, node, acq_lock, acq_lock, nullptr) != btree_status_t::success) { return; }
        ss << "[" << node->to_string() << "]";
        unlock_node(node, acq_lock);
        THIS_BT_LOG(INFO, base, , "Node : <{}>", ss.str());
        m_btree_lock.unlock();
    }

    nlohmann::json get_metrics_in_json(bool updated = true) { return m_metrics.get_result_in_json(updated); }

private:
    /**
     * @brief : verify the btree node is corrupted or not;
     *
     * Note: this function should never assert, but only return success or failure since it is in verification mode;
     *
     * @param bnodeid : node id
     * @param parent_node : parent node ptr
     * @param indx : index within thie node;
     *
     * @return : true if this node including all its children are not corrupted;
     *           false if not;
     */
    bool verify_node(bnodeid_t bnodeid, BtreeNodePtr parent_node, uint32_t indx) {
        homeds::thread::locktype acq_lock = homeds::thread::locktype::LOCKTYPE_READ;
        BtreeNodePtr my_node;
        if (read_and_lock_node(bnodeid, my_node, acq_lock, acq_lock, nullptr) != btree_status_t::success) {
            LOGINFO("read node failed");
            return false;
        }
        K prev_key;
        bool success = true;
        for (uint32_t i = 0; i < my_node->get_total_entries(); ++i) {
            K key;
            my_node->get_nth_key(i, &key, false);
            if (!my_node->is_leaf()) {
                BtreeNodeInfo child;
                my_node->get(i, &child, false);
                success = verify_node(child.bnode_id(), my_node, i);
                if (!success) { goto exit_on_error; }

                if (i > 0) {
                    BT_LOG_ASSERT_CMP(prev_key.compare(&key), <, 0, my_node);
                    if (prev_key.compare(&key) >= 0) {
                        success = false;
                        goto exit_on_error;
                    }
                }
            }
            if (my_node->is_leaf() && i > 0) {
                BT_LOG_ASSERT_CMP(prev_key.compare_start(&key), <, 0, my_node);
                if (prev_key.compare_start(&key) >= 0) {
                    success = false;
                    goto exit_on_error;
                }
            }
            prev_key = key;
        }

        if (parent_node && parent_node->get_total_entries() != indx) {
            K parent_key;
            parent_node->get_nth_key(indx, &parent_key, false);

            K last_key;
            my_node->get_nth_key(my_node->get_total_entries() - 1, &last_key, false);
            BT_LOG_ASSERT_CMP(last_key.compare(&parent_key), ==, 0, parent_node);
            if (last_key.compare(&parent_key) != 0) {
                success = false;
                goto exit_on_error;
            }
        } else if (parent_node) {
            K parent_key;
            parent_node->get_nth_key(indx - 1, &parent_key, false);

            K first_key;
            my_node->get_nth_key(0, &first_key, false);
            BT_LOG_ASSERT_CMP(first_key.compare(&parent_key), >, 0, parent_node);
            if (first_key.compare(&parent_key) <= 0) {
                success = false;
                goto exit_on_error;
            }
        }

        if (my_node->get_edge_id().is_valid()) {
            success = verify_node(my_node->get_edge_id(), my_node, my_node->get_total_entries());
            if (!success) { goto exit_on_error; }
        }

    exit_on_error:
        unlock_node(my_node, acq_lock);
        return success;
    }

    void to_string(bnodeid_t bnodeid, std::stringstream& ss) {
        BtreeNodePtr node;

        homeds::thread::locktype acq_lock = homeds::thread::locktype::LOCKTYPE_READ;

        if (read_and_lock_node(bnodeid, node, acq_lock, acq_lock, nullptr) != btree_status_t::success) { return; }
        ss << "[" << node->to_string() << "]";

        if (!node->is_leaf()) {
            uint32_t i = 0;
            while (i < node->get_total_entries()) {
                BtreeNodeInfo p;
                node->get(i, &p, false);
                to_string(p.bnode_id(), ss);
                i++;
            }
            if (node->get_edge_id().is_valid()) to_string(node->get_edge_id(), ss);
        }
        unlock_node(node, acq_lock);
    }

    /*
     * Get all leaf nodes from the read-only tree (CP tree, Snap Tree etc)
     * NOTE: Doesn't take any lock
     */
    void get_leaf_nodes(std::vector< BtreeNodePtr >* leaves) {
        /* TODO: Add a flag to indicate RO tree
         * TODO: Check the flag here
         */
        get_leaf_nodes(m_root_node, leaves);
    }

    // TODO: Remove the locks once we have RO flags
    void get_leaf_nodes(bnodeid_t bnodeid, std::vector< BtreeNodePtr >* leaves) {
        BtreeNodePtr node;

        if (read_and_lock_node(bnodeid, node, LOCKTYPE_READ, LOCKTYPE_READ, nullptr) != btree_status_t::success) {
            return;
        }

        if (node->is_leaf()) {
            BtreeNodePtr next_node = nullptr;
            leaves->push_back(node);
            while (node->get_next_bnode().is_valid()) {
                auto ret =
                    read_and_lock_sibling(node->get_next_bnode(), next_node, LOCKTYPE_READ, LOCKTYPE_READ, nullptr);
                unlock_node(node, LOCKTYPE_READ);
                assert(ret == btree_status_t::success);
                if (ret != btree_status_t::success) {
                    LOGERROR("Cannot read sibling node for {}", node);
                    return;
                }
                assert(next_node->is_leaf());
                leaves->push_back(next_node);
                node = next_node;
            }
            unlock_node(node, LOCKTYPE_READ);
            return;
        }

        assert(node->get_total_entries() > 0);
        if (node->get_total_entries() > 0) {
            BtreeNodeInfo p;
            node->get(0, &p, false);
            // XXX If we cannot get rid of locks, lock child and release parent here
            get_leaf_nodes(p.bnode_id(), leaves);
        }
        unlock_node(node, LOCKTYPE_READ);
    }

    btree_status_t do_get(BtreeNodePtr my_node, const BtreeSearchRange& range, BtreeKey* outkey, BtreeValue* outval) {
        btree_status_t ret = btree_status_t::success;
        bool is_child_lock = false;
        homeds::thread::locktype child_locktype;

        if (my_node->is_leaf()) {
            auto result = my_node->find(range, outkey, outval);
            if (result.found) {
                ret = btree_status_t::success;
            } else {
                ret = btree_status_t::not_found;
            }
            unlock_node(my_node, homeds::thread::locktype::LOCKTYPE_READ);
            return ret;
        }

        BtreeNodeInfo child_info;
        auto result = my_node->find(range, nullptr, &child_info);
        ASSERT_IS_VALID_INTERIOR_CHILD_INDX(result, my_node);

        BtreeNodePtr child_node;
        child_locktype = homeds::thread::LOCKTYPE_READ;
        ret = read_and_lock_child(child_info.bnode_id(), child_node, my_node, result.end_of_search_index,
                                  child_locktype, child_locktype, nullptr);
        if (ret != btree_status_t::success) { goto out; }

        unlock_node(my_node, homeds::thread::locktype::LOCKTYPE_READ);

        return (do_get(child_node, range, outkey, outval));
    out:
        unlock_node(my_node, homeds::thread::locktype::LOCKTYPE_READ);
        return ret;
    }

    btree_status_t do_sweep_query(BtreeNodePtr my_node, BtreeQueryRequest< K, V >& query_req,
                                  std::vector< std::pair< K, V > >& out_values) {
        btree_status_t ret = btree_status_t::success;
        if (my_node->is_leaf()) {
            BT_DEBUG_ASSERT_CMP(query_req.get_batch_size(), >, 0, my_node);

            auto count = 0U;
            BtreeNodePtr next_node = nullptr;

            do {
                if (next_node) {
                    unlock_node(my_node, homeds::thread::locktype::LOCKTYPE_READ);
                    my_node = next_node;
                    if (my_node->get_total_entries() > 0) {
                        K ekey;
                        next_node->get_nth_key(0, &ekey, false);
                        /* comparing the end key of the input rangee with the start key of the next interval to see
                         * if it overlaps
                         */
                        if (query_req.get_input_range().get_end_key()->compare_start(&ekey) < 0) { // early lookup end
                            query_req.cursor().m_last_key = nullptr;
                            break;
                        }
                    }
                }

                THIS_BT_LOG(TRACE, btree_nodes, my_node, "Query leaf node:\n {}", my_node->to_string());

                int start_ind = 0, end_ind = 0;
                std::vector< std::pair< K, V > > match_kv;
                auto cur_count = my_node->get_all(query_req.this_batch_range(), query_req.get_batch_size() - count,
                                                  start_ind, end_ind, &match_kv);

                if (query_req.callback()) {
                    // TODO - support accurate sub ranges in future instead of setting input range
                    query_req.get_cb_param()->set_sub_range(query_req.get_input_range());
                    std::vector< std::pair< K, V > > result_kv;
                    query_req.callback()(match_kv, result_kv, query_req.get_cb_param());
                    auto ele_to_add = result_kv.size();
                    if (count + ele_to_add > query_req.get_batch_size()) {
                        ele_to_add = query_req.get_batch_size() - count;
                    }
                    if (ele_to_add > 0) {
                        out_values.insert(out_values.end(), result_kv.begin(), result_kv.begin() + ele_to_add);
                    }
                    count += ele_to_add;

                    BT_DEBUG_ASSERT_CMP(count, <=, query_req.get_batch_size(), my_node);
                } else {
                    out_values.insert(std::end(out_values), std::begin(match_kv), std::end(match_kv));
                    count += cur_count;
                }

                if ((count < query_req.get_batch_size()) && my_node->get_next_bnode().is_valid()) {
                    ret = read_and_lock_sibling(my_node->get_next_bnode(), next_node, LOCKTYPE_READ, LOCKTYPE_READ,
                                                nullptr);
                    if (ret != btree_status_t::success) {
                        LOGERROR("read failed btree name {}", m_btree_cfg.get_name());
                        ret = btree_status_t::read_failed;
                        break;
                    }
                } else {
                    // If we are here because our count is full, then setup the last key as cursor, otherwise, it
                    // would mean count is 0, but this is the rightmost leaf node in the tree. So no more cursors.
                    query_req.cursor().m_last_key = (count) ? std::make_unique< K >(out_values.back().first) : nullptr;
                    break;
                }
            } while (true);

            unlock_node(my_node, homeds::thread::locktype::LOCKTYPE_READ);
            if (ret != btree_status_t::success) { return ret; }
            if (query_req.cursor().m_last_key != nullptr) {
                if (query_req.get_input_range().get_end_key()->compare(query_req.cursor().m_last_key.get()) == 0) {
                    /* we finished just at the last key */
                    return btree_status_t::success;
                } else {
                    return btree_status_t::has_more;
                }
            } else {
                return btree_status_t::success;
            }
        }

        BtreeNodeInfo start_child_info;
        auto result = my_node->find(query_req.get_start_of_range(), nullptr, &start_child_info);
        ASSERT_IS_VALID_INTERIOR_CHILD_INDX(result, my_node);

        BtreeNodePtr child_node;
        ret = read_and_lock_child(start_child_info.bnode_id(), child_node, my_node, result.end_of_search_index,
                                  LOCKTYPE_READ, LOCKTYPE_READ, nullptr);
        unlock_node(my_node, homeds::thread::locktype::LOCKTYPE_READ);
        if (ret != btree_status_t::success) { return ret; }
        return (do_sweep_query(child_node, query_req, out_values));
    }

    btree_status_t do_traversal_query(BtreeNodePtr my_node, BtreeQueryRequest< K, V >& query_req,
                                      std::vector< std::pair< K, V > >& out_values, BtreeSearchRange* sub_range) {
        btree_status_t ret = btree_status_t::success;

        if (my_node->is_leaf()) {
            BT_LOG_ASSERT_CMP(query_req.get_batch_size(), >, 0, my_node);

            int start_ind = 0, end_ind = 0;
            std::vector< std::pair< K, V > > match_kv;
            my_node->get_all(query_req.this_batch_range(), query_req.get_batch_size() - (uint32_t)out_values.size(),
                             start_ind, end_ind, &match_kv);

            if (query_req.callback()) {
                // TODO - support accurate sub ranges in future instead of setting input range
                query_req.get_cb_param()->set_sub_range(query_req.get_input_range());
                std::vector< std::pair< K, V > > result_kv;
                query_req.callback()(match_kv, result_kv, query_req.get_cb_param());
                auto ele_to_add = result_kv.size();
                if (ele_to_add > 0) {
                    out_values.insert(out_values.end(), result_kv.begin(), result_kv.begin() + ele_to_add);
                }
            }
            out_values.insert(std::end(out_values), std::begin(match_kv), std::end(match_kv));

            unlock_node(my_node, homeds::thread::locktype::LOCKTYPE_READ);
            if (out_values.size() >= query_req.get_batch_size()) {
                BT_DEBUG_ASSERT_CMP(out_values.size(), ==, query_req.get_batch_size(), my_node);
                query_req.cursor().m_last_key = std::make_unique< K >(out_values.back().first);
                if (query_req.get_input_range().get_end_key()->compare(query_req.cursor().m_last_key.get()) == 0) {
                    /* we finished just at the last key */
                    return btree_status_t::success;
                }
                return btree_status_t::has_more;
            }

            return ret;
        }

        auto start_ret = my_node->find(query_req.get_start_of_range(), nullptr, nullptr);
        auto end_ret = my_node->find(query_req.get_end_of_range(), nullptr, nullptr);
        bool unlocked_already = false;
        int ind = -1;

        if (start_ret.end_of_search_index == (int)my_node->get_total_entries() &&
            !(my_node->get_edge_id().is_valid())) {
            goto done; // no results found
        } else if (end_ret.end_of_search_index == (int)my_node->get_total_entries() &&
                   !(my_node->get_edge_id().is_valid())) {
            end_ret.end_of_search_index--; // end is not valid
        }

        BT_LOG_ASSERT_CMP(start_ret.end_of_search_index, <=, end_ret.end_of_search_index, my_node);
        ind = start_ret.end_of_search_index;

        while (ind <= end_ret.end_of_search_index) {
            BtreeNodeInfo child_info;
            my_node->get(ind, &child_info, false);
            BtreeNodePtr child_node = nullptr;
            homeds::thread::locktype child_cur_lock = homeds::thread::LOCKTYPE_READ;
            ret = read_and_lock_child(child_info.bnode_id(), child_node, my_node, ind, child_cur_lock, child_cur_lock,
                                      nullptr);
            if (ret != btree_status_t::success) { break; }

            if (ind == end_ret.end_of_search_index) {
                // If we have reached the last index, unlock before traversing down, because we no longer need
                // this lock. Holding this lock will impact performance unncessarily.
                unlock_node(my_node, homeds::thread::locktype::LOCKTYPE_READ);
                unlocked_already = true;
            }
            // TODO - pass sub range if child is leaf
            ret = do_traversal_query(child_node, query_req, out_values, nullptr);
            if (ret == btree_status_t::has_more) { break; }
            ind++;
        }
    done:
        if (!unlocked_already) { unlock_node(my_node, homeds::thread::locktype::LOCKTYPE_READ); }

        return ret;
    }

#ifdef SERIALIZABLE_QUERY_IMPLEMENTATION
    btree_status_t do_serialzable_query(BtreeNodePtr my_node, BtreeSerializableQueryRequest& query_req,
                                        std::vector< std::pair< K, V > >& out_values) {

        btree_status_t ret = btree_status_t::success;
        if (my_node->is_leaf) {
            auto count = 0;
            auto start_result = my_node->find(query_req.get_start_of_range(), nullptr, nullptr);
            auto start_ind = start_result.end_of_search_index;

            auto end_result = my_node->find(query_req.get_end_of_range(), nullptr, nullptr);
            auto end_ind = end_result.end_of_search_index;
            if (!end_result.found) { end_ind--; } // not found entries will point to 1 ind after last in range.

            ind = start_ind;
            while ((ind <= end_ind) && (count < query_req.get_batch_size())) {
                K key;
                V value;
                my_node->get_nth_element(ind, &key, &value, false);

                if (!query_req.m_match_item_cb || query_req.m_match_item_cb(key, value)) {
                    out_values.emplace_back(std::make_pair< K, V >(key, value));
                    count++;
                }
                ind++;
            }

            bool has_more = ((ind >= start_ind) && (ind < end_ind));
            if (!has_more) {
                unlock_node(my_node, homeds::thread::locktype::LOCKTYPE_READ);
                get_tracker(query_req)->pop();
                return success;
            }

            return has_more;
        }

        BtreeNodeId start_child_ptr, end_child_ptr;
        auto start_ret = my_node->find(query_req.get_start_of_range(), nullptr, &start_child_ptr);
        ASSERT_IS_VALID_INTERIOR_CHILD_INDX(start_ret, my_node);
        auto end_ret = my_node->find(query_req.get_end_of_range(), nullptr, &end_child_ptr);
        ASSERT_IS_VALID_INTERIOR_CHILD_INDX(end_ret, my_node);

        BtreeNodePtr child_node;
        if (start_ret.end_of_search_index == end_ret.end_of_search_index) {
            BT_LOG_ASSERT_CMP(start_child_ptr, ==, end_child_ptr, my_node);

            ret = read_and_lock_node(start_child_ptr.get_node_id(), child_node, LOCKTYPE_READ, LOCKTYPE_READ, nullptr);
            if (ret != btree_status_t::success) {
                unlock_node(my_node, homeds::thread::locktype::LOCKTYPE_READ);
                return ret;
            }
            unlock_node(my_node, homeds::thread::locktype::LOCKTYPE_READ);

            // Pop the last node and push this child node
            get_tracker(query_req)->pop();
            get_tracker(query_req)->push(child_node);
            return do_serialzable_query(child_node, query_req, search_range, out_values);
        } else {
            // This is where the deviation of tree happens. Do not pop the node out of lock tracker
            bool has_more = false;

            for (auto i = start_ret.end_of_search_index; i <= end_ret.end_of_search_index; i++) {
                BtreeNodeId child_ptr;
                my_node->get_nth_value(i, &child_ptr, false);
                ret = read_and_lock_node(child_ptr.get_node_id(), child_node, LOCKTYPE_READ, LOCKTYPE_READ, nullptr);
                if (ret != btree_status_t::success) {
                    unlock_node(my_node, homeds::thread::locktype::LOCKTYPE_READ);
                    return ret;
                }

                get_tracker(query_req)->push(child_node);

                ret = do_serialzable_query(child_node, query_req, out_values);
                if (ret == BTREE_AGAIN) {
                    BT_LOG_ASSERT_CMP(out_values.size(), ==, query_req.get_batch_size(), );
                    break;
                }
            }

            if (ret == BTREE_SUCCESS) {
                unlock_node(my_node, homeds::thread::locktype::LOCKTYPE_READ);
                assert(get_tracker(query_req)->top() == my_node);
                get_tracker(query_req)->pop();
            }
            return ret;
        }
    }
#endif

    /* This function upgrades the node lock and take required steps if things have
     * changed during the upgrade.
     *
     * Inputs:
     * myNode - Node to upgrade
     * childNode - In case childNode needs to be unlocked. Could be nullptr
     * curLock - Input/Output: current lock type
     *
     * Returns - If successfully able to upgrade, return true, else false.
     *
     * About Locks: This function expects the myNode to be locked and if childNode is not nullptr, expects
     * it to be locked too. If it is able to successfully upgrade it continue to retain its
     * old lock. If failed to upgrade, will release all locks.
     */
    btree_status_t upgrade_node(BtreeNodePtr my_node, BtreeNodePtr child_node, homeds::thread::locktype& cur_lock,
                                homeds::thread::locktype& child_cur_lock, btree_cp_id_ptr cp_id) {
        uint64_t prev_gen;
        btree_status_t ret = btree_status_t::success;
        homeds::thread::locktype child_lock_type = child_cur_lock;

        if (cur_lock == homeds::thread::LOCKTYPE_WRITE) { goto done; }

        prev_gen = my_node->get_gen();
        if (child_node) {
            unlock_node(child_node, child_cur_lock);
            child_cur_lock = locktype::LOCKTYPE_NONE;
        }

#ifdef _PRERELEASE
        {
            auto time = homestore_flip->get_test_flip< uint64_t >("btree_upgrade_delay");
            if (time) { usleep(time.get()); }
        }
#endif
        ret = lock_node_upgrade(my_node, cp_id);
        if (ret != btree_status_t::success) {
            cur_lock = locktype::LOCKTYPE_NONE;
            return ret;
        }

        // The node was not changed by anyone else during upgrade.
        cur_lock = homeds::thread::LOCKTYPE_WRITE;

        // If the node has been made invalid (probably by mergeNodes) ask caller to start over again, but before that
        // cleanup or free this node if there is no one waiting.
        if (!my_node->is_valid_node()) {
            unlock_node(my_node, homeds::thread::LOCKTYPE_WRITE);
            cur_lock = locktype::LOCKTYPE_NONE;
            ret = btree_status_t::retry;
            goto done;
        }

        // If node has been updated, while we have upgraded, ask caller to start all over again.
        if (prev_gen != my_node->get_gen()) {
            unlock_node(my_node, cur_lock);
            cur_lock = locktype::LOCKTYPE_NONE;
            ret = btree_status_t::retry;
            goto done;
        }

        if (child_node) {
            ret = lock_and_refresh_node(child_node, child_lock_type, cp_id);
            if (ret != btree_status_t::success) {
                unlock_node(my_node, cur_lock);
                cur_lock = locktype::LOCKTYPE_NONE;
                child_cur_lock = locktype::LOCKTYPE_NONE;
                goto done;
            }
            child_cur_lock = child_lock_type;
        }

#ifdef _PRERELEASE
        {
            int is_leaf = 0;

            if (child_node && child_node->is_leaf()) { is_leaf = 1; }
            if (homestore_flip->test_flip("btree_upgrade_node_fail", is_leaf)) {
                unlock_node(my_node, cur_lock);
                cur_lock = locktype::LOCKTYPE_NONE;
                if (child_node) {
                    unlock_node(child_node, child_cur_lock);
                    child_cur_lock = locktype::LOCKTYPE_NONE;
                }
                ret = btree_status_t::retry;
                goto done;
            }
        }
#endif

        BT_DEBUG_ASSERT_CMP(my_node->m_common_header.is_lock, ==, 1, my_node);
    done:
        return ret;
    }

    btree_status_t update_leaf_node(BtreeNodePtr my_node, const BtreeKey& k, const BtreeValue& v,
                                    btree_put_type put_type, BtreeValue& existing_val, BtreeUpdateRequest< K, V >* bur,
                                    btree_cp_id_ptr cp_id) {

        btree_status_t ret = btree_status_t::success;
        if (bur != nullptr) {
            // BT_DEBUG_ASSERT_CMP(bur->callback(), !=, nullptr, my_node); // TODO - range req without
            // callback implementation
            std::vector< std::pair< K, V > > match;
            int start_ind = 0, end_ind = 0;
            my_node->get_all(bur->get_cb_param()->get_sub_range(), UINT32_MAX, start_ind, end_ind, &match);

            vector< pair< K, V > > replace_kv;
            bur->callback()(match, replace_kv, bur->get_cb_param());
            assert(start_ind <= end_ind);
            if (match.size() > 0) { my_node->remove(start_ind, end_ind); }
            BT_DEBUG_ASSERT_CMP(replace_kv.size(), >=, match.size(), my_node);
            for (auto& pair : replace_kv) { // insert is based on compare() of BtreeKey
                auto status = my_node->insert(pair.first, pair.second);
                BT_RELEASE_ASSERT((status == btree_status_t::success), my_node, "unexpected insert failure");
            }

            /* update ranges */
            auto end_key_ptr = const_cast< BtreeKey* >(bur->get_cb_param()->get_sub_range().get_end_key());
            auto blob = end_key_ptr->get_blob();

            /* update the start indx of both sub range and input range */
            const_cast< BtreeKey* >(bur->get_cb_param()->get_sub_range().get_start_key())->copy_blob(blob); // copy
            bur->get_cb_param()->get_sub_range().set_start_incl(
                !bur->get_cb_param()->get_sub_range().is_end_inclusive());

            // update input range for checkpointing
            const_cast< BtreeKey* >(bur->get_input_range().get_start_key())->copy_blob(blob); // copy
            bur->get_input_range().set_start_incl(!bur->get_cb_param()->get_sub_range().is_end_inclusive());
        } else {
            if (!my_node->put(k, v, put_type, existing_val)) { ret = btree_status_t::put_failed; }
        }

#ifndef NDEBUG
        // sorted check
        for (auto i = 1u; i < my_node->get_total_entries(); i++) {
            K curKey, prevKey;
            my_node->get_nth_key(i - 1, &prevKey, false);
            my_node->get_nth_key(i, &curKey, false);
            BT_DEBUG_ASSERT_CMP(prevKey.compare(&curKey), <=, 0, my_node);
        }
#endif
        write_node(my_node, cp_id);
        COUNTER_INCREMENT(m_metrics, btree_obj_count, 1);
        return ret;
    }

    btree_status_t get_start_and_end_ind(BtreeNodePtr my_node, BtreeUpdateRequest< K, V >* bur, const BtreeKey& k,
                                         int& start_ind, int& end_ind) {

        btree_status_t ret = btree_status_t::success;
        if (bur != nullptr) {
            /* just get start/end index from get_all. We don't release the parent lock until this
             * key range is not inserted from start_ind to end_ind.
             */
            my_node->get_all(bur->get_input_range(), UINT32_MAX, start_ind, end_ind);
        } else {
            auto result = my_node->find(k, nullptr, nullptr);
            end_ind = start_ind = result.end_of_search_index;
            ASSERT_IS_VALID_INTERIOR_CHILD_INDX(result, my_node);
        }

        if (start_ind > end_ind) {
            BT_LOG_ASSERT(false, my_node, "start ind {} greater than end ind {}", start_ind, end_ind);
            ret = btree_status_t::retry;
        }
        return ret;
    }

    /* It split the child if a split is required. It releases lock on parent and child_node in case of failure */
    btree_status_t check_and_split_node(BtreeNodePtr my_node, BtreeUpdateRequest< K, V >* bur, const BtreeKey& k,
                                        const BtreeValue& v, int ind_hint, btree_put_type put_type,
                                        BtreeNodePtr child_node, homeds::thread::locktype& curlock,
                                        homeds::thread::locktype& child_curlock, int child_ind, bool& split_occured,
                                        btree_cp_id_ptr cp_id) {

        split_occured = false;
        K split_key;
        btree_status_t ret = btree_status_t::success;
        auto child_lock_type = child_curlock;
        auto none_lock_type = LOCKTYPE_NONE;

#ifdef _PRERELEASE
        boost::optional< int > time;
        if (child_node->is_leaf()) {
            time = homestore_flip->get_test_flip< int >("btree_delay_and_split_leaf", child_node->get_total_entries());
        } else {
            time = homestore_flip->get_test_flip< int >("btree_delay_and_split", child_node->get_total_entries());
        }
        if (time && child_node->get_total_entries() > 2) {
            usleep(time.get());
        } else
#endif
        {
            if (!child_node->is_split_needed(m_btree_cfg, k, v, &ind_hint, put_type, bur)) { return ret; }
        }

        /* Split needed */
        if (bur) {

            /* In case of range update we might split multiple childs of a parent in a single
             * iteration which result into less space in the parent node.
             */
#ifdef _PRERELEASE
            if (homestore_flip->test_flip("btree_parent_node_full")) {
                ret = btree_status_t::retry;
                goto out;
            }
#endif
            if (my_node->is_split_needed(m_btree_cfg, k, v, &ind_hint, put_type, bur)) {
                // restart from root
                ret = btree_status_t::retry;
                goto out;
            }
        }

        // Time to split the child, but we need to convert parent to write lock
        ret = upgrade_node(my_node, child_node, curlock, child_curlock, cp_id);
        if (ret != btree_status_t::success) {
            THIS_BT_LOG(DEBUG, btree_structures, my_node, "Upgrade of node lock failed, retrying from root");
            BT_LOG_ASSERT_CMP(curlock, ==, homeds::thread::LOCKTYPE_NONE, my_node);
            goto out;
        }
        BT_LOG_ASSERT_CMP(child_curlock, ==, child_lock_type, my_node);
        BT_LOG_ASSERT_CMP(curlock, ==, homeds::thread::LOCKTYPE_WRITE, my_node);

        // We need to upgrade the child to WriteLock
        ret = upgrade_node(child_node, nullptr, child_curlock, none_lock_type, cp_id);
        if (ret != btree_status_t::success) {
            THIS_BT_LOG(DEBUG, btree_structures, child_node, "Upgrade of child node lock failed, retrying from root");
            BT_LOG_ASSERT_CMP(child_curlock, ==, homeds::thread::LOCKTYPE_NONE, child_node);
            goto out;
        }
        BT_LOG_ASSERT_CMP(none_lock_type, ==, homeds::thread::LOCKTYPE_NONE, my_node);
        BT_LOG_ASSERT_CMP(child_curlock, ==, homeds::thread::LOCKTYPE_WRITE, child_node);

        // Real time to split the node and get point at which it was split
        ret = split_node(my_node, child_node, child_ind, &split_key, cp_id);
        if (ret != btree_status_t::success) { goto out; }

        // After split, retry search and walk down.
        unlock_node(child_node, homeds::thread::LOCKTYPE_WRITE);
        child_curlock = LOCKTYPE_NONE;
        COUNTER_INCREMENT(m_metrics, btree_split_count, 1);
        split_occured = true;
    out:
        if (ret != btree_status_t::success) {
            if (curlock != LOCKTYPE_NONE) {
                unlock_node(my_node, curlock);
                curlock = LOCKTYPE_NONE;
            }

            if (child_curlock != LOCKTYPE_NONE) {
                unlock_node(child_node, child_curlock);
                child_curlock = LOCKTYPE_NONE;
            }
        }
        return ret;
    }

    /* This function is called for the interior nodes whose childs are leaf nodes to calculate the sub range */
    void get_subrange(BtreeNodePtr my_node, BtreeUpdateRequest< K, V >* bur, int curr_ind) {

        if (!bur) { return; }

#ifndef NDEBUG
        if (curr_ind > 0) {
            /* start of subrange will always be more then the key in curr_ind - 1 */
            K start_key;
            BtreeKey* start_key_ptr = &start_key;

            my_node->get_nth_key(curr_ind - 1, start_key_ptr, false);
            assert(start_key_ptr->compare(bur->get_cb_param()->get_sub_range().get_start_key()) <= 0);
        }
#endif

        // find end of subrange
        bool end_inc = true;
        K end_key;
        BtreeKey* end_key_ptr = &end_key;

        if (curr_ind < (int)my_node->get_total_entries()) {
            my_node->get_nth_key(curr_ind, end_key_ptr, false);
            if (end_key_ptr->compare(bur->get_input_range().get_end_key()) >= 0) {
                /* this is last index to process as end of range is smaller then key in this node */
                end_key_ptr = const_cast< BtreeKey* >(bur->get_input_range().get_end_key());
                end_inc = bur->get_input_range().is_end_inclusive();
            } else {
                end_inc = true;
            }
        } else {
            /* it is the edge node. end key is the end of input range */
            BT_LOG_ASSERT_CMP(my_node->get_edge_id().is_valid(), ==, true, my_node);
            end_key_ptr = const_cast< BtreeKey* >(bur->get_input_range().get_end_key());
            end_inc = bur->get_input_range().is_end_inclusive();
        }

        auto blob = end_key_ptr->get_blob();
        const_cast< BtreeKey* >(bur->get_cb_param()->get_sub_range().get_end_key())->copy_blob(blob); // copy
        bur->get_cb_param()->get_sub_range().set_end_incl(end_inc);

        auto ret = bur->get_cb_param()->get_sub_range().get_start_key()->compare(
            bur->get_cb_param()->get_sub_range().get_end_key());
        BT_RELEASE_ASSERT_CMP(ret, <=, 0, my_node);
        /* We don't neeed to update the start at it is updated when entries are inserted in leaf nodes */
    }

    /* This function does the heavy lifiting of co-ordinating inserts. It is a recursive function which walks
     * down the tree.
     *
     * NOTE: It expects the node it operates to be locked (either read or write) and also the node should not be full.
     *
     * Input:
     * myNode      = Node it operates on
     * curLock     = Type of lock held for this node
     * k           = Key to insert
     * v           = Value to insert
     * ind_hint    = If we already know which slot to insert to, if not -1
     * put_type    = Type of the put (refer to structure btree_put_type)
     * is_end_path = set to true only for last path from root to tree, for range put
     * op          = tracks multi node io.
     */
    btree_status_t do_put(BtreeNodePtr my_node, homeds::thread::locktype curlock, const BtreeKey& k,
                          const BtreeValue& v, int ind_hint, btree_put_type put_type, BtreeValue& existing_val,
                          BtreeUpdateRequest< K, V >* bur, btree_cp_id_ptr cp_id) {

        btree_status_t ret = btree_status_t::success;
        bool unlocked_already = false;
        int curr_ind = -1;

        if (my_node->is_leaf()) {
            /* update the leaf node */
            BT_LOG_ASSERT_CMP(curlock, ==, LOCKTYPE_WRITE, my_node);
            ret = update_leaf_node(my_node, k, v, put_type, existing_val, bur, cp_id);
            unlock_node(my_node, curlock);
            return ret;
        }

        bool is_any_child_splitted = false;

    retry:
        assert(!bur ||
               const_cast< BtreeKey* >(bur->get_cb_param()->get_sub_range().get_start_key())
                       ->compare(bur->get_input_range().get_start_key()) == 0);
        int start_ind = 0, end_ind = -1;

        /* Get the start and end ind in a parent node for the range updates. For
         * non range updates, start ind and end ind are same.
         */
        ret = get_start_and_end_ind(my_node, bur, k, start_ind, end_ind);
        if (ret != btree_status_t::success) { goto out; }

        BT_DEBUG_ASSERT((curlock == LOCKTYPE_READ || curlock == LOCKTYPE_WRITE), my_node, "unexpected locktype {}",
                        curlock);
        curr_ind = start_ind;

        while (curr_ind <= end_ind) { // iterate all matched childrens

#ifdef _PRERELEASE
            if (curr_ind - start_ind > 1 && homestore_flip->test_flip("btree_leaf_node_split")) {
                ret = btree_status_t::retry;
                goto out;
            }
#endif

            homeds::thread::locktype child_cur_lock = homeds::thread::LOCKTYPE_NONE;

            // Get the childPtr for given key.
            BtreeNodeInfo child_info;
            BtreeNodePtr child_node;

            ret = get_child_and_lock_node(my_node, curr_ind, child_info, child_node, LOCKTYPE_READ, LOCKTYPE_WRITE,
                                          cp_id);
            if (ret != btree_status_t::success) {
                if (ret == btree_status_t::not_found) {
                    // Either the node was updated or mynode is freed. Just proceed again from top.
                    /* XXX: Is this case really possible as we always take the parent lock and never
                     * release it.
                     */
                    ret = btree_status_t::retry;
                }
                goto out;
            }

            // Directly get write lock for leaf, since its an insert.
            child_cur_lock = (child_node->is_leaf()) ? LOCKTYPE_WRITE : LOCKTYPE_READ;

            /* Get subrange if it is a range update */
            if (bur && child_node->is_leaf()) {
                /* We get the subrange only for leaf because this is where we will be inserting keys. In interior nodes,
                 * keys are always propogated from the lower nodes.
                 */
                get_subrange(my_node, bur, curr_ind);
            }

            /* check if child node is needed to split */
            bool split_occured = false;
            ret = check_and_split_node(my_node, bur, k, v, ind_hint, put_type, child_node, curlock, child_cur_lock,
                                       curr_ind, split_occured, cp_id);
            if (ret != btree_status_t::success) { goto out; }
            if (split_occured) {
                ind_hint = -1; // Since split is needed, hint is no longer valid
                goto retry;
            }

            if (bur && child_node->is_leaf()) {

                THIS_BT_LOG(DEBUG, btree_structures, my_node, "Subrange:s:{},e:{},c:{},nid:{},eidvalid?:{},sk:{},ek:{}",
                            start_ind, end_ind, curr_ind, my_node->get_node_id().to_string(),
                            my_node->get_edge_id().is_valid(),
                            bur->get_cb_param()->get_sub_range().get_start_key()->to_string(),
                            bur->get_cb_param()->get_sub_range().get_end_key()->to_string());
            }

#ifndef NDEBUG
            K ckey, pkey;
            if (curr_ind != (int)my_node->get_total_entries()) { // not edge
                my_node->get_nth_key(curr_ind, &pkey, true);
                if (child_node->get_total_entries() != 0) {
                    child_node->get_last_key(&ckey);
                    if (!child_node->is_leaf()) {
                        assert(ckey.compare(&pkey) == 0);
                    } else {
                        assert(ckey.compare(&pkey) <= 0);
                    }
                }
                assert(bur != nullptr || k.compare(&pkey) <= 0);
            }
            if (curr_ind > 0) { // not first child
                my_node->get_nth_key(curr_ind - 1, &pkey, true);
                if (child_node->get_total_entries() != 0) {
                    child_node->get_first_key(&ckey);
                    assert(pkey.compare(&ckey) <= 0);
                }
                assert(bur != nullptr || k.compare(&pkey) >= 0);
            }
#endif
            if (curr_ind == end_ind) {
                // If we have reached the last index, unlock before traversing down, because we no longer need
                // this lock. Holding this lock will impact performance unncessarily.
                unlock_node(my_node, curlock);
                curlock = LOCKTYPE_NONE;
            }

#ifndef NDEBUG
            if (child_cur_lock == homeds::thread::LOCKTYPE_WRITE) { assert(child_node->m_common_header.is_lock); }
#endif

            ret = do_put(child_node, child_cur_lock, k, v, ind_hint, put_type, existing_val, bur, cp_id);

            if (ret != btree_status_t::success) { goto out; }

            curr_ind++;
        }
    out:
        if (curlock != LOCKTYPE_NONE) { unlock_node(my_node, curlock); }
        return ret;
        // Warning: Do not access childNode or myNode beyond this point, since it would
        // have been unlocked by the recursive function and it could also been deleted.
    }

    btree_status_t do_remove(BtreeNodePtr my_node, homeds::thread::locktype curlock, const BtreeSearchRange& range,
                             BtreeKey* outkey, BtreeValue* outval, btree_cp_id_ptr cp_id) {
        btree_status_t ret = btree_status_t::success;
        if (my_node->is_leaf()) {
            BT_DEBUG_ASSERT_CMP(curlock, ==, LOCKTYPE_WRITE, my_node);

#ifndef NDEBUG
            for (auto i = 1u; i < my_node->get_total_entries(); i++) {
                K curKey, prevKey;
                my_node->get_nth_key(i - 1, &prevKey, false);
                my_node->get_nth_key(i, &curKey, false);
                assert(prevKey.compare(&curKey) < 0);
            }
#endif
            bool is_found = my_node->remove_one(range, outkey, outval);
#ifndef NDEBUG
            for (auto i = 1u; i < my_node->get_total_entries(); i++) {
                K curKey, prevKey;
                my_node->get_nth_key(i - 1, &prevKey, false);
                my_node->get_nth_key(i, &curKey, false);
                assert(prevKey.compare(&curKey) < 0);
            }
#endif
            if (is_found) {
                write_node(my_node, cp_id);
                COUNTER_DECREMENT(m_metrics, btree_obj_count, 1);
            }

            unlock_node(my_node, curlock);
            return is_found ? btree_status_t::success : btree_status_t::not_found;
        }

    retry:
        locktype child_cur_lock = LOCKTYPE_NONE;

        /* range delete is not supported yet */
        // Get the childPtr for given key.
        auto result = my_node->find(range, nullptr, nullptr);
        ASSERT_IS_VALID_INTERIOR_CHILD_INDX(result, my_node);
        uint32_t ind = result.end_of_search_index;

        BtreeNodeInfo child_info;
        BtreeNodePtr child_node;
        ret = get_child_and_lock_node(my_node, ind, child_info, child_node, LOCKTYPE_READ, LOCKTYPE_WRITE, cp_id);

        if (ret != btree_status_t::success) {
            unlock_node(my_node, curlock);
            return ret;
        }

        if (child_node->is_leaf()) {
            child_cur_lock = LOCKTYPE_WRITE;
        } else {
            child_cur_lock = LOCKTYPE_READ;
        }

        // Check if child node is minimal.
        if (child_node->is_merge_needed(m_btree_cfg)) {
            // If we are unable to upgrade the node, ask the caller to retry.
            ret = upgrade_node(my_node, child_node, curlock, child_cur_lock, cp_id);
            if (ret != btree_status_t::success) {
                BT_DEBUG_ASSERT_CMP(curlock, ==, homeds::thread::LOCKTYPE_NONE, my_node)
                return ret;
            }
            BT_DEBUG_ASSERT_CMP(curlock, ==, homeds::thread::LOCKTYPE_WRITE, my_node);

            uint32_t node_end_indx =
                my_node->get_edge_id().is_valid() ? my_node->get_total_entries() : my_node->get_total_entries() - 1;
            uint32_t end_ind = (ind + HS_DYNAMIC_CONFIG(btree->max_nodes_to_rebalance)) < node_end_indx
                ? (ind + HS_DYNAMIC_CONFIG(btree->max_nodes_to_rebalance))
                : node_end_indx;
            if (end_ind > ind) {
                // It is safe to unlock child without upgrade, because child node would not be deleted, since its
                // parent (myNode) is being write locked by this thread. In fact upgrading would be a problem, since
                // this child might be a middle child in the list of indices, which means we might have to lock one in
                // left against the direction of intended locking (which could cause deadlock).
                unlock_node(child_node, child_cur_lock);
                auto result = merge_nodes(my_node, ind, end_ind, cp_id);
                if (result != btree_status_t::success && result != btree_status_t::merge_not_required) {
                    // write or read failed
                    unlock_node(my_node, curlock);
                    return ret;
                }
                if (result == btree_status_t::success) { COUNTER_INCREMENT(m_metrics, btree_merge_count, 1); }
                goto retry;
            }
        }

#ifndef NDEBUG
        K ckey, pkey;
        if (ind != my_node->get_total_entries() && child_node->get_total_entries()) { // not edge
            child_node->get_last_key(&ckey);
            my_node->get_nth_key(ind, &pkey, true);
            BT_DEBUG_ASSERT_CMP(ckey.compare(&pkey), <=, 0, my_node);
        }

        if (ind > 0 && child_node->get_total_entries()) { // not first child
            child_node->get_first_key(&ckey);
            my_node->get_nth_key(ind - 1, &pkey, true);
            BT_DEBUG_ASSERT_CMP(pkey.compare(&ckey), <, 0, my_node);
        }
#endif

        unlock_node(my_node, curlock);
        return (do_remove(child_node, child_cur_lock, range, outkey, outval, cp_id));

        // Warning: Do not access childNode or myNode beyond this point, since it would
        // have been unlocked by the recursive function and it could also been deleted.
    }

    void write_journal_entry(journal_op op, BtreeNodePtr parent_node, uint32_t parent_indx, BtreeNodePtr left_most_node,
                             std::vector< BtreeNodePtr >& old_nodes, std::vector< BtreeNodePtr >& new_nodes,
                             std::vector< BtreeNodePtr >& deleted_nodes, btree_cp_id_ptr cp_id, bool is_root) {
        if (BtreeStoreType != btree_store_type::SSD_BTREE) { return; }

        size_t size = sizeof(btree_journal_entry_hdr) + sizeof(uint64_t) * old_nodes.size() +
            sizeof(uint64_t) * deleted_nodes.size() + sizeof(uint64_t) * new_nodes.size() +
            sizeof(uint64_t) * new_nodes.size() + K::get_fixed_size() * (new_nodes.size() + 1);
        uint8_t* mem = (uint8_t*)malloc(size);
        btree_journal_entry_hdr* hdr = (btree_journal_entry_hdr*)mem;
        hdr->parent_node_id = parent_node->get_node_id_int();
        hdr->parent_node_gen = parent_node->get_gen();
        hdr->parent_indx = parent_indx;
        hdr->left_child_id = left_most_node->get_node_id_int();
        hdr->left_child_gen = left_most_node->get_node_id_int();
        hdr->old_nodes_size = old_nodes.size();
        hdr->deleted_nodes_size = deleted_nodes.size();
        hdr->new_nodes_size = new_nodes.size();
        hdr->new_key_size = 0;
        hdr->op = op;
        hdr->is_root = is_root;

        uint64_t* old_node_id = (uint64_t*)((uint64_t)mem + sizeof(btree_journal_entry_hdr));
        for (uint32_t i = 0; i < old_nodes.size(); ++i) {
            old_node_id[i] = old_nodes[i]->get_node_id_int();
        }

        uint64_t* deleted_node_id = (uint64_t*)(&(old_node_id[old_nodes.size()]));
        for (uint32_t i = 0; i < deleted_nodes.size(); ++i) {
            deleted_node_id[i] = deleted_nodes[i]->get_node_id_int();
        }

        uint64_t* new_node_id = (uint64_t*)(&(deleted_node_id[deleted_nodes.size()]));
        for (uint32_t i = 0; i < new_nodes.size(); ++i) {
            new_node_id[i] = new_nodes[i]->get_node_id_int();
        }

        uint64_t* new_node_gen = (uint64_t*)(&(new_node_id[new_nodes.size()]));
        for (uint32_t i = 0; i < new_nodes.size(); ++i) {
            new_node_gen[i] = new_nodes[i]->get_gen();
        }

        uint8_t* key = (uint8_t*)(&(new_node_gen[new_nodes.size()]));
        for (uint32_t indx = parent_indx; indx <= parent_indx + new_nodes.size(); ++indx) {
            if (indx == parent_node->get_total_entries()) { break; }
            K pkey;
            parent_node->get_nth_key(indx, &pkey, false);
            auto blob = pkey.get_blob();
            assert(K::get_fixed_size() == blob.size);
            memcpy(key, blob.bytes, blob.size);
            key = (uint8_t*)((uint64_t)key + blob.size);
        }
        btree_store_t::write_journal_entry(m_btree_store.get(), cp_id, mem, size);
    }

    btree_status_t check_split_root(const BtreeKey& k, const BtreeValue& v, btree_put_type& putType,
                                    BtreeUpdateRequest< K, V >* bur = nullptr, btree_cp_id_ptr cp_id = nullptr) {
        int ind;
        K split_key;
        BtreeNodePtr child_node = nullptr;
        btree_status_t ret = btree_status_t::success;

        m_btree_lock.write_lock();
        BtreeNodePtr root;

        ret = read_and_lock_root(m_root_node, root, locktype::LOCKTYPE_WRITE, locktype::LOCKTYPE_WRITE, cp_id);
        if (ret != btree_status_t::success) { goto done; }

        if (!root->is_split_needed(m_btree_cfg, k, v, &ind, putType, bur)) {
            unlock_node(root, homeds::thread::LOCKTYPE_WRITE);
            goto done;
        }

        // Create a new child node and split them
        child_node = alloc_interior_node();
        if (child_node == nullptr) {
            ret = btree_status_t::space_not_avail;
            unlock_node(root, homeds::thread::LOCKTYPE_WRITE);
            goto done;
        }

        /* it swap the data while keeping the nodeid same */
        btree_store_t::swap_node(m_btree_store.get(), root, child_node);
        write_node(child_node, cp_id);

        THIS_BT_LOG(DEBUG, btree_structures, root,
                    "Root node is full, swapping contents with child_node {} and split that",
                    child_node->get_node_id_int());

        BT_DEBUG_ASSERT_CMP(root->get_total_entries(), ==, 0, root);
        ret = split_node(root, child_node, root->get_total_entries(), &split_key, cp_id, true);
        BT_DEBUG_ASSERT_CMP(m_root_node, ==, root->get_node_id(), root);

        /* unlock child node */
        unlock_node(root, homeds::thread::LOCKTYPE_WRITE);

        if (ret == btree_status_t::success) { COUNTER_INCREMENT(m_metrics, btree_depth, 1); }
    done:
        m_btree_lock.unlock();
        return ret;
    }

    btree_status_t check_collapse_root(btree_cp_id_ptr cp_id) {
        BtreeNodePtr child_node = nullptr;
        btree_status_t ret = btree_status_t::success;
        std::vector< BtreeNodePtr > old_nodes;
        std::vector< BtreeNodePtr > deleted_nodes;
        std::vector< BtreeNodePtr > new_nodes;

        m_btree_lock.write_lock();
        BtreeNodePtr root;

        ret = read_and_lock_root(m_root_node, root, locktype::LOCKTYPE_WRITE, locktype::LOCKTYPE_WRITE, cp_id);
        if (ret != btree_status_t::success) { goto done; }

        if (root->get_total_entries() != 0 || root->is_leaf() /*some other thread collapsed root already*/) {
            unlock_node(root, locktype::LOCKTYPE_WRITE);
            goto done;
        }

        BT_DEBUG_ASSERT_CMP(root->get_edge_id().is_valid(), ==, true, root);
        child_node = read_node(root->get_edge_id());
        if (child_node == nullptr) {
            unlock_node(root, locktype::LOCKTYPE_WRITE);
            ret = btree_status_t::read_failed;
            goto done;
        }

        // Elevate the edge child as root.
        btree_store_t::swap_node(m_btree_store.get(), root, child_node);
        write_node(root, cp_id);
        BT_DEBUG_ASSERT_CMP(m_root_node, ==, root->get_node_id(), root);

        write_journal_entry(BTREE_MERGE, root, 0, child_node, old_nodes, new_nodes, deleted_nodes, cp_id, true);
        unlock_node(root, locktype::LOCKTYPE_WRITE);
        free_node(child_node, false, cp_id);

        if (ret == btree_status_t::success) { COUNTER_DECREMENT(m_metrics, btree_depth, 1); }
    done:
        m_btree_lock.unlock();
        return ret;
    }

    btree_status_t split_node(BtreeNodePtr parent_node, BtreeNodePtr child_node, uint32_t parent_ind,
                              BtreeKey* out_split_key, btree_cp_id_ptr cp_id, bool root_split = false) {
        BtreeNodeInfo ninfo;
        BtreeNodePtr child_node1 = child_node;
        BtreeNodePtr child_node2 = child_node1->is_leaf() ? alloc_leaf_node() : alloc_interior_node();

        if (child_node2 == nullptr) { return (btree_status_t::space_not_avail); }

        btree_status_t ret = btree_status_t::success;

        child_node2->set_next_bnode(child_node1->get_next_bnode());
        child_node1->set_next_bnode(child_node2->get_node_id());
        uint32_t child1_filled_size = m_btree_cfg.get_node_area_size() - child_node1->get_available_size(m_btree_cfg);

        auto split_size = m_btree_cfg.get_split_size(child1_filled_size);
        uint32_t res = child_node1->move_out_to_right_by_size(m_btree_cfg, child_node2, split_size);

        BT_DEBUG_ASSERT_CMP(res, >, 0, child_node1,
                            "Unable to split entries in the child node"); // means cannot split entries
        BT_DEBUG_ASSERT_CMP(child_node1->get_total_entries(), >, 0, child_node1);
        if (res == 0) {
            /* it can not split the node. We should return error */
            COUNTER_INCREMENT(m_metrics, split_failed, 1);
            return btree_status_t::split_failed;
        }

        // Update the existing parent node entry to point to second child ptr.
        ninfo.set_bnode_id(child_node2->get_node_id());
        parent_node->update(parent_ind, ninfo);

        // Insert the last entry in first child to parent node
        child_node1->get_last_key(out_split_key);
        ninfo.set_bnode_id(child_node1->get_node_id());

        /* If key is extent then we always insert the end key in the parent node */
        K out_split_end_key;
        out_split_end_key.copy_end_key_blob(out_split_key->get_blob());
        parent_node->insert(out_split_end_key, ninfo);

#ifndef NDEBUG
        K split_key;
        child_node2->get_first_key(&split_key);
        BT_DEBUG_ASSERT_CMP(split_key.compare(out_split_key), >, 0, child_node2);
#endif
        THIS_BT_LOG(DEBUG, btree_structures, parent_node, "Split child_node={} with new_child_node={}, split_key={}",
                    child_node1->get_node_id_int(), child_node2->get_node_id_int(), out_split_key->to_string());

        std::vector< BtreeNodePtr > old_nodes;
        std::vector< BtreeNodePtr > deleted_nodes;
        std::vector< BtreeNodePtr > new_nodes;
        new_nodes.push_back(child_node2);

        write_journal_entry(BTREE_SPLIT, parent_node, parent_ind, child_node1, old_nodes, new_nodes, deleted_nodes,
                            cp_id, root_split);
        // we write right child node, than left and than parent child
        write_node(child_node2, nullptr, cp_id);
        write_node(child_node1, child_node2, cp_id);
        write_node(parent_node, child_node1, cp_id);

        // NOTE: Do not access parentInd after insert, since insert would have
        // shifted parentNode to the right.
        return ret;
    }

    btree_status_t merge_nodes(BtreeNodePtr parent_node, uint32_t start_indx, uint32_t end_indx,
                               btree_cp_id_ptr cp_id) {

        btree_status_t ret = btree_status_t::merge_failed;
        std::vector< BtreeNodePtr > child_nodes;
        std::vector< BtreeNodePtr > old_nodes;
        std::vector< BtreeNodePtr > replace_nodes;
        std::vector< BtreeNodePtr > new_nodes;
        std::vector< BtreeNodePtr > deleted_nodes;
        BtreeNodePtr left_most_node;
        K last_pkey; // last key of parent node
        bool last_pkey_valid = false;
        uint32_t balanced_size;
        BtreeNodePtr merge_node;
        K last_ckey; // last key in child
        uint32_t parent_insert_indx = start_indx;
#ifndef NDEBUG
        uint32_t total_child_entries = 0;
        uint32_t new_entries = 0;
        K last_debug_ckey;
        K new_last_debug_ckey;
        BtreeNodePtr last_node;
#endif

        /* Try to take a lock on all nodes participating in merge*/
        for (auto indx = start_indx; indx <= end_indx; ++indx) {

            if (indx == parent_node->get_total_entries()) {
                BT_LOG_ASSERT(parent_node->get_edge_id().is_valid(), parent_node,
                              "Assertion failure, expected valid edge for parent_node: {}");
            }

            BtreeNodeInfo child_info;
            parent_node->get(indx, &child_info, false /* copy */);

            BtreeNodePtr child;
            ret = read_and_lock_node(child_info.bnode_id(), child, locktype::LOCKTYPE_WRITE, locktype::LOCKTYPE_WRITE,
                                     cp_id);
            if (ret != btree_status_t::success) { goto out; }
            BT_LOG_ASSERT_CMP(child->is_valid_node(), ==, true, child);

            /* check if left most node has space */
            if (indx == start_indx) {
                balanced_size = m_btree_cfg.get_ideal_fill_size();
                left_most_node = child;
                if (left_most_node->get_occupied_size(m_btree_cfg) > balanced_size) {
                    /* first node doesn't have any free space. we can exit now */
                    ret = btree_status_t::merge_not_required;
                    goto out;
                }
            } else {

                bool is_allocated = true;
                /* pre allocate the new nodes. We will free the nodes which are not in use later */
                auto new_node = btree_store_t::alloc_node(m_btree_store.get(), child->is_leaf(), is_allocated, child);
                if (is_allocated) {
                    /* we are going to allocate new blkid of all the nodes except the first node.
                     * Note :- These blkids will leak if we fail or crash before writing entry into
                     * journal.
                     */
                    old_nodes.push_back(child);
                    COUNTER_INCREMENT_IF_ELSE(m_metrics, child->is_leaf(), btree_leaf_node_count, btree_int_node_count,
                                              1);
                }
                /* Blk IDs can leak if it crash before writing it to a journal */
                if (new_node == nullptr) {
                    ret = btree_status_t::space_not_avail;
                    goto out;
                }
                new_nodes.push_back(new_node);
            }
#ifndef NDEBUG
            total_child_entries += child->get_total_entries();
            child->get_last_key(&last_debug_ckey);
#endif
            child_nodes.push_back(child);
        }

        if (end_indx != parent_node->get_total_entries()) {
            /* If it is not edge we always preserve the last key in a given merge group of nodes.*/
            parent_node->get_nth_key(end_indx, &last_pkey, true);
            last_pkey_valid = true;
        }

        merge_node = left_most_node;
        /* We can not fail from this point. Nodes will be modified in memory. */
        for (uint32_t i = 0; i < new_nodes.size(); ++i) {
            auto occupied_size = merge_node->get_occupied_size(m_btree_cfg);
            if (occupied_size < balanced_size) {
                uint32_t pull_size = balanced_size - occupied_size;
                merge_node->move_in_from_right_by_size(m_btree_cfg, new_nodes[i], pull_size);
                if (new_nodes[i]->get_total_entries() == 0) {
                    /* this node is freed */
                    deleted_nodes.push_back(new_nodes[i]);
                    continue;
                }
            }

            /* update the last key of merge node in parent node */
            K last_ckey; // last key in child
            merge_node->get_last_key(&last_ckey);
            BtreeNodeInfo ninfo(merge_node->get_node_id());
            parent_node->update(parent_insert_indx, last_ckey, ninfo);
            ++parent_insert_indx;

            merge_node->set_next_bnode(new_nodes[i]->get_node_id()); // link them
            merge_node = new_nodes[i];
            if (merge_node != left_most_node) {
                /* left most node is not replaced */
                replace_nodes.push_back(merge_node);
            }
        }

        /* update the latest merge node */
        merge_node->get_last_key(&last_ckey);
        if (last_pkey_valid) {
            BT_DEBUG_ASSERT_CMP(last_ckey.compare(&last_pkey), <=, 0, parent_node);
            last_ckey = last_pkey;
        }

        /* update the last key */
        {
            BtreeNodeInfo ninfo(merge_node->get_node_id());
            parent_node->update(parent_insert_indx, last_ckey, ninfo);
            ++parent_insert_indx;
        }

        /* remove the keys which are no longer used */
<<<<<<< HEAD
        if ((parent_insert_indx) <= end_indx) { parent_node->remove(parent_insert_indx, end_indx); }
=======
        if (parent_insert_indx <= end_indx) { parent_node->remove(parent_insert_indx, end_indx); }
>>>>>>> d59dbfa4

        /* write the journal entry */
        write_journal_entry(BTREE_MERGE, parent_node, start_indx, left_most_node, old_nodes, replace_nodes,
                            deleted_nodes, cp_id, false);

        if (replace_nodes.size() > 0) {
            /* write the right most node */
            write_node(replace_nodes[replace_nodes.size() - 1], nullptr, cp_id);
            if (replace_nodes.size() > 1) {
                /* write the middle nodes */
                for (int i = replace_nodes.size() - 2; i >= 0; --i) {
                    write_node(replace_nodes[i], replace_nodes[i + 1], cp_id);
                }
            }
            /* write the left most node */
            write_node(left_most_node, replace_nodes[0], cp_id);
        } else {
            /* write the left most node */
            write_node(left_most_node, nullptr, cp_id);
        }

        /* write the parent node */
        write_node(parent_node, left_most_node, cp_id);

#ifndef NDEBUG
        for (uint32_t i = 0; i < replace_nodes.size(); ++i) {
            new_entries += replace_nodes[i]->get_total_entries();
        }

        new_entries += left_most_node->get_total_entries();
        assert(total_child_entries == new_entries);

        if (replace_nodes.size()) {
            replace_nodes[replace_nodes.size() - 1]->get_last_key(&new_last_debug_ckey);
            last_node = replace_nodes[replace_nodes.size() - 1];
        } else {
            left_most_node->get_last_key(&new_last_debug_ckey);
            last_node = left_most_node;
        }
        if (last_debug_ckey.compare(&new_last_debug_ckey) != 0) {
            LOGINFO("{}", last_node->to_string());
            if (deleted_nodes.size() > 0) { LOGINFO("{}", (deleted_nodes[deleted_nodes.size() - 1]->to_string())); }
            assert(0);
        }
#endif
        /* free nodes. It actually gets freed after cp is completed */
        for (uint32_t i = 0; i < old_nodes.size(); ++i) {
            free_node(old_nodes[i], false, cp_id);
        }
        for (uint32_t i = 0; i < deleted_nodes.size(); ++i) {
            free_node(deleted_nodes[i], false, cp_id);
        }
        ret = btree_status_t::success;
    out:
#ifndef NDEBUG
        uint32_t freed_entries = deleted_nodes.size();
        uint32_t scan_entries = end_indx - start_indx - freed_entries + 1;
        for (uint32_t i = 0; i < scan_entries; ++i) {
            if (i < (scan_entries - 1)) { validate_sanity_next_child(parent_node, (uint32_t)start_indx + i); }
            validate_sanity_child(parent_node, (uint32_t)start_indx + i);
        }
#endif
        // Loop again in reverse order to unlock the nodes. freeable nodes need to be unlocked and freed
        for (uint32_t i = child_nodes.size() - 1; i != 0; i--) {
            unlock_node(child_nodes[i], locktype::LOCKTYPE_WRITE);
        }
        unlock_node(child_nodes[0], locktype::LOCKTYPE_WRITE);
        if (ret != btree_status_t::success) {
            /* free the allocated nodes */
            for (uint32_t i = 0; i < new_nodes.size(); i++) {
                free_node(new_nodes[i]);
            }
        }
        return ret;
    }

#ifndef NDEBUG
    void validate_sanity_child(BtreeNodePtr parent_node, uint32_t ind) {
        BtreeNodeInfo child_info;
        K child_key;
        K parent_key;

        parent_node->get(ind, &child_info, false /* copy */);
        auto child_node = read_node(child_info.bnode_id());
        if (child_node->get_total_entries() == 0) {
            auto parent_entries = parent_node->get_total_entries();
            assert((parent_node->get_edge_id().is_valid() && ind == parent_entries) || (ind = parent_entries - 1));
            return;
        }
        child_node->get_first_key(&child_key);
        if (ind == parent_node->get_total_entries()) {
            assert(parent_node->get_edge_id().is_valid());
            if (ind > 0) {
                parent_node->get_nth_key(ind - 1, &parent_key, false);
                assert(child_key.compare(&parent_key) > 0);
            }
        } else {
            parent_node->get_nth_key(ind, &parent_key, false);
            assert(child_key.compare(&parent_key) <= 0);
        }
    }

    void validate_sanity_next_child(BtreeNodePtr parent_node, uint32_t ind) {
        BtreeNodeInfo child_info;
        K child_key;
        K parent_key;

        if (parent_node->get_edge_id().is_valid()) {
            if (ind == parent_node->get_total_entries()) { return; }
        } else {
            if (ind == parent_node->get_total_entries() - 1) { return; }
        }
        parent_node->get(ind + 1, &child_info, false /* copy */);
        auto child_node = read_node(child_info.bnode_id());
        /* in case of merge next child will never have zero entries otherwise it would have been merged */
        assert(child_node->get_total_entries() != 0);
        child_node->get_first_key(&child_key);
        parent_node->get_nth_key(ind, &parent_key, false);
        assert(child_key.compare(&parent_key) > 0);
    }

#endif

    BtreeNodePtr alloc_leaf_node() {
        bool is_new_allocation;
        BtreeNodePtr n = btree_store_t::alloc_node(m_btree_store.get(), true /* is_leaf */, is_new_allocation);
        if (n == nullptr) { return nullptr; }
        n->set_leaf(true);
        COUNTER_INCREMENT(m_metrics, btree_leaf_node_count, 1);
        m_total_nodes++;
        return n;
    }

    BtreeNodePtr alloc_interior_node() {
        bool is_new_allocation;
        BtreeNodePtr n = btree_store_t::alloc_node(m_btree_store.get(), false /* isLeaf */, is_new_allocation);
        if (n == nullptr) { return nullptr; }
        n->set_leaf(false);
        COUNTER_INCREMENT(m_metrics, btree_int_node_count, 1);
        m_total_nodes++;
        return n;
    }

    /* Note:- This function assumes that access of this node is thread safe. */
    void free_node(BtreeNodePtr& node, bool mem_only = false, btree_cp_id_ptr cp_id = nullptr) {
        THIS_BT_LOG(DEBUG, btree_generics, node, "Freeing node");

        COUNTER_DECREMENT_IF_ELSE(m_metrics, node->is_leaf(), btree_leaf_node_count, btree_int_node_count, 1);
        BT_LOG_ASSERT_CMP(node->is_valid_node(), ==, true, node);
        node->set_valid_node(false);
        m_total_nodes--;
        btree_store_t::free_node(m_btree_store.get(), node, mem_only, cp_id);
    }

    /* Recovery process is different for root node, child node and sibling node depending on how the node
     * is accessed. This is the reason to create below three apis separately.
     */
    btree_status_t read_and_lock_root(bnodeid_t id, BtreeNodePtr& node_ptr, thread::locktype int_lock_type,
                                      thread::locktype leaf_lock_type, btree_cp_id_ptr cp_id) {
        /* there is no recovery for root node as it is always written to a fixed bnodeid */
        return (read_and_lock_node(id, node_ptr, int_lock_type, int_lock_type, cp_id));
    }

    /* It read the node, take the lock and recover it if required */
    btree_status_t read_and_lock_child(bnodeid_t child_id, BtreeNodePtr& child_node, BtreeNodePtr parent_node,
                                       uint32_t parent_ind, thread::locktype int_lock_type,
                                       thread::locktype leaf_lock_type, btree_cp_id_ptr cp_id) {

        child_node = read_node(child_id);
        if (child_node == nullptr) {
            LOGERROR("read failed btree name {}", m_btree_cfg.get_name());
            return btree_status_t::read_failed;
        }

        auto is_leaf = child_node->is_leaf();
        auto acq_lock = is_leaf ? leaf_lock_type : int_lock_type;
        btree_status_t ret = lock_and_refresh_node(child_node, acq_lock, cp_id);

        BT_DEBUG_ASSERT_CMP(child_node->is_valid_node(), ==, true, child_node);
        BT_DEBUG_ASSERT_CMP(is_leaf, ==, child_node->is_leaf(), child_node);

        return ret;
    }

    /* It read the node, take the lock and recover it if required */
    btree_status_t read_and_lock_sibling(bnodeid_t id, BtreeNodePtr& node_ptr, thread::locktype int_lock_type,
                                         thread::locktype leaf_lock_type, btree_cp_id_ptr cp_id) {

        /* TODO: Currently we do not have any recovery while sibling is read. It is not a problem today
         * as we always scan the whole btree traversally during boot. However, we should support
         * it later.
         */
        return (read_and_lock_node(id, node_ptr, int_lock_type, int_lock_type, cp_id));
    }

    /* It read the node and take a lock of the node. It doesn't recover the node.
     * @int_lock_type  :- lock type if a node is interior node.
     * @leaf_lock_type :- lock type if a node is leaf node.
     */
    btree_status_t read_and_lock_node(bnodeid_t id, BtreeNodePtr& node_ptr, thread::locktype int_lock_type,
                                      thread::locktype leaf_lock_type, btree_cp_id_ptr cp_id) {

        node_ptr = read_node(id);
        if (node_ptr == nullptr) {
            LOGERROR("read failed btree name {}", m_btree_cfg.get_name());
            return btree_status_t::read_failed;
        }

        auto acq_lock = (node_ptr->is_leaf()) ? leaf_lock_type : int_lock_type;
        auto ret = lock_and_refresh_node(node_ptr, acq_lock, cp_id);
        if (ret != btree_status_t::success) {
            LOGERROR("refresh failed btree name {}", m_btree_cfg.get_name());
            return ret;
        }

        return btree_status_t::success;
    }

    btree_status_t get_child_and_lock_node(BtreeNodePtr node, uint32_t index, BtreeNodeInfo& child_info,
                                           BtreeNodePtr& child_node, thread::locktype int_lock_type,
                                           thread::locktype leaf_lock_type, btree_cp_id_ptr cp_id) {

        if (index == node->get_total_entries()) {
            child_info.set_bnode_id(node->get_edge_id());
            // If bsearch points to last index, it means the search has not found entry unless it is an edge value.
            if (!child_info.has_valid_bnode_id()) {
                BT_LOG_ASSERT(false, node, "Child index {} does not have valid bnode_id", index);
                return btree_status_t::not_found;
            }
        } else {
            BT_LOG_ASSERT_CMP(index, <, node->get_total_entries(), node);
            node->get(index, &child_info, false /* copy */);
        }

        return (
            read_and_lock_child(child_info.bnode_id(), child_node, node, index, int_lock_type, leaf_lock_type, cp_id));
    }

    btree_status_t write_node_sync(BtreeNodePtr& node) {
        return (btree_store_t::write_node_sync(m_btree_store.get(), node));
    }

    btree_status_t write_node(BtreeNodePtr& node, btree_cp_id_ptr cp_id) { return (write_node(node, nullptr, cp_id)); }

    btree_status_t write_node(BtreeNodePtr& node, BtreeNodePtr dependent_node, btree_cp_id_ptr cp_id) {
        THIS_BT_LOG(DEBUG, btree_generics, node, "Writing node");

        COUNTER_INCREMENT_IF_ELSE(m_metrics, node->is_leaf(), btree_leaf_node_writes, btree_int_node_writes, 1);
        HISTOGRAM_OBSERVE_IF_ELSE(m_metrics, node->is_leaf(), btree_leaf_node_occupancy, btree_int_node_occupancy,
                                  ((m_node_size - node->get_available_size(m_btree_cfg)) * 100) / m_node_size);
        return (btree_store_t::write_node(m_btree_store.get(), node, dependent_node, cp_id));
    }

    BtreeNodePtr read_node(bnodeid_t id) { return (btree_store_t::read_node(m_btree_store.get(), id)); }

    btree_status_t lock_and_refresh_node(BtreeNodePtr node, homeds::thread::locktype type, btree_cp_id_ptr cp_id) {
        bool is_write_modifiable;
        node->lock(type);
        if (type == homeds::thread::LOCKTYPE_WRITE) {
            is_write_modifiable = true;
#ifndef NDEBUG
            node->m_common_header.is_lock = 1;
#endif
        } else {
            is_write_modifiable = false;
        }

        auto ret = btree_store_t::refresh_node(m_btree_store.get(), node, is_write_modifiable, cp_id);
        if (ret != btree_status_t::success) {
            node->unlock(type);
            return ret;
        }
        start_of_lock(node, type);
        return btree_status_t::success;
    }

    btree_status_t lock_node_upgrade(const BtreeNodePtr& node, btree_cp_id_ptr cp_id) {
        // Explicitly dec and incr, for upgrade, since it does not call top level functions to lock/unlock node
        auto time_spent = end_of_lock(node, LOCKTYPE_READ);

        node->lock_upgrade();
#ifndef NDEBUG
        node->m_common_header.is_lock = 1;
#endif
        node->lock_acknowledge();
        auto ret = btree_store_t::refresh_node(m_btree_store.get(), node, true, cp_id);
        if (ret != btree_status_t::success) {
            node->unlock(LOCKTYPE_WRITE);
            return ret;
        }

        observe_lock_time(node, LOCKTYPE_READ, time_spent);
        start_of_lock(node, LOCKTYPE_WRITE);
        return btree_status_t::success;
    }

    void unlock_node(const BtreeNodePtr& node, homeds::thread::locktype type) {
#ifndef NDEBUG
        if (type == homeds::thread::LOCKTYPE_WRITE) { node->m_common_header.is_lock = 0; }
#endif
        node->unlock(type);
        auto time_spent = end_of_lock(node, type);
        observe_lock_time(node, type, time_spent);
#if 0
        if (release) { release_node(node); }
#endif
    }

    void observe_lock_time(const BtreeNodePtr& node, homeds::thread::locktype type, uint64_t time_spent) {
        if (time_spent == 0) { return; }

        if (type == LOCKTYPE_READ) {
            HISTOGRAM_OBSERVE_IF_ELSE(m_metrics, node->is_leaf(), btree_inclusive_time_in_leaf_node,
                                      btree_inclusive_time_in_int_node, time_spent);
        } else {
            HISTOGRAM_OBSERVE_IF_ELSE(m_metrics, node->is_leaf(), btree_exclusive_time_in_leaf_node,
                                      btree_exclusive_time_in_int_node, time_spent);
        }
    }

    static std::string node_info_list(std::vector< btree_locked_node_info >* pnode_infos) {
        std::stringstream ss;
        for (auto& info : *pnode_infos) {
            ss << (void*)info.node << ", ";
        }
        ss << "\n";
        return ss.str();
    }

    static void start_of_lock(const BtreeNodePtr& node, locktype ltype) {
        btree_locked_node_info info;

        info.start_time = Clock::now();
        info.node = node.get();
        if (ltype == LOCKTYPE_WRITE) {
            wr_locked_nodes.push_back(info);
            DLOGTRACEMOD(btree_generics, "ADDING node {} to write locked nodes list, its size = {}", (void*)info.node,
                         wr_locked_nodes.size());
        } else if (ltype == LOCKTYPE_READ) {
            rd_locked_nodes.push_back(info);
            DLOGTRACEMOD(btree_generics, "ADDING node {} to read locked nodes list, its size = {}", (void*)info.node,
                         rd_locked_nodes.size());
        } else {
            DEBUG_ASSERT(false, "Invalid locktype {}", ltype);
        }
    }

    static bool remove_locked_node(const BtreeNodePtr& node, locktype ltype, btree_locked_node_info* out_info) {
        auto pnode_infos = (ltype == LOCKTYPE_WRITE) ? &wr_locked_nodes : &rd_locked_nodes;

        if (!pnode_infos->empty()) {
            auto info = pnode_infos->back();
            if (info.node == node.get()) {
                *out_info = info;
                pnode_infos->pop_back();
                DLOGTRACEMOD(btree_generics, "REMOVING node {} from {} locked nodes list, its size = {}",
                             (void*)info.node, (ltype == LOCKTYPE_WRITE) ? "write" : "read", pnode_infos->size());
                return true;
            } else if (pnode_infos->size() > 1) {
                info = pnode_infos->at(pnode_infos->size() - 2);
                if (info.node == node.get()) {
                    *out_info = info;
                    pnode_infos->at(pnode_infos->size() - 2) = pnode_infos->back();
                    pnode_infos->pop_back();
                    DLOGTRACEMOD(btree_generics, "REMOVING node {} from {} locked nodes list, its size = {}",
                                 (void*)info.node, (ltype == LOCKTYPE_WRITE) ? "write" : "read", pnode_infos->size());
                    return true;
                }
            }
        }

#ifndef NDEBUG
        if (pnode_infos->empty()) {
            LOGERROR("locked_node_list: node = {} not found, locked node list empty", (void*)node.get());
        } else if (pnode_infos->size() == 1) {
            LOGERROR("locked_node_list: node = {} not found, total list count = 1, Expecting node = {}",
                     (void*)node.get(), (void*)pnode_infos->back().node);
        } else {
            LOGERROR("locked_node_list: node = {} not found, total list count = {}, Expecting nodes = {} or {}",
                     (void*)node.get(), pnode_infos->size(), (void*)pnode_infos->back().node,
                     (void*)pnode_infos->at(pnode_infos->size() - 2).node);
        }
#endif
        return false;
    }

    static uint64_t end_of_lock(const BtreeNodePtr& node, locktype ltype) {
        btree_locked_node_info info;
        if (!remove_locked_node(node, ltype, &info)) {
            DEBUG_ASSERT(false, "Expected node = {} is not there in locked_node_list", (void*)node.get());
            return 0;
        }
        // DEBUG_ASSERT_EQ(node.get(), info.node);
        return get_elapsed_time_ns(info.start_time);
    }

#ifndef NDEBUG
    static void check_lock_debug() {
        DEBUG_ASSERT_EQ(wr_locked_nodes.size(), 0);
        DEBUG_ASSERT_EQ(rd_locked_nodes.size(), 0);
    }
#endif

protected:
    btree_status_t create_root_node() {
        // Assign one node as root node and initially root is leaf
        BtreeNodePtr root = alloc_leaf_node();
        if (root == nullptr) { return (btree_status_t::space_not_avail); }
        m_root_node = root->get_node_id();

        auto ret = write_node_sync(root);
        if (ret != btree_status_t::success) { return ret; }
        m_sb.root_node = m_root_node;
        return btree_status_t::success;
    }

    BtreeConfig* get_config() { return &m_btree_cfg; }
};

// static inline const char* _type_desc(BtreeNodePtr n) { return n->is_leaf() ? "L" : "I"; }

template < btree_store_type BtreeStoreType, typename K, typename V, btree_node_type InteriorNodeType,
           btree_node_type LeafNodeType >
thread_local homeds::reserve_vector< btree_locked_node_info, 5 > btree_t::wr_locked_nodes;

template < btree_store_type BtreeStoreType, typename K, typename V, btree_node_type InteriorNodeType,
           btree_node_type LeafNodeType >
thread_local homeds::reserve_vector< btree_locked_node_info, 5 > btree_t::rd_locked_nodes;

#ifdef SERIALIZABLE_QUERY_IMPLEMENTATION
template < btree_store_type BtreeStoreType, typename K, typename V, btree_node_type InteriorNodeType,
           btree_node_type LeafNodeType >
class BtreeLockTrackerImpl : public BtreeLockTracker {
public:
    BtreeLockTrackerImpl(btree_t* bt) : m_bt(bt) {}

    virtual ~BtreeLockTrackerImpl() {
        while (m_nodes.size()) {
            auto& p = m_nodes.top();
            m_bt->unlock_node(p.first, p.second);
            m_nodes.pop();
        }
    }

    void push(BtreeNodePtr node, homeds::thread::locktype locktype) {
        m_nodes.emplace(std::make_pair<>(node, locktype));
    }

    std::pair< BtreeNodePtr, homeds::thread::locktype > pop() {
        assert(m_nodes.size());
        std::pair< BtreeNodePtr, homeds::thread::locktype > p;
        if (m_nodes.size()) {
            p = m_nodes.top();
            m_nodes.pop();
        } else {
            p = std::make_pair<>(nullptr, homeds::thread::locktype::LOCKTYPE_NONE);
        }

        return p;
    }

    BtreeNodePtr top() { return (m_nodes.size == 0) ? nullptr : m_nodes.top().first; }

private:
    btree_t m_bt;
    std::stack< std::pair< BtreeNodePtr, homeds::thread::locktype > > m_nodes;
};
#endif

} // namespace btree
} // namespace homeds<|MERGE_RESOLUTION|>--- conflicted
+++ resolved
@@ -2122,11 +2122,7 @@
         }
 
         /* remove the keys which are no longer used */
-<<<<<<< HEAD
         if ((parent_insert_indx) <= end_indx) { parent_node->remove(parent_insert_indx, end_indx); }
-=======
-        if (parent_insert_indx <= end_indx) { parent_node->remove(parent_insert_indx, end_indx); }
->>>>>>> d59dbfa4
 
         /* write the journal entry */
         write_journal_entry(BTREE_MERGE, parent_node, start_indx, left_most_node, old_nodes, replace_nodes,
