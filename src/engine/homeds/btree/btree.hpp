/*
 *  Created on: 14-May-2016
 *      Author: Hari Kadayam
 *
 *  Copyright © 2016 Kadayam, Hari. All rights reserved.
 */
#pragma once

#include <iostream>
#include <cassert>
#include <pthread.h>
#include <vector>
#include <atomic>
#include <array>
#include "engine/homeds/thread/lock.hpp"
#include "btree_internal.h"
#include "btree_node.cpp"
#include "physical_node.hpp"
#include <sds_logging/logging.h>
#include <boost/intrusive_ptr.hpp>
#include "engine/common/error.h"
#include <csignal>
#include <fds/utils.hpp>
#include <fmt/ostream.h>
#include <flip/flip.hpp>
#include "engine/homeds/array/reserve_vector.hpp"
#include "engine/common/homestore_header.hpp"
#include "engine/common/homestore_config.hpp"

using namespace std;
using namespace homeds::thread;
using namespace flip;

#ifndef NDEBUG
#define MAX_BTREE_DEPTH 100
#endif

SDS_LOGGING_DECL(btree_structures, btree_nodes, btree_generics)

namespace homeds {
namespace btree {

#if 0
#define container_of(ptr, type, member) ({ (type*)((char*)ptr - offsetof(type, member)); })
#endif

#define btree_t Btree< BtreeStoreType, K, V, InteriorNodeType, LeafNodeType >

template < btree_store_type BtreeStoreType, typename K, typename V, btree_node_type InteriorNodeType,
           btree_node_type LeafNodeType >
struct _btree_locked_node_info {
    btree_node_t* node;
    Clock::time_point start_time;
};

#define btree_locked_node_info _btree_locked_node_info< BtreeStoreType, K, V, InteriorNodeType, LeafNodeType >

template < btree_store_type BtreeStoreType, typename K, typename V, btree_node_type InteriorNodeType,
           btree_node_type LeafNodeType >
class Btree {
    typedef std::function< void(V& mv) > free_blk_callback;
    typedef std::function< void() > destroy_btree_comp_callback;

public:
private:
    bnodeid_t m_root_node;
    homeds::thread::RWLock m_btree_lock;

    uint32_t m_max_nodes;
    BtreeConfig m_btree_cfg;
    btree_super_block m_sb;

    BtreeMetrics m_metrics;
    std::unique_ptr< btree_store_t > m_btree_store;
    bool m_destroy = false;
    std::atomic< uint64_t > m_total_nodes = 0;
    uint32_t m_node_size = 4096;
    btree_cp_superblock m_last_cp_sb;
#ifndef NDEBUG
    std::atomic< uint64_t > m_req_id = 0;
#endif

    static thread_local homeds::reserve_vector< btree_locked_node_info, 5 > wr_locked_nodes;
    static thread_local homeds::reserve_vector< btree_locked_node_info, 5 > rd_locked_nodes;

    ////////////////// Implementation /////////////////////////
public:
    btree_super_block get_btree_sb() { return m_sb; }
    const btree_cp_superblock& get_last_cp_cb() const { return m_last_cp_sb; }

    /**
     * @brief : return the btree cfg
     *
     * @return : the btree cfg;
     */
    BtreeConfig get_btree_cfg() const { return m_btree_cfg; }

#ifdef _PRERELEASE
    static void set_io_flip() {
        /* IO flips */
        FlipClient* fc = homestore::HomeStoreFlip::client_instance();
        FlipFrequency freq;
        FlipCondition cond1;
        FlipCondition cond2;
        freq.set_count(2000000000);
        freq.set_percent(2);

        FlipCondition null_cond;
        fc->create_condition("", flip::Operator::DONT_CARE, (int)1, &null_cond);

        fc->create_condition("nuber of entries in a node", flip::Operator::EQUAL, 0, &cond1);
        fc->create_condition("nuber of entries in a node", flip::Operator::EQUAL, 1, &cond2);
        fc->inject_noreturn_flip("btree_upgrade_node_fail", {cond1, cond2}, freq);

        fc->create_condition("nuber of entries in a node", flip::Operator::EQUAL, 4, &cond1);
        fc->create_condition("nuber of entries in a node", flip::Operator::EQUAL, 2, &cond2);

        fc->inject_retval_flip("btree_delay_and_split", {cond1, cond2}, freq, 20);
        fc->inject_retval_flip("btree_delay_and_split_leaf", {cond1, cond2}, freq, 20);
        fc->inject_noreturn_flip("btree_parent_node_full", {null_cond}, freq);
        fc->inject_noreturn_flip("btree_leaf_node_split", {null_cond}, freq);
        fc->inject_retval_flip("btree_upgrade_delay", {null_cond}, freq, 20);
        fc->inject_retval_flip("writeBack_completion_req_delay_us", {null_cond}, freq, 20);
    }

    static void set_error_flip() {
        /* error flips */
        FlipClient* fc = homestore::HomeStoreFlip::client_instance();
        FlipFrequency freq;
        freq.set_count(2000000000);
        freq.set_percent(1);

        FlipCondition null_cond;
        fc->create_condition("", flip::Operator::DONT_CARE, (int)1, &null_cond);

        fc->inject_noreturn_flip("btree_split_failure", {null_cond}, freq);
        fc->inject_noreturn_flip("btree_write_comp_fail", {null_cond}, freq);
        fc->inject_noreturn_flip("btree_read_fail", {null_cond}, freq);
        fc->inject_noreturn_flip("btree_write_fail", {null_cond}, freq);
        fc->inject_noreturn_flip("btree_refresh_fail", {null_cond}, freq);
    }
#endif

    static btree_t* create_btree(BtreeConfig& cfg) {
        Btree* bt = new Btree(cfg);
        auto impl_ptr = btree_store_t::init_btree(bt, cfg);
        bt->m_btree_store = std::move(impl_ptr);
        btree_status_t ret = bt->init();
        if (ret != btree_status_t::success) {
            LOGERROR("btree create failed. error {} name {}", ret, cfg.get_name());
            delete (bt);
            return nullptr;
        }

        HS_SUBMOD_LOG(INFO, base, , "btree", cfg.get_name(), "New {} created: Node size {}", BtreeStoreType,
                      cfg.get_node_size());
        return bt;
    }

    static btree_t* create_btree(btree_super_block& btree_sb, BtreeConfig& cfg, btree_cp_superblock* cp_sb) {
        Btree* bt = new Btree(cfg);
        auto impl_ptr = btree_store_t::init_btree(bt, cfg);
        bt->m_btree_store = std::move(impl_ptr);
        bt->init_recovery(btree_sb, cp_sb);
        LOGINFO("btree recovered and created {} node size {}", cfg.get_name(), cfg.get_node_size());
        return bt;
    }

    void do_common_init(bool is_recovery = false) {
        // TODO: Check if node_area_size need to include persistent header
        uint32_t node_area_size = btree_store_t::get_node_area_size(m_btree_store.get());
        m_btree_cfg.set_node_area_size(node_area_size);

        // calculate number of nodes
        uint32_t max_leaf_nodes =
            (m_btree_cfg.get_max_objs() * (m_btree_cfg.get_max_key_size() + m_btree_cfg.get_max_value_size())) /
                node_area_size +
            1;
        max_leaf_nodes += (100 * max_leaf_nodes) / 60; // Assume 60% btree full

        m_max_nodes = max_leaf_nodes + ((double)max_leaf_nodes * 0.05) + 1; // Assume 5% for interior nodes
        m_total_nodes = m_last_cp_sb.btree_size;
        btree_store_t::update_sb(m_btree_store.get(), m_sb, &m_last_cp_sb, is_recovery);
    }

    btree_status_t init() {
        do_common_init();
        return (create_root_node());
    }

    void init_recovery(btree_super_block btree_sb, btree_cp_superblock* cp_sb) {
        m_sb = btree_sb;
        if (cp_sb) { memcpy(&m_last_cp_sb, cp_sb, sizeof(m_last_cp_sb)); }
        do_common_init(true);
        m_root_node = m_sb.root_node;
    }

    Btree(BtreeConfig& cfg) :
            m_btree_cfg(cfg),
            m_metrics(BtreeStoreType, cfg.get_name().c_str()),
            m_node_size(cfg.get_node_size()) {}

    ~Btree() {
        if (!m_destroy) { destroy(nullptr, true); }
    }

    /* It is called when its btree consumer has successfully stored the btree superblock */
    void create_done() { btree_store_t::create_done(m_btree_store.get(), m_root_node); }

    btree_status_t destroy(free_blk_callback free_blk_cb, bool mem_only, const btree_cp_id_ptr& cp_id = nullptr) {
        m_btree_lock.write_lock();
        BtreeNodePtr root;
        homeds::thread::locktype acq_lock = LOCKTYPE_WRITE;

        auto ret = read_and_lock_root(m_root_node, root, acq_lock, acq_lock, nullptr);
        if (ret != btree_status_t::success) {
            m_btree_lock.unlock();
            return ret;
        }

        ret = free(root, free_blk_cb, mem_only, cp_id);

        unlock_node(root, acq_lock);
        m_btree_lock.unlock();
        THIS_BT_LOG(DEBUG, base, , "btree nodes destroyed");

        if (ret == btree_status_t::success) { m_destroy = true; }
        return ret;
    }

    //
    // 1. free nodes in post order traversal of tree to free non-leaf node
    // 2. If free_blk_cb is not null, callback to caller for leaf node's blk_id;
    // Assumption is that there are no pending IOs when it is called.
    //
    btree_status_t free(const BtreeNodePtr& node, free_blk_callback free_blk_cb, bool mem_only,
                        const btree_cp_id_ptr& cp_id) {
        // TODO - this calls free node on mem_tree and ssd_tree.
        // In ssd_tree we free actual block id, which is not correct behavior
        // we shouldnt really free any blocks on free node, just reclaim any memory
        // occupied by ssd_tree structure in memory. Ideally we should have sepearte
        // api like deleteNode which should be called instead of freeNode
        homeds::thread::locktype acq_lock = homeds::thread::LOCKTYPE_WRITE;
        uint32_t i = 0;
        btree_status_t ret = btree_status_t::success;

        if (!node->is_leaf()) {
            BtreeNodeInfo child_info;
            while (i <= node->get_total_entries()) {
                if (i == node->get_total_entries()) {
                    if (!node->has_valid_edge()) { break; }
                    child_info.set_bnode_id(node->get_edge_id());
                } else {
                    node->get(i, &child_info, false /* copy */);
                }

                BtreeNodePtr child;
                ret = read_and_lock_child(child_info.bnode_id(), child, node, i, acq_lock, acq_lock, cp_id);
                if (ret != btree_status_t::success) { return ret; }
                ret = free(child, free_blk_cb, mem_only, cp_id);
                unlock_node(child, acq_lock);
                i++;
            }
        } else if (free_blk_cb) {
            // get value from leaf node and return to caller via callback;
            for (uint32_t i = 0; i < node->get_total_entries(); i++) {
                V val;
                node->get(i, &val, false);
                // Caller will free the blk in blkstore in sync mode, which is fine since it is in-memory operation;
                try {
                    free_blk_cb(val);
                } catch (std::exception& e) {
                    BT_LOG_ASSERT(false, node, "free_blk_cb returned exception: {}", e.what());
                }
            }
        }

        if (ret != btree_status_t::success) { return ret; }
        free_node(node, mem_only, cp_id);
        return ret;
    }

    /* It attaches the new CP and prepare for cur cp flush */
    btree_cp_id_ptr attach_prepare_cp(const btree_cp_id_ptr& cur_cp_id, bool is_last_cp, bool blkalloc_checkpoint) {
        return (btree_store_t::attach_prepare_cp(m_btree_store.get(), cur_cp_id, is_last_cp, blkalloc_checkpoint));
    }

    void cp_start(const btree_cp_id_ptr& cp_id, cp_comp_callback cb) {
        btree_store_t::cp_start(m_btree_store.get(), cp_id, cb);
    }

    void truncate(const btree_cp_id_ptr& cp_id) { btree_store_t::truncate(m_btree_store.get(), cp_id); }

    static void cp_done(trigger_cp_callback cb) { btree_store_t::cp_done(cb); }

    void destroy_done() { btree_store_t::destroy_done(m_btree_store.get()); }

    /* It is called before superblock is persisted for each CP */
    void update_btree_cp_sb(const btree_cp_id_ptr& cp_id, btree_cp_superblock& btree_sb, bool blkalloc_cp) {
        btree_sb.active_psn = cp_id->end_psn;
        btree_sb.blkalloc_cp_cnt = blkalloc_cp ? cp_id->cp_cnt : m_last_cp_sb.cp_cnt;
        btree_sb.btree_size = cp_id->btree_size.load() + m_last_cp_sb.btree_size;
        btree_sb.cp_cnt = cp_id->cp_cnt;
        HS_ASSERT_CMP(DEBUG, (int64_t)m_last_cp_sb.cp_cnt, ==, (int64_t)cp_id->cp_cnt - 1);
        memcpy(&m_last_cp_sb, &btree_sb, sizeof(m_last_cp_sb));
    }

    void flush_free_blks(const btree_cp_id_ptr& btree_id, std::shared_ptr< homestore::blkalloc_cp_id >& blkalloc_id) {
        btree_store_t::flush_free_blks(m_btree_store.get(), btree_id, blkalloc_id);
    }

    uint64_t get_used_size() { return m_node_size * m_total_nodes.load(); }

    btree_status_t range_put(const BtreeKey& k, const BtreeValue& v, btree_put_type put_type,
                             BtreeUpdateRequest< K, V >& bur, const btree_cp_id_ptr& cp_id) {
        V temp_v;
        // initialize cb param
        K sub_st(*(K*)bur.get_input_range().get_start_key()), sub_en(*(K*)bur.get_input_range().get_end_key()); // cpy
        K in_st(*(K*)bur.get_input_range().get_start_key()), in_en(*(K*)bur.get_input_range().get_end_key());   // cpy
        bur.get_cb_param()->get_input_range().set(in_st, bur.get_input_range().is_start_inclusive(), in_en,
                                                  bur.get_input_range().is_end_inclusive());
        bur.get_cb_param()->get_sub_range().set(sub_st, bur.get_input_range().is_start_inclusive(), sub_en,
                                                bur.get_input_range().is_end_inclusive());
        return (put(k, v, put_type, &temp_v, cp_id, &bur));
    }

    btree_status_t put(const BtreeKey& k, const BtreeValue& v, btree_put_type put_type) {
        V temp_v;
        return (put(k, v, put_type, &temp_v));
    }

    btree_status_t put(const BtreeKey& k, const BtreeValue& v, btree_put_type put_type, BtreeValue* existing_val,
                       const btree_cp_id_ptr& cp_id = nullptr, BtreeUpdateRequest< K, V >* bur = nullptr) {
        COUNTER_INCREMENT(m_metrics, btree_write_ops_count, 1);
        homeds::thread::locktype acq_lock = homeds::thread::LOCKTYPE_READ;
        int ind = -1;
        bool is_leaf = false;

        // THIS_BT_LOG(INFO, base, , "Put called for key = {}, value = {}", k.to_string(), v.to_string());

        m_btree_lock.read_lock();

        btree_status_t ret = btree_status_t::success;
    retry:

        BT_LOG_ASSERT_CMP(rd_locked_nodes.size(), ==, 0, );
        BT_LOG_ASSERT_CMP(wr_locked_nodes.size(), ==, 0, );

        BtreeNodePtr root;
        ret = read_and_lock_root(m_root_node, root, acq_lock, acq_lock, cp_id);
        if (ret != btree_status_t::success) { goto out; }
        is_leaf = root->is_leaf();

        if (root->is_split_needed(m_btree_cfg, k, v, &ind, put_type, bur)) {
            // Time to do the split of root.
            unlock_node(root, acq_lock);
            m_btree_lock.unlock();
            ret = check_split_root(k, v, put_type, bur, cp_id);
            BT_LOG_ASSERT_CMP(rd_locked_nodes.size(), ==, 0, );
            BT_LOG_ASSERT_CMP(wr_locked_nodes.size(), ==, 0, );

            // We must have gotten a new root, need to start from scratch.
            m_btree_lock.read_lock();

            if (ret != btree_status_t::success) {
                LOGERROR("root split failed btree name {}", m_btree_cfg.get_name());
                goto out;
            }

            goto retry;
        } else if ((is_leaf) && (acq_lock != homeds::thread::LOCKTYPE_WRITE)) {
            // Root is a leaf, need to take write lock, instead of read, retry
            unlock_node(root, acq_lock);
            acq_lock = homeds::thread::LOCKTYPE_WRITE;
            goto retry;
        } else {
            ret = do_put(root, acq_lock, k, v, ind, put_type, *existing_val, bur, cp_id);
            if (ret == btree_status_t::retry) {
                // Need to start from top down again, since there is a race between 2 inserts or deletes.
                acq_lock = homeds::thread::LOCKTYPE_READ;
                THIS_BT_LOG(TRACE, btree_generics, , "retrying put operation");
                BT_LOG_ASSERT_CMP(rd_locked_nodes.size(), ==, 0, );
                BT_LOG_ASSERT_CMP(wr_locked_nodes.size(), ==, 0, );
                goto retry;
            }
        }

    out:
        m_btree_lock.unlock();
#ifndef NDEBUG
        check_lock_debug();
#endif
        if (ret != btree_status_t::success) {
            THIS_BT_LOG(INFO, base, , "btree put failed {}", ret);
            COUNTER_INCREMENT(m_metrics, write_err_cnt, 1);
        }

        return ret;
    }

    btree_status_t get(const BtreeKey& key, BtreeValue* outval) { return get(key, nullptr, outval); }

    btree_status_t get(const BtreeKey& key, BtreeKey* outkey, BtreeValue* outval) {
        return get_any(BtreeSearchRange(key), outkey, outval);
    }

    btree_status_t get_any(const BtreeSearchRange& range, BtreeKey* outkey, BtreeValue* outval) {
        btree_status_t ret = btree_status_t::success;
        bool is_found;

        m_btree_lock.read_lock();
        BtreeNodePtr root;

        ret = read_and_lock_root(m_root_node, root, LOCKTYPE_READ, LOCKTYPE_READ, nullptr);
        if (ret != btree_status_t::success) { goto out; }

        ret = do_get(root, range, outkey, outval);
    out:
        m_btree_lock.unlock();

        // TODO: Assert if key returned from do_get is same as key requested, incase of perfect match

#ifndef NDEBUG
        check_lock_debug();
#endif
        return ret;
    }

    btree_status_t query(BtreeQueryRequest< K, V >& query_req, std::vector< std::pair< K, V > >& out_values) {
        // initialize cb param
        K in_st(*(K*)query_req.get_input_range().get_start_key());
        K in_en(*(K*)query_req.get_input_range().get_end_key()); // cpy
        COUNTER_INCREMENT(m_metrics, btree_query_ops_count, 1);
        if (query_req.get_cb_param()) {
            query_req.get_cb_param()->get_input_range().set(in_st, query_req.get_input_range().is_start_inclusive(),
                                                            in_en, query_req.get_input_range().is_end_inclusive());
        }

        btree_status_t ret = btree_status_t::success;
        if (query_req.get_batch_size() == 0) { return ret; }

        query_req.init_batch_range();

        m_btree_lock.read_lock();
        BtreeNodePtr root = nullptr;
        ret = read_and_lock_root(m_root_node, root, LOCKTYPE_READ, LOCKTYPE_READ, nullptr);
        if (ret != btree_status_t::success) { goto out; }

        switch (query_req.query_type()) {
        case BtreeQueryType::SWEEP_NON_INTRUSIVE_PAGINATION_QUERY:
            ret = do_sweep_query(root, query_req, out_values);
            break;

        case BtreeQueryType::TREE_TRAVERSAL_QUERY:
            ret = do_traversal_query(root, query_req, out_values, nullptr);
            break;

        default:
            unlock_node(root, homeds::thread::locktype::LOCKTYPE_READ);
            LOGERROR("Query type {} is not supported yet", query_req.query_type());
            break;
        }

    out:
        m_btree_lock.unlock();
#ifndef NDEBUG
        check_lock_debug();
#endif
        if (ret != btree_status_t::success && ret != btree_status_t::has_more) {
            COUNTER_INCREMENT(m_metrics, query_err_cnt, 1);
        }
        return ret;
    }

#ifdef SERIALIZABLE_QUERY_IMPLEMENTATION
    btree_status_t sweep_query(BtreeQueryRequest& query_req, std::vector< std::pair< K, V > >& out_values) {
        COUNTER_INCREMENT(m_metrics, btree_read_ops_count, 1);
        query_req.init_batch_range();

        m_btree_lock.read_lock();

        BtreeNodePtr root;
        btree_status_t ret = btree_status_t::success;

        ret = read_and_lock_root(m_root_node, root, LOCKTYPE_READ, LOCKTYPE_READ, nullptr);
        if (ret != btree_status_t::success) { goto out; }

        ret = do_sweep_query(root, query_req, out_values);
    out:
        m_btree_lock.unlock();

#ifndef NDEBUG
        check_lock_debug();
#endif
        return ret;
    }

    btree_status_t serializable_query(BtreeSerializableQueryRequest& query_req,
                                      std::vector< std::pair< K, V > >& out_values) {
        query_req.init_batch_range();

        m_btree_lock.read_lock();
        BtreeNodePtr node;
        btree_status_t ret;

        if (query_req.is_empty_cursor()) {
            // Initialize a new lock tracker and put inside the cursor.
            query_req.cursor().m_locked_nodes = std::make_unique< BtreeLockTrackerImpl >(this);

            BtreeNodePtr root;
            ret = read_and_lock_root(m_root_node, root, LOCKTYPE_READ, LOCKTYPE_READ, nullptr);
            if (ret != btree_status_t::success) { goto out; }
            get_tracker(query_req)->push(root); // Start tracking the locked nodes.
        } else {
            node = get_tracker(query_req)->top();
        }

        ret = do_serialzable_query(node, query_req, out_values);
    out:
        m_btree_lock.unlock();

        // TODO: Assert if key returned from do_get is same as key requested, incase of perfect match

#ifndef NDEBUG
        check_lock_debug();
#endif

        return ret;
    }

    BtreeLockTrackerImpl* get_tracker(BtreeSerializableQueryRequest& query_req) {
        return (BtreeLockTrackerImpl*)query_req->get_cursor.m_locked_nodes.get();
    }
#endif

    /* It doesn't support async */
    btree_status_t remove_any(const BtreeSearchRange& range, BtreeKey* outkey, BtreeValue* outval) {
        return (remove_any(range, outkey, outval, nullptr));
    }

    btree_status_t remove_any(const BtreeSearchRange& range, BtreeKey* outkey, BtreeValue* outval,
                              const btree_cp_id_ptr& cp_id) {
        homeds::thread::locktype acq_lock = homeds::thread::locktype::LOCKTYPE_READ;
        bool is_found = false;
        bool is_leaf = false;

        m_btree_lock.read_lock();

    retry:

        btree_status_t status = btree_status_t::success;

        BtreeNodePtr root;
        status = read_and_lock_root(m_root_node, root, acq_lock, acq_lock, cp_id);
        if (status != btree_status_t::success) { goto out; }
        is_leaf = root->is_leaf();

        if (root->get_total_entries() == 0) {
            if (is_leaf) {
                // There are no entries in btree.
                unlock_node(root, acq_lock);
                status = btree_status_t::not_found;
                THIS_BT_LOG(DEBUG, base, root, "entry not found in btree");
                goto out;
            }
            BT_LOG_ASSERT(root->has_valid_edge(), root, "Invalid edge id");
            unlock_node(root, acq_lock);
            m_btree_lock.unlock();

            status = check_collapse_root(cp_id);
            if (status != btree_status_t::success) {
                LOGERROR("check collapse read failed btree name {}", m_btree_cfg.get_name());
                goto out;
            }

            // We must have gotten a new root, need to
            // start from scratch.
            m_btree_lock.read_lock();
            goto retry;
        } else if ((is_leaf) && (acq_lock != homeds::thread::LOCKTYPE_WRITE)) {
            // Root is a leaf, need to take write lock, instead
            // of read, retry
            unlock_node(root, acq_lock);
            acq_lock = homeds::thread::LOCKTYPE_WRITE;
            goto retry;
        } else {
            status = do_remove(root, acq_lock, range, outkey, outval, cp_id);
            if (status == btree_status_t::retry) {
                // Need to start from top down again, since
                // there is a race between 2 inserts or deletes.
                acq_lock = homeds::thread::LOCKTYPE_READ;
                goto retry;
            }
        }

    out:
        m_btree_lock.unlock();
#ifndef NDEBUG
        check_lock_debug();
#endif
        return status;
    }

    btree_status_t remove(const BtreeKey& key, BtreeValue* outval) { return (remove(key, outval, nullptr)); }

    btree_status_t remove(const BtreeKey& key, BtreeValue* outval, const btree_cp_id_ptr& cp_id) {
        return remove_any(BtreeSearchRange(key), nullptr, outval, cp_id);
    }

    /**
     * @brief : verify btree is consistent and no corruption;
     *
     * @return : true if btree is not corrupted.
     *           false if btree is corrupted;
     */
    bool verify_tree() {
        m_btree_lock.read_lock();
        bool ret = verify_node(m_root_node, nullptr, -1);
        m_btree_lock.unlock();

        return ret;
    }

    void diff(Btree* other, uint32_t param, vector< pair< K, V > >* diff_kv) {
        std::vector< pair< K, V > > my_kvs, other_kvs;

        get_all_kvs(&my_kvs);
        other->get_all_kvs(&other_kvs);
        auto it1 = my_kvs.begin();
        auto it2 = other_kvs.begin();

        K k1, k2;
        V v1, v2;

        if (it1 != my_kvs.end()) {
            k1 = it1->first;
            v1 = it1->second;
        }
        if (it2 != other_kvs.end()) {
            k2 = it2->first;
            v2 = it2->second;
        }

        while ((it1 != my_kvs.end()) && (it2 != other_kvs.end())) {
            if (k1.preceeds(&k2)) {
                /* k1 preceeds k2 - push k1 and continue */
                diff_kv->emplace_back(make_pair(k1, v1));
                it1++;
                if (it1 == my_kvs.end()) { break; }
                k1 = it1->first;
                v1 = it1->second;
            } else if (k1.succeeds(&k2)) {
                /* k2 preceeds k1 - push k2 and continue */
                diff_kv->emplace_back(make_pair(k2, v2));
                it2++;
                if (it2 == other_kvs.end()) { break; }
                k2 = it2->first;
                v2 = it2->second;
            } else {
                /* k1 and k2 overlaps */
                std::vector< pair< K, V > > overlap_kvs;
                diff_read_next_t to_read = READ_BOTH;

                v1.get_overlap_diff_kvs(&k1, &v1, &k2, &v2, param, to_read, overlap_kvs);
                for (auto ovr_it = overlap_kvs.begin(); ovr_it != overlap_kvs.end(); ovr_it++) {
                    diff_kv->emplace_back(make_pair(ovr_it->first, ovr_it->second));
                }

                switch (to_read) {
                case READ_FIRST:
                    it1++;
                    if (it1 == my_kvs.end()) {
                        // Add k2,v2
                        diff_kv->emplace_back(make_pair(k2, v2));
                        it2++;
                        break;
                    }
                    k1 = it1->first;
                    v1 = it1->second;
                    break;

                case READ_SECOND:
                    it2++;
                    if (it2 == other_kvs.end()) {
                        diff_kv->emplace_back(make_pair(k1, v1));
                        it1++;
                        break;
                    }
                    k2 = it2->first;
                    v2 = it2->second;
                    break;

                case READ_BOTH:
                    /* No tail part */
                    it1++;
                    if (it1 == my_kvs.end()) { break; }
                    k1 = it1->first;
                    v1 = it1->second;
                    it2++;
                    if (it2 == my_kvs.end()) { break; }
                    k2 = it2->first;
                    v2 = it2->second;
                    break;

                default:
                    LOGERROR("ERROR: Getting Overlapping Diff KVS for {}:{}, {}:{}, to_read {}", k1, v1, k2, v2,
                             to_read);
                    /* skip both */
                    it1++;
                    if (it1 == my_kvs.end()) { break; }
                    k1 = it1->first;
                    v1 = it1->second;
                    it2++;
                    if (it2 == my_kvs.end()) { break; }
                    k2 = it2->first;
                    v2 = it2->second;
                    break;
                }
            }
        }

        while (it1 != my_kvs.end()) {
            diff_kv->emplace_back(make_pair(it1->first, it1->second));
            it1++;
        }

        while (it2 != other_kvs.end()) {
            diff_kv->emplace_back(make_pair(it2->first, it2->second));
            it2++;
        }
    }

    void merge(Btree* other, match_item_cb_update_t< K, V > merge_cb) {
        std::vector< pair< K, V > > other_kvs;

        other->get_all_kvs(&other_kvs);
        for (auto it = other_kvs.begin(); it != other_kvs.end(); it++) {
            K k = it->first;
            V v = it->second;
            BRangeUpdateCBParam< K, V > local_param(k, v);
            K start(k.start(), 1), end(k.end(), 1);

            auto search_range = BtreeSearchRange(start, true, end, true);
            BtreeUpdateRequest< K, V > ureq(search_range, merge_cb, nullptr,
                                            (BRangeUpdateCBParam< K, V >*)&local_param);
            range_put(k, v, btree_put_type::APPEND_IF_EXISTS_ELSE_INSERT, nullptr, nullptr, ureq);
        }
    }

    void get_all_kvs(std::vector< pair< K, V > >* kvs) {
        std::vector< BtreeNodePtr > leaves;

        get_leaf_nodes(&leaves);
        for (auto l : leaves) {
            l->get_all_kvs(kvs);
        }
    }

    void print_tree() {
        m_btree_lock.read_lock();
        std::stringstream ss;
        to_string(m_root_node, ss);
        THIS_BT_LOG(INFO, base, , "Pre order traversal of tree : <{}>", ss.str());
        m_btree_lock.unlock();
    }

    void print_node(const bnodeid_t& bnodeid) {
        std::stringstream ss;
        BtreeNodePtr node;
        m_btree_lock.read_lock();
        homeds::thread::locktype acq_lock = homeds::thread::locktype::LOCKTYPE_READ;
        if (read_and_lock_node(bnodeid, node, acq_lock, acq_lock, nullptr) != btree_status_t::success) { return; }
        ss << "[" << node->to_string() << "]";
        unlock_node(node, acq_lock);
        THIS_BT_LOG(INFO, base, , "Node : <{}>", ss.str());
        m_btree_lock.unlock();
    }

    nlohmann::json get_metrics_in_json(bool updated = true) { return m_metrics.get_result_in_json(updated); }

private:
    /**
     * @brief : verify the btree node is corrupted or not;
     *
     * Note: this function should never assert, but only return success or failure since it is in verification mode;
     *
     * @param bnodeid : node id
     * @param parent_node : parent node ptr
     * @param indx : index within thie node;
     *
     * @return : true if this node including all its children are not corrupted;
     *           false if not;
     */
    bool verify_node(bnodeid_t bnodeid, BtreeNodePtr parent_node, uint32_t indx) {
        homeds::thread::locktype acq_lock = homeds::thread::locktype::LOCKTYPE_READ;
        BtreeNodePtr my_node;
        if (read_and_lock_node(bnodeid, my_node, acq_lock, acq_lock, nullptr) != btree_status_t::success) {
            LOGINFO("read node failed");
            return false;
        }
        K prev_key;
        bool success = true;
        for (uint32_t i = 0; i < my_node->get_total_entries(); ++i) {
            K key;
            my_node->get_nth_key(i, &key, false);
            if (!my_node->is_leaf()) {
                BtreeNodeInfo child;
                my_node->get(i, &child, false);
                success = verify_node(child.bnode_id(), my_node, i);
                if (!success) { goto exit_on_error; }

                if (i > 0) {
                    BT_LOG_ASSERT_CMP(prev_key.compare(&key), <, 0, my_node);
                    if (prev_key.compare(&key) >= 0) {
                        success = false;
                        goto exit_on_error;
                    }
                }
            }
            if (my_node->is_leaf() && i > 0) {
                BT_LOG_ASSERT_CMP(prev_key.compare_start(&key), <, 0, my_node);
                if (prev_key.compare_start(&key) >= 0) {
                    success = false;
                    goto exit_on_error;
                }
            }
            prev_key = key;
        }

        if (parent_node && parent_node->get_total_entries() != indx) {
            K parent_key;
            parent_node->get_nth_key(indx, &parent_key, false);

            K last_key;
            my_node->get_nth_key(my_node->get_total_entries() - 1, &last_key, false);
            BT_LOG_ASSERT_CMP(last_key.compare(&parent_key), ==, 0, parent_node);
            if (last_key.compare(&parent_key) != 0) {
                success = false;
                goto exit_on_error;
            }
        } else if (parent_node) {
            K parent_key;
            parent_node->get_nth_key(indx - 1, &parent_key, false);

            K first_key;
            my_node->get_nth_key(0, &first_key, false);
            BT_LOG_ASSERT_CMP(first_key.compare(&parent_key), >, 0, parent_node);
            if (first_key.compare(&parent_key) <= 0) {
                success = false;
                goto exit_on_error;
            }
        }

        if (my_node->has_valid_edge()) {
            success = verify_node(my_node->get_edge_id(), my_node, my_node->get_total_entries());
            if (!success) { goto exit_on_error; }
        }

    exit_on_error:
        unlock_node(my_node, acq_lock);
        return success;
    }

    void to_string(bnodeid_t bnodeid, std::stringstream& ss) {
        BtreeNodePtr node;

        homeds::thread::locktype acq_lock = homeds::thread::locktype::LOCKTYPE_READ;

        if (read_and_lock_node(bnodeid, node, acq_lock, acq_lock, nullptr) != btree_status_t::success) { return; }
        ss << "[" << node->to_string() << "]";

        if (!node->is_leaf()) {
            uint32_t i = 0;
            while (i < node->get_total_entries()) {
                BtreeNodeInfo p;
                node->get(i, &p, false);
                to_string(p.bnode_id(), ss);
                i++;
            }
            if (node->has_valid_edge()) to_string(node->get_edge_id(), ss);
        }
        unlock_node(node, acq_lock);
    }

    /*
     * Get all leaf nodes from the read-only tree (CP tree, Snap Tree etc)
     * NOTE: Doesn't take any lock
     */
    void get_leaf_nodes(std::vector< BtreeNodePtr >* leaves) {
        /* TODO: Add a flag to indicate RO tree
         * TODO: Check the flag here
         */
        get_leaf_nodes(m_root_node, leaves);
    }

    // TODO: Remove the locks once we have RO flags
    void get_leaf_nodes(bnodeid_t bnodeid, std::vector< BtreeNodePtr >* leaves) {
        BtreeNodePtr node;

        if (read_and_lock_node(bnodeid, node, LOCKTYPE_READ, LOCKTYPE_READ, nullptr) != btree_status_t::success) {
            return;
        }

        if (node->is_leaf()) {
            BtreeNodePtr next_node = nullptr;
            leaves->push_back(node);
            while (node->get_next_bnode() != empty_bnodeid) {
                auto ret =
                    read_and_lock_sibling(node->get_next_bnode(), next_node, LOCKTYPE_READ, LOCKTYPE_READ, nullptr);
                unlock_node(node, LOCKTYPE_READ);
                HS_ASSERT_CMP(DEBUG, ret, ==, btree_status_t::success);
                if (ret != btree_status_t::success) {
                    LOGERROR("Cannot read sibling node for {}", node);
                    return;
                }
                HS_ASSERT_CMP(DEBUG, next_node->is_leaf(), ==, true);
                leaves->push_back(next_node);
                node = next_node;
            }
            unlock_node(node, LOCKTYPE_READ);
            return;
        }

        HS_ASSERT_CMP(DEBUG, node->get_total_entries(), >, 0);
        if (node->get_total_entries() > 0) {
            BtreeNodeInfo p;
            node->get(0, &p, false);
            // XXX If we cannot get rid of locks, lock child and release parent here
            get_leaf_nodes(p.bnode_id(), leaves);
        }
        unlock_node(node, LOCKTYPE_READ);
    }

    btree_status_t do_get(const BtreeNodePtr& my_node, const BtreeSearchRange& range, BtreeKey* outkey,
                          BtreeValue* outval) {
        btree_status_t ret = btree_status_t::success;
        bool is_child_lock = false;
        homeds::thread::locktype child_locktype;

        if (my_node->is_leaf()) {
            auto result = my_node->find(range, outkey, outval);
            if (result.found) {
                ret = btree_status_t::success;
            } else {
                ret = btree_status_t::not_found;
            }
            unlock_node(my_node, homeds::thread::locktype::LOCKTYPE_READ);
            return ret;
        }

        BtreeNodeInfo child_info;
        auto result = my_node->find(range, nullptr, &child_info);
        ASSERT_IS_VALID_INTERIOR_CHILD_INDX(result, my_node);

        BtreeNodePtr child_node;
        child_locktype = homeds::thread::LOCKTYPE_READ;
        ret = read_and_lock_child(child_info.bnode_id(), child_node, my_node, result.end_of_search_index,
                                  child_locktype, child_locktype, nullptr);
        if (ret != btree_status_t::success) { goto out; }

        unlock_node(my_node, homeds::thread::locktype::LOCKTYPE_READ);

        return (do_get(child_node, range, outkey, outval));
    out:
        unlock_node(my_node, homeds::thread::locktype::LOCKTYPE_READ);
        return ret;
    }

    btree_status_t do_sweep_query(BtreeNodePtr& my_node, BtreeQueryRequest< K, V >& query_req,
                                  std::vector< std::pair< K, V > >& out_values) {
        btree_status_t ret = btree_status_t::success;
        if (my_node->is_leaf()) {
            BT_DEBUG_ASSERT_CMP(query_req.get_batch_size(), >, 0, my_node);

            auto count = 0U;
            BtreeNodePtr next_node = nullptr;

            do {
                if (next_node) {
                    unlock_node(my_node, homeds::thread::locktype::LOCKTYPE_READ);
                    my_node = next_node;
                    if (my_node->get_total_entries() > 0) {
                        K ekey;
                        next_node->get_nth_key(0, &ekey, false);
                        /* comparing the end key of the input rangee with the start key of the next interval to see
                         * if it overlaps
                         */
                        if (query_req.get_input_range().get_end_key()->compare_start(&ekey) < 0) { // early lookup end
                            query_req.cursor().m_last_key = nullptr;
                            break;
                        }
                    }
                }

                THIS_BT_LOG(TRACE, btree_nodes, my_node, "Query leaf node:\n {}", my_node->to_string());

                int start_ind = 0, end_ind = 0;
                std::vector< std::pair< K, V > > match_kv;
                auto cur_count = my_node->get_all(query_req.this_batch_range(), query_req.get_batch_size() - count,
                                                  start_ind, end_ind, &match_kv);

                if (query_req.callback()) {
                    // TODO - support accurate sub ranges in future instead of setting input range
                    query_req.get_cb_param()->set_sub_range(query_req.get_input_range());
                    std::vector< std::pair< K, V > > result_kv;
                    query_req.callback()(match_kv, result_kv, query_req.get_cb_param());
                    auto ele_to_add = result_kv.size();
                    if (count + ele_to_add > query_req.get_batch_size()) {
                        ele_to_add = query_req.get_batch_size() - count;
                    }
                    if (ele_to_add > 0) {
                        out_values.insert(out_values.end(), result_kv.begin(), result_kv.begin() + ele_to_add);
                    }
                    count += ele_to_add;

                    BT_DEBUG_ASSERT_CMP(count, <=, query_req.get_batch_size(), my_node);
                } else {
                    out_values.insert(std::end(out_values), std::begin(match_kv), std::end(match_kv));
                    count += cur_count;
                }

                if ((count < query_req.get_batch_size()) && (my_node->get_next_bnode() != empty_bnodeid)) {
                    ret = read_and_lock_sibling(my_node->get_next_bnode(), next_node, LOCKTYPE_READ, LOCKTYPE_READ,
                                                nullptr);
                    if (ret != btree_status_t::success) {
                        LOGERROR("read failed btree name {}", m_btree_cfg.get_name());
                        ret = btree_status_t::read_failed;
                        break;
                    }
                } else {
                    // If we are here because our count is full, then setup the last key as cursor, otherwise, it
                    // would mean count is 0, but this is the rightmost leaf node in the tree. So no more cursors.
                    query_req.cursor().m_last_key = (count) ? std::make_unique< K >(out_values.back().first) : nullptr;
                    break;
                }
            } while (true);

            unlock_node(my_node, homeds::thread::locktype::LOCKTYPE_READ);
            if (ret != btree_status_t::success) { return ret; }
            if (query_req.cursor().m_last_key != nullptr) {
                if (query_req.get_input_range().get_end_key()->compare(query_req.cursor().m_last_key.get()) == 0) {
                    /* we finished just at the last key */
                    return btree_status_t::success;
                } else {
                    return btree_status_t::has_more;
                }
            } else {
                return btree_status_t::success;
            }
        }

        BtreeNodeInfo start_child_info;
        auto result = my_node->find(query_req.get_start_of_range(), nullptr, &start_child_info);
        ASSERT_IS_VALID_INTERIOR_CHILD_INDX(result, my_node);

        BtreeNodePtr child_node;
        ret = read_and_lock_child(start_child_info.bnode_id(), child_node, my_node, result.end_of_search_index,
                                  LOCKTYPE_READ, LOCKTYPE_READ, nullptr);
        unlock_node(my_node, homeds::thread::locktype::LOCKTYPE_READ);
        if (ret != btree_status_t::success) { return ret; }
        return (do_sweep_query(child_node, query_req, out_values));
    }

    btree_status_t do_traversal_query(const BtreeNodePtr& my_node, BtreeQueryRequest< K, V >& query_req,
                                      std::vector< std::pair< K, V > >& out_values, BtreeSearchRange* sub_range) {
        btree_status_t ret = btree_status_t::success;

        if (my_node->is_leaf()) {
            BT_LOG_ASSERT_CMP(query_req.get_batch_size(), >, 0, my_node);

            int start_ind = 0, end_ind = 0;
            std::vector< std::pair< K, V > > match_kv;
            my_node->get_all(query_req.this_batch_range(), query_req.get_batch_size() - (uint32_t)out_values.size(),
                             start_ind, end_ind, &match_kv);

            if (query_req.callback()) {
                // TODO - support accurate sub ranges in future instead of setting input range
                query_req.get_cb_param()->set_sub_range(query_req.get_input_range());
                std::vector< std::pair< K, V > > result_kv;
                query_req.callback()(match_kv, result_kv, query_req.get_cb_param());
                auto ele_to_add = result_kv.size();
                if (ele_to_add > 0) {
                    out_values.insert(out_values.end(), result_kv.begin(), result_kv.begin() + ele_to_add);
                }
            }
            out_values.insert(std::end(out_values), std::begin(match_kv), std::end(match_kv));

            unlock_node(my_node, homeds::thread::locktype::LOCKTYPE_READ);
            if (out_values.size() >= query_req.get_batch_size()) {
                BT_DEBUG_ASSERT_CMP(out_values.size(), ==, query_req.get_batch_size(), my_node);
                query_req.cursor().m_last_key = std::make_unique< K >(out_values.back().first);
                if (query_req.get_input_range().get_end_key()->compare(query_req.cursor().m_last_key.get()) == 0) {
                    /* we finished just at the last key */
                    return btree_status_t::success;
                }
                return btree_status_t::has_more;
            }

            return ret;
        }

        auto start_ret = my_node->find(query_req.get_start_of_range(), nullptr, nullptr);
        auto end_ret = my_node->find(query_req.get_end_of_range(), nullptr, nullptr);
        bool unlocked_already = false;
        int ind = -1;

        if (start_ret.end_of_search_index == (int)my_node->get_total_entries() && !(my_node->has_valid_edge())) {
            goto done; // no results found
        } else if (end_ret.end_of_search_index == (int)my_node->get_total_entries() && !(my_node->has_valid_edge())) {
            end_ret.end_of_search_index--; // end is not valid
        }

        BT_LOG_ASSERT_CMP(start_ret.end_of_search_index, <=, end_ret.end_of_search_index, my_node);
        ind = start_ret.end_of_search_index;

        while (ind <= end_ret.end_of_search_index) {
            BtreeNodeInfo child_info;
            my_node->get(ind, &child_info, false);
            BtreeNodePtr child_node = nullptr;
            homeds::thread::locktype child_cur_lock = homeds::thread::LOCKTYPE_READ;
            ret = read_and_lock_child(child_info.bnode_id(), child_node, my_node, ind, child_cur_lock, child_cur_lock,
                                      nullptr);
            if (ret != btree_status_t::success) { break; }

            if (ind == end_ret.end_of_search_index) {
                // If we have reached the last index, unlock before traversing down, because we no longer need
                // this lock. Holding this lock will impact performance unncessarily.
                unlock_node(my_node, homeds::thread::locktype::LOCKTYPE_READ);
                unlocked_already = true;
            }
            // TODO - pass sub range if child is leaf
            ret = do_traversal_query(child_node, query_req, out_values, nullptr);
            if (ret == btree_status_t::has_more) { break; }
            ind++;
        }
    done:
        if (!unlocked_already) { unlock_node(my_node, homeds::thread::locktype::LOCKTYPE_READ); }

        return ret;
    }

#ifdef SERIALIZABLE_QUERY_IMPLEMENTATION
    btree_status_t do_serialzable_query(const BtreeNodePtr& my_node, BtreeSerializableQueryRequest& query_req,
                                        std::vector< std::pair< K, V > >& out_values) {

        btree_status_t ret = btree_status_t::success;
        if (my_node->is_leaf) {
            auto count = 0;
            auto start_result = my_node->find(query_req.get_start_of_range(), nullptr, nullptr);
            auto start_ind = start_result.end_of_search_index;

            auto end_result = my_node->find(query_req.get_end_of_range(), nullptr, nullptr);
            auto end_ind = end_result.end_of_search_index;
            if (!end_result.found) { end_ind--; } // not found entries will point to 1 ind after last in range.

            ind = start_ind;
            while ((ind <= end_ind) && (count < query_req.get_batch_size())) {
                K key;
                V value;
                my_node->get_nth_element(ind, &key, &value, false);

                if (!query_req.m_match_item_cb || query_req.m_match_item_cb(key, value)) {
                    out_values.emplace_back(std::make_pair< K, V >(key, value));
                    count++;
                }
                ind++;
            }

            bool has_more = ((ind >= start_ind) && (ind < end_ind));
            if (!has_more) {
                unlock_node(my_node, homeds::thread::locktype::LOCKTYPE_READ);
                get_tracker(query_req)->pop();
                return success;
            }

            return has_more;
        }

        BtreeNodeId start_child_ptr, end_child_ptr;
        auto start_ret = my_node->find(query_req.get_start_of_range(), nullptr, &start_child_ptr);
        ASSERT_IS_VALID_INTERIOR_CHILD_INDX(start_ret, my_node);
        auto end_ret = my_node->find(query_req.get_end_of_range(), nullptr, &end_child_ptr);
        ASSERT_IS_VALID_INTERIOR_CHILD_INDX(end_ret, my_node);

        BtreeNodePtr child_node;
        if (start_ret.end_of_search_index == end_ret.end_of_search_index) {
            BT_LOG_ASSERT_CMP(start_child_ptr, ==, end_child_ptr, my_node);

            ret = read_and_lock_node(start_child_ptr.get_node_id(), child_node, LOCKTYPE_READ, LOCKTYPE_READ, nullptr);
            if (ret != btree_status_t::success) {
                unlock_node(my_node, homeds::thread::locktype::LOCKTYPE_READ);
                return ret;
            }
            unlock_node(my_node, homeds::thread::locktype::LOCKTYPE_READ);

            // Pop the last node and push this child node
            get_tracker(query_req)->pop();
            get_tracker(query_req)->push(child_node);
            return do_serialzable_query(child_node, query_req, search_range, out_values);
        } else {
            // This is where the deviation of tree happens. Do not pop the node out of lock tracker
            bool has_more = false;

            for (auto i = start_ret.end_of_search_index; i <= end_ret.end_of_search_index; i++) {
                BtreeNodeId child_ptr;
                my_node->get_nth_value(i, &child_ptr, false);
                ret = read_and_lock_node(child_ptr.get_node_id(), child_node, LOCKTYPE_READ, LOCKTYPE_READ, nullptr);
                if (ret != btree_status_t::success) {
                    unlock_node(my_node, homeds::thread::locktype::LOCKTYPE_READ);
                    return ret;
                }

                get_tracker(query_req)->push(child_node);

                ret = do_serialzable_query(child_node, query_req, out_values);
                if (ret == BTREE_AGAIN) {
                    BT_LOG_ASSERT_CMP(out_values.size(), ==, query_req.get_batch_size(), );
                    break;
                }
            }

            if (ret == BTREE_SUCCESS) {
                unlock_node(my_node, homeds::thread::locktype::LOCKTYPE_READ);
                HS_ASSERT_CMP(DEBUG, get_tracker(query_req)->top(), ==, my_node);
                get_tracker(query_req)->pop();
            }
            return ret;
        }
    }
#endif

    /* This function upgrades the node lock and take required steps if things have
     * changed during the upgrade.
     *
     * Inputs:
     * myNode - Node to upgrade
     * childNode - In case childNode needs to be unlocked. Could be nullptr
     * curLock - Input/Output: current lock type
     *
     * Returns - If successfully able to upgrade, return true, else false.
     *
     * About Locks: This function expects the myNode to be locked and if childNode is not nullptr, expects
     * it to be locked too. If it is able to successfully upgrade it continue to retain its
     * old lock. If failed to upgrade, will release all locks.
     */
    btree_status_t upgrade_node(const BtreeNodePtr& my_node, BtreeNodePtr child_node,
                                homeds::thread::locktype& cur_lock, homeds::thread::locktype& child_cur_lock,
                                const btree_cp_id_ptr& cp_id) {
        uint64_t prev_gen;
        btree_status_t ret = btree_status_t::success;
        homeds::thread::locktype child_lock_type = child_cur_lock;

        if (cur_lock == homeds::thread::LOCKTYPE_WRITE) { goto done; }

        prev_gen = my_node->get_gen();
        if (child_node) {
            unlock_node(child_node, child_cur_lock);
            child_cur_lock = locktype::LOCKTYPE_NONE;
        }

#ifdef _PRERELEASE
        {
            auto time = homestore_flip->get_test_flip< uint64_t >("btree_upgrade_delay");
            if (time) { usleep(time.get()); }
        }
#endif
        ret = lock_node_upgrade(my_node, cp_id);
        if (ret != btree_status_t::success) {
            cur_lock = locktype::LOCKTYPE_NONE;
            return ret;
        }

        // The node was not changed by anyone else during upgrade.
        cur_lock = homeds::thread::LOCKTYPE_WRITE;

        // If the node has been made invalid (probably by mergeNodes) ask caller to start over again, but before that
        // cleanup or free this node if there is no one waiting.
        if (!my_node->is_valid_node()) {
            unlock_node(my_node, homeds::thread::LOCKTYPE_WRITE);
            cur_lock = locktype::LOCKTYPE_NONE;
            ret = btree_status_t::retry;
            goto done;
        }

        // If node has been updated, while we have upgraded, ask caller to start all over again.
        if (prev_gen != my_node->get_gen()) {
            unlock_node(my_node, cur_lock);
            cur_lock = locktype::LOCKTYPE_NONE;
            ret = btree_status_t::retry;
            goto done;
        }

        if (child_node) {
            ret = lock_and_refresh_node(child_node, child_lock_type, cp_id);
            if (ret != btree_status_t::success) {
                unlock_node(my_node, cur_lock);
                cur_lock = locktype::LOCKTYPE_NONE;
                child_cur_lock = locktype::LOCKTYPE_NONE;
                goto done;
            }
            child_cur_lock = child_lock_type;
        }

#ifdef _PRERELEASE
        {
            int is_leaf = 0;

            if (child_node && child_node->is_leaf()) { is_leaf = 1; }
            if (homestore_flip->test_flip("btree_upgrade_node_fail", is_leaf)) {
                unlock_node(my_node, cur_lock);
                cur_lock = locktype::LOCKTYPE_NONE;
                if (child_node) {
                    unlock_node(child_node, child_cur_lock);
                    child_cur_lock = locktype::LOCKTYPE_NONE;
                }
                ret = btree_status_t::retry;
                goto done;
            }
        }
#endif

        BT_DEBUG_ASSERT_CMP(my_node->m_common_header.is_lock, ==, 1, my_node);
    done:
        return ret;
    }

    btree_status_t update_leaf_node(const BtreeNodePtr& my_node, const BtreeKey& k, const BtreeValue& v,
                                    btree_put_type put_type, BtreeValue& existing_val, BtreeUpdateRequest< K, V >* bur,
                                    const btree_cp_id_ptr& cp_id) {

        btree_status_t ret = btree_status_t::success;
        if (bur != nullptr) {
            // BT_DEBUG_ASSERT_CMP(bur->callback(), !=, nullptr, my_node); // TODO - range req without
            // callback implementation
            std::vector< std::pair< K, V > > match;
            int start_ind = 0, end_ind = 0;
            my_node->get_all(bur->get_cb_param()->get_sub_range(), UINT32_MAX, start_ind, end_ind, &match);

            vector< pair< K, V > > replace_kv;
            bur->callback()(match, replace_kv, bur->get_cb_param());
            HS_ASSERT_CMP(DEBUG, start_ind, <=, end_ind);
            if (match.size() > 0) { my_node->remove(start_ind, end_ind); }
            BT_DEBUG_ASSERT_CMP(replace_kv.size(), >=, match.size(), my_node);
            for (auto& pair : replace_kv) { // insert is based on compare() of BtreeKey
                auto status = my_node->insert(pair.first, pair.second);
                BT_RELEASE_ASSERT((status == btree_status_t::success), my_node, "unexpected insert failure");
            }

            /* update ranges */
            auto end_key_ptr = const_cast< BtreeKey* >(bur->get_cb_param()->get_sub_range().get_end_key());
            auto blob = end_key_ptr->get_blob();

            /* update the start indx of both sub range and input range */
            const_cast< BtreeKey* >(bur->get_cb_param()->get_sub_range().get_start_key())->copy_blob(blob); // copy
            bur->get_cb_param()->get_sub_range().set_start_incl(
                !bur->get_cb_param()->get_sub_range().is_end_inclusive());

            // update input range for checkpointing
            const_cast< BtreeKey* >(bur->get_input_range().get_start_key())->copy_blob(blob); // copy
            bur->get_input_range().set_start_incl(!bur->get_cb_param()->get_sub_range().is_end_inclusive());
        } else {
            if (!my_node->put(k, v, put_type, existing_val)) { ret = btree_status_t::put_failed; }
        }

#ifndef NDEBUG
        // sorted check
        for (auto i = 1u; i < my_node->get_total_entries(); i++) {
            K curKey, prevKey;
            my_node->get_nth_key(i - 1, &prevKey, false);
            my_node->get_nth_key(i, &curKey, false);
            BT_DEBUG_ASSERT_CMP(prevKey.compare(&curKey), <=, 0, my_node);
        }
#endif
        write_node(my_node, cp_id);
        COUNTER_INCREMENT(m_metrics, btree_obj_count, 1);
        return ret;
    }

    btree_status_t get_start_and_end_ind(const BtreeNodePtr& my_node, BtreeUpdateRequest< K, V >* bur,
                                         const BtreeKey& k, int& start_ind, int& end_ind) {

        btree_status_t ret = btree_status_t::success;
        if (bur != nullptr) {
            /* just get start/end index from get_all. We don't release the parent lock until this
             * key range is not inserted from start_ind to end_ind.
             */
            my_node->get_all(bur->get_input_range(), UINT32_MAX, start_ind, end_ind);
        } else {
            auto result = my_node->find(k, nullptr, nullptr);
            end_ind = start_ind = result.end_of_search_index;
            ASSERT_IS_VALID_INTERIOR_CHILD_INDX(result, my_node);
        }

        if (start_ind > end_ind) {
            BT_LOG_ASSERT(false, my_node, "start ind {} greater than end ind {}", start_ind, end_ind);
            ret = btree_status_t::retry;
        }
        return ret;
    }

    /* It split the child if a split is required. It releases lock on parent and child_node in case of failure */
    btree_status_t check_and_split_node(const BtreeNodePtr& my_node, BtreeUpdateRequest< K, V >* bur, const BtreeKey& k,
                                        const BtreeValue& v, int ind_hint, btree_put_type put_type,
                                        BtreeNodePtr child_node, homeds::thread::locktype& curlock,
                                        homeds::thread::locktype& child_curlock, int child_ind, bool& split_occured,
                                        const btree_cp_id_ptr& cp_id) {

        split_occured = false;
        K split_key;
        btree_status_t ret = btree_status_t::success;
        auto child_lock_type = child_curlock;
        auto none_lock_type = LOCKTYPE_NONE;

#ifdef _PRERELEASE
        boost::optional< int > time;
        if (child_node->is_leaf()) {
            time = homestore_flip->get_test_flip< int >("btree_delay_and_split_leaf", child_node->get_total_entries());
        } else {
            time = homestore_flip->get_test_flip< int >("btree_delay_and_split", child_node->get_total_entries());
        }
        if (time && child_node->get_total_entries() > 2) {
            usleep(time.get());
        } else
#endif
        {
            if (!child_node->is_split_needed(m_btree_cfg, k, v, &ind_hint, put_type, bur)) { return ret; }
        }

        /* Split needed */
        if (bur) {

            /* In case of range update we might split multiple childs of a parent in a single
             * iteration which result into less space in the parent node.
             */
#ifdef _PRERELEASE
            if (homestore_flip->test_flip("btree_parent_node_full")) {
                ret = btree_status_t::retry;
                goto out;
            }
#endif
            if (my_node->is_split_needed(m_btree_cfg, k, v, &ind_hint, put_type, bur)) {
                // restart from root
                ret = btree_status_t::retry;
                goto out;
            }
        }

        // Time to split the child, but we need to convert parent to write lock
        ret = upgrade_node(my_node, child_node, curlock, child_curlock, cp_id);
        if (ret != btree_status_t::success) {
            THIS_BT_LOG(DEBUG, btree_structures, my_node, "Upgrade of node lock failed, retrying from root");
            BT_LOG_ASSERT_CMP(curlock, ==, homeds::thread::LOCKTYPE_NONE, my_node);
            goto out;
        }
        BT_LOG_ASSERT_CMP(child_curlock, ==, child_lock_type, my_node);
        BT_LOG_ASSERT_CMP(curlock, ==, homeds::thread::LOCKTYPE_WRITE, my_node);

        // We need to upgrade the child to WriteLock
        ret = upgrade_node(child_node, nullptr, child_curlock, none_lock_type, cp_id);
        if (ret != btree_status_t::success) {
            THIS_BT_LOG(DEBUG, btree_structures, child_node, "Upgrade of child node lock failed, retrying from root");
            BT_LOG_ASSERT_CMP(child_curlock, ==, homeds::thread::LOCKTYPE_NONE, child_node);
            goto out;
        }
        BT_LOG_ASSERT_CMP(none_lock_type, ==, homeds::thread::LOCKTYPE_NONE, my_node);
        BT_LOG_ASSERT_CMP(child_curlock, ==, homeds::thread::LOCKTYPE_WRITE, child_node);

        // Real time to split the node and get point at which it was split
        ret = split_node(my_node, child_node, child_ind, &split_key, cp_id);
        if (ret != btree_status_t::success) { goto out; }

        // After split, retry search and walk down.
        unlock_node(child_node, homeds::thread::LOCKTYPE_WRITE);
        child_curlock = LOCKTYPE_NONE;
        COUNTER_INCREMENT(m_metrics, btree_split_count, 1);
        split_occured = true;
    out:
        if (ret != btree_status_t::success) {
            if (curlock != LOCKTYPE_NONE) {
                unlock_node(my_node, curlock);
                curlock = LOCKTYPE_NONE;
            }

            if (child_curlock != LOCKTYPE_NONE) {
                unlock_node(child_node, child_curlock);
                child_curlock = LOCKTYPE_NONE;
            }
        }
        return ret;
    }

    /* This function is called for the interior nodes whose childs are leaf nodes to calculate the sub range */
    void get_subrange(const BtreeNodePtr& my_node, BtreeUpdateRequest< K, V >* bur, int curr_ind) {

        if (!bur) { return; }

#ifndef NDEBUG
        if (curr_ind > 0) {
            /* start of subrange will always be more then the key in curr_ind - 1 */
            K start_key;
            BtreeKey* start_key_ptr = &start_key;

            my_node->get_nth_key(curr_ind - 1, start_key_ptr, false);
            HS_ASSERT_CMP(DEBUG, start_key_ptr->compare(bur->get_cb_param()->get_sub_range().get_start_key()), <=, 0);
        }
#endif

        // find end of subrange
        bool end_inc = true;
        K end_key;
        BtreeKey* end_key_ptr = &end_key;

        if (curr_ind < (int)my_node->get_total_entries()) {
            my_node->get_nth_key(curr_ind, end_key_ptr, false);
            if (end_key_ptr->compare(bur->get_input_range().get_end_key()) >= 0) {
                /* this is last index to process as end of range is smaller then key in this node */
                end_key_ptr = const_cast< BtreeKey* >(bur->get_input_range().get_end_key());
                end_inc = bur->get_input_range().is_end_inclusive();
            } else {
                end_inc = true;
            }
        } else {
            /* it is the edge node. end key is the end of input range */
            BT_LOG_ASSERT_CMP(my_node->has_valid_edge(), ==, true, my_node);
            end_key_ptr = const_cast< BtreeKey* >(bur->get_input_range().get_end_key());
            end_inc = bur->get_input_range().is_end_inclusive();
        }

        auto blob = end_key_ptr->get_blob();
        const_cast< BtreeKey* >(bur->get_cb_param()->get_sub_range().get_end_key())->copy_blob(blob); // copy
        bur->get_cb_param()->get_sub_range().set_end_incl(end_inc);

        auto ret = bur->get_cb_param()->get_sub_range().get_start_key()->compare(
            bur->get_cb_param()->get_sub_range().get_end_key());
        BT_RELEASE_ASSERT_CMP(ret, <=, 0, my_node);
        /* We don't neeed to update the start at it is updated when entries are inserted in leaf nodes */
    }

    /* This function does the heavy lifiting of co-ordinating inserts. It is a recursive function which walks
     * down the tree.
     *
     * NOTE: It expects the node it operates to be locked (either read or write) and also the node should not be full.
     *
     * Input:
     * myNode      = Node it operates on
     * curLock     = Type of lock held for this node
     * k           = Key to insert
     * v           = Value to insert
     * ind_hint    = If we already know which slot to insert to, if not -1
     * put_type    = Type of the put (refer to structure btree_put_type)
     * is_end_path = set to true only for last path from root to tree, for range put
     * op          = tracks multi node io.
     */
    btree_status_t do_put(const BtreeNodePtr& my_node, homeds::thread::locktype curlock, const BtreeKey& k,
                          const BtreeValue& v, int ind_hint, btree_put_type put_type, BtreeValue& existing_val,
                          BtreeUpdateRequest< K, V >* bur, const btree_cp_id_ptr& cp_id) {

        btree_status_t ret = btree_status_t::success;
        bool unlocked_already = false;
        int curr_ind = -1;

        if (my_node->is_leaf()) {
            /* update the leaf node */
            BT_LOG_ASSERT_CMP(curlock, ==, LOCKTYPE_WRITE, my_node);
            ret = update_leaf_node(my_node, k, v, put_type, existing_val, bur, cp_id);
            unlock_node(my_node, curlock);
            return ret;
        }

        bool is_any_child_splitted = false;

    retry:
        HS_ASSERT_CMP(DEBUG,
                      (!bur ||
                       const_cast< BtreeKey* >(bur->get_cb_param()->get_sub_range().get_start_key())
                               ->compare(bur->get_input_range().get_start_key()) == 0),
                      ==, true);
        int start_ind = 0, end_ind = -1;

        /* Get the start and end ind in a parent node for the range updates. For
         * non range updates, start ind and end ind are same.
         */
        ret = get_start_and_end_ind(my_node, bur, k, start_ind, end_ind);
        if (ret != btree_status_t::success) { goto out; }

        BT_DEBUG_ASSERT((curlock == LOCKTYPE_READ || curlock == LOCKTYPE_WRITE), my_node, "unexpected locktype {}",
                        curlock);
        curr_ind = start_ind;

        while (curr_ind <= end_ind) { // iterate all matched childrens

#ifdef _PRERELEASE
            if (curr_ind - start_ind > 1 && homestore_flip->test_flip("btree_leaf_node_split")) {
                ret = btree_status_t::retry;
                goto out;
            }
#endif

            homeds::thread::locktype child_cur_lock = homeds::thread::LOCKTYPE_NONE;

            // Get the childPtr for given key.
            BtreeNodeInfo child_info;
            BtreeNodePtr child_node;

            ret = get_child_and_lock_node(my_node, curr_ind, child_info, child_node, LOCKTYPE_READ, LOCKTYPE_WRITE,
                                          cp_id);
            if (ret != btree_status_t::success) {
                if (ret == btree_status_t::not_found) {
                    // Either the node was updated or mynode is freed. Just proceed again from top.
                    /* XXX: Is this case really possible as we always take the parent lock and never
                     * release it.
                     */
                    ret = btree_status_t::retry;
                }
                goto out;
            }

            // Directly get write lock for leaf, since its an insert.
            child_cur_lock = (child_node->is_leaf()) ? LOCKTYPE_WRITE : LOCKTYPE_READ;

            /* Get subrange if it is a range update */
            if (bur && child_node->is_leaf()) {
                /* We get the subrange only for leaf because this is where we will be inserting keys. In interior nodes,
                 * keys are always propogated from the lower nodes.
                 */
                get_subrange(my_node, bur, curr_ind);
            }

            /* check if child node is needed to split */
            bool split_occured = false;
            ret = check_and_split_node(my_node, bur, k, v, ind_hint, put_type, child_node, curlock, child_cur_lock,
                                       curr_ind, split_occured, cp_id);
            if (ret != btree_status_t::success) { goto out; }
            if (split_occured) {
                ind_hint = -1; // Since split is needed, hint is no longer valid
                goto retry;
            }

            if (bur && child_node->is_leaf()) {
                THIS_BT_LOG(DEBUG, btree_structures, my_node, "Subrange:s:{},e:{},c:{},nid:{},edgeid:{},sk:{},ek:{}",
                            start_ind, end_ind, curr_ind, my_node->get_node_id(), my_node->get_edge_id(),
                            bur->get_cb_param()->get_sub_range().get_start_key()->to_string(),
                            bur->get_cb_param()->get_sub_range().get_end_key()->to_string());
            }

#ifndef NDEBUG
            K ckey, pkey;
            if (curr_ind != (int)my_node->get_total_entries()) { // not edge
                my_node->get_nth_key(curr_ind, &pkey, true);
                if (child_node->get_total_entries() != 0) {
                    child_node->get_last_key(&ckey);
                    if (!child_node->is_leaf()) {
                        HS_ASSERT_CMP(DEBUG, ckey.compare(&pkey), ==, 0);
                    } else {
                        HS_ASSERT_CMP(DEBUG, ckey.compare(&pkey), <=, 0);
                    }
                }
                HS_ASSERT_CMP(DEBUG, (bur != nullptr || k.compare(&pkey) <= 0), ==, true);
            }
            if (curr_ind > 0) { // not first child
                my_node->get_nth_key(curr_ind - 1, &pkey, true);
                if (child_node->get_total_entries() != 0) {
                    child_node->get_first_key(&ckey);
                    HS_ASSERT_CMP(DEBUG, pkey.compare(&ckey), <=, 0);
                }
                HS_ASSERT_CMP(DEBUG, (bur != nullptr || k.compare(&pkey) >= 0), ==, true);
            }
#endif
            if (curr_ind == end_ind) {
                // If we have reached the last index, unlock before traversing down, because we no longer need
                // this lock. Holding this lock will impact performance unncessarily.
                unlock_node(my_node, curlock);
                curlock = LOCKTYPE_NONE;
            }

#ifndef NDEBUG
            if (child_cur_lock == homeds::thread::LOCKTYPE_WRITE) {
                HS_ASSERT_CMP(DEBUG, child_node->m_common_header.is_lock, ==, true);
            }
#endif

            ret = do_put(child_node, child_cur_lock, k, v, ind_hint, put_type, existing_val, bur, cp_id);

            if (ret != btree_status_t::success) { goto out; }

            curr_ind++;
        }
    out:
        if (curlock != LOCKTYPE_NONE) { unlock_node(my_node, curlock); }
        return ret;
        // Warning: Do not access childNode or myNode beyond this point, since it would
        // have been unlocked by the recursive function and it could also been deleted.
    }

    btree_status_t do_remove(const BtreeNodePtr& my_node, homeds::thread::locktype curlock,
                             const BtreeSearchRange& range, BtreeKey* outkey, BtreeValue* outval,
                             const btree_cp_id_ptr& cp_id) {
        btree_status_t ret = btree_status_t::success;
        if (my_node->is_leaf()) {
            BT_DEBUG_ASSERT_CMP(curlock, ==, LOCKTYPE_WRITE, my_node);

#ifndef NDEBUG
            for (auto i = 1u; i < my_node->get_total_entries(); i++) {
                K curKey, prevKey;
                my_node->get_nth_key(i - 1, &prevKey, false);
                my_node->get_nth_key(i, &curKey, false);
                HS_ASSERT_CMP(DEBUG, prevKey.compare(&curKey), <, 0);
            }
#endif
            bool is_found = my_node->remove_one(range, outkey, outval);
#ifndef NDEBUG
            for (auto i = 1u; i < my_node->get_total_entries(); i++) {
                K curKey, prevKey;
                my_node->get_nth_key(i - 1, &prevKey, false);
                my_node->get_nth_key(i, &curKey, false);
                HS_ASSERT_CMP(DEBUG, prevKey.compare(&curKey), <, 0);
            }
#endif
            if (is_found) {
                write_node(my_node, cp_id);
                COUNTER_DECREMENT(m_metrics, btree_obj_count, 1);
            }

            unlock_node(my_node, curlock);
            return is_found ? btree_status_t::success : btree_status_t::not_found;
        }

    retry:
        locktype child_cur_lock = LOCKTYPE_NONE;

        /* range delete is not supported yet */
        // Get the childPtr for given key.
        auto result = my_node->find(range, nullptr, nullptr);
        ASSERT_IS_VALID_INTERIOR_CHILD_INDX(result, my_node);
        uint32_t ind = result.end_of_search_index;

        BtreeNodeInfo child_info;
        BtreeNodePtr child_node;
        ret = get_child_and_lock_node(my_node, ind, child_info, child_node, LOCKTYPE_READ, LOCKTYPE_WRITE, cp_id);

        if (ret != btree_status_t::success) {
            unlock_node(my_node, curlock);
            return ret;
        }

        if (child_node->is_leaf()) {
            child_cur_lock = LOCKTYPE_WRITE;
        } else {
            child_cur_lock = LOCKTYPE_READ;
        }

        // Check if child node is minimal.
        if (child_node->is_merge_needed(m_btree_cfg)) {
            // If we are unable to upgrade the node, ask the caller to retry.
            ret = upgrade_node(my_node, child_node, curlock, child_cur_lock, cp_id);
            if (ret != btree_status_t::success) {
                BT_DEBUG_ASSERT_CMP(curlock, ==, homeds::thread::LOCKTYPE_NONE, my_node)
                return ret;
            }
            BT_DEBUG_ASSERT_CMP(curlock, ==, homeds::thread::LOCKTYPE_WRITE, my_node);

            uint32_t node_end_indx =
                my_node->has_valid_edge() ? my_node->get_total_entries() : my_node->get_total_entries() - 1;
            uint32_t end_ind = (ind + HS_DYNAMIC_CONFIG(btree->max_nodes_to_rebalance)) < node_end_indx
                ? (ind + HS_DYNAMIC_CONFIG(btree->max_nodes_to_rebalance))
                : node_end_indx;
            if (end_ind > ind) {
                // It is safe to unlock child without upgrade, because child node would not be deleted, since its
                // parent (myNode) is being write locked by this thread. In fact upgrading would be a problem, since
                // this child might be a middle child in the list of indices, which means we might have to lock one in
                // left against the direction of intended locking (which could cause deadlock).
                unlock_node(child_node, child_cur_lock);
                auto result = merge_nodes(my_node, ind, end_ind, cp_id);
                if (result != btree_status_t::success && result != btree_status_t::merge_not_required) {
                    // write or read failed
                    unlock_node(my_node, curlock);
                    return ret;
                }
                if (result == btree_status_t::success) { COUNTER_INCREMENT(m_metrics, btree_merge_count, 1); }
                goto retry;
            }
        }

#ifndef NDEBUG
        K ckey, pkey;
        if (ind != my_node->get_total_entries() && child_node->get_total_entries()) { // not edge
            child_node->get_last_key(&ckey);
            my_node->get_nth_key(ind, &pkey, true);
            BT_DEBUG_ASSERT_CMP(ckey.compare(&pkey), <=, 0, my_node);
        }

        if (ind > 0 && child_node->get_total_entries()) { // not first child
            child_node->get_first_key(&ckey);
            my_node->get_nth_key(ind - 1, &pkey, true);
            BT_DEBUG_ASSERT_CMP(pkey.compare(&ckey), <, 0, my_node);
        }
#endif

        unlock_node(my_node, curlock);
        return (do_remove(child_node, child_cur_lock, range, outkey, outval, cp_id));

        // Warning: Do not access childNode or myNode beyond this point, since it would
        // have been unlocked by the recursive function and it could also been deleted.
    }

#if 0
    void write_journal_entry(journal_op op, BtreeNodePtr parent_node, uint32_t parent_indx, BtreeNodePtr left_most_node,
                             std::vector< BtreeNodePtr >& old_nodes, std::vector< BtreeNodePtr >& new_nodes,
                             const btree_cp_id_ptr& cp_id, bool is_root) {
        if (BtreeStoreType != btree_store_type::SSD_BTREE) { return; }

        size_t size = sizeof(btree_journal_entry_hdr) + sizeof(uint64_t) * old_nodes.size() +
            sizeof(uint64_t) * new_nodes.size() + sizeof(uint64_t) * new_nodes.size() +
            K::get_fixed_size() * (new_nodes.size() + 1);

        uint8_t* mem = nullptr;
        uint32_t align = 0;
        if (btree_store_t::is_aligned_buf_needed(m_btree_store.get(), size)) {
            align = HS_STATIC_CONFIG(disk_attr.align_size);
        }

        sisl::io_blob iob(size, align);

        mem = iob.bytes;

        btree_journal_entry_hdr* hdr = (btree_journal_entry_hdr*)(mem);
        hdr->parent_node_id = parent_node->get_node_id_int();
        hdr->parent_node_gen = parent_node->get_gen();
        hdr->parent_indx = parent_indx;
        hdr->left_child_id = left_most_node->get_node_id_int();
        hdr->left_child_gen = left_most_node->get_node_id_int();
        hdr->old_nodes_size = old_nodes.size();
        hdr->new_nodes_size = new_nodes.size();
        hdr->new_key_size = 0;
        hdr->op = op;
        hdr->is_root = is_root;
        hdr->cp_cnt = cp_id->cp_cnt;

        auto old_node_id_pair = btree_journal_entry::get_old_nodes_list(mem);
        uint64_t* old_node_id = old_node_id_pair.first;
        for (uint32_t i = 0; i < old_nodes.size(); ++i) {
            old_node_id[i] = old_nodes[i]->get_node_id_int();
        }
        if (cp_id) cp_id->btree_size.fetch_sub(old_nodes.size());

        auto new_node_id_pair = btree_journal_entry::get_new_nodes_list(mem);
        uint64_t* new_node_id = new_node_id_pair.first;
        for (uint32_t i = 0; i < new_nodes.size(); ++i) {
            new_node_id[i] = new_nodes[i]->get_node_id_int();
        }
        if (cp_id) cp_id->btree_size.fetch_add(new_nodes.size());

        auto new_bt_node_gen_pair = btree_journal_entry::get_new_node_gen(mem);
        uint64_t* new_node_gen = new_bt_node_gen_pair.first;
        for (uint32_t i = 0; i < new_nodes.size(); ++i) {
            new_node_gen[i] = new_nodes[i]->get_gen();
        }

        auto key_pair = btree_journal_entry::get_key(mem);
        uint8_t* key = key_pair.first;
        for (uint32_t indx = parent_indx; indx <= parent_indx + new_nodes.size(); ++indx) {
            if (indx == parent_node->get_total_entries()) { break; }
            K pkey;
            parent_node->get_nth_key(indx, &pkey, false);
            auto blob = pkey.get_blob();
            assert(K::get_fixed_size() == blob.size);
            memcpy(key, blob.bytes, blob.size);
            key = (uint8_t*)((uint64_t)key + blob.size);
        }
        btree_store_t::write_journal_entry(m_btree_store.get(), cp_id, iob);
    }
#endif

    btree_status_t check_split_root(const BtreeKey& k, const BtreeValue& v, btree_put_type& putType,
                                    BtreeUpdateRequest< K, V >* bur = nullptr, const btree_cp_id_ptr& cp_id = nullptr) {
        int ind;
        K split_key;
        BtreeNodePtr child_node = nullptr;
        btree_status_t ret = btree_status_t::success;

        m_btree_lock.write_lock();
        BtreeNodePtr root;

        ret = read_and_lock_root(m_root_node, root, locktype::LOCKTYPE_WRITE, locktype::LOCKTYPE_WRITE, cp_id);
        if (ret != btree_status_t::success) { goto done; }

        if (!root->is_split_needed(m_btree_cfg, k, v, &ind, putType, bur)) {
            unlock_node(root, homeds::thread::LOCKTYPE_WRITE);
            goto done;
        }

        // Create a new child node and split them
        child_node = alloc_interior_node();
        if (child_node == nullptr) {
            ret = btree_status_t::space_not_avail;
            unlock_node(root, homeds::thread::LOCKTYPE_WRITE);
            goto done;
        }

        /* it swap the data while keeping the nodeid same */
        btree_store_t::swap_node(m_btree_store.get(), root, child_node);
        write_node(child_node, cp_id);

        THIS_BT_LOG(DEBUG, btree_structures, root,
                    "Root node is full, swapping contents with child_node {} and split that",
                    child_node->get_node_id());

        BT_DEBUG_ASSERT_CMP(root->get_total_entries(), ==, 0, root);
        ret = split_node(root, child_node, root->get_total_entries(), &split_key, cp_id, true);
        BT_DEBUG_ASSERT_CMP(m_root_node, ==, root->get_node_id(), root);

        /* unlock child node */
        unlock_node(root, homeds::thread::LOCKTYPE_WRITE);

        if (ret == btree_status_t::success) { COUNTER_INCREMENT(m_metrics, btree_depth, 1); }
    done:
        m_btree_lock.unlock();
        return ret;
    }

    btree_status_t check_collapse_root(const btree_cp_id_ptr& cp_id) {
        BtreeNodePtr child_node = nullptr;
        btree_status_t ret = btree_status_t::success;
        std::vector< BtreeNodePtr > old_nodes;
        std::vector< BtreeNodePtr > new_nodes;

        m_btree_lock.write_lock();
        BtreeNodePtr root;

        ret = read_and_lock_root(m_root_node, root, locktype::LOCKTYPE_WRITE, locktype::LOCKTYPE_WRITE, cp_id);
        if (ret != btree_status_t::success) { goto done; }

        if (root->get_total_entries() != 0 || root->is_leaf() /*some other thread collapsed root already*/) {
            unlock_node(root, locktype::LOCKTYPE_WRITE);
            goto done;
        }

        BT_DEBUG_ASSERT_CMP(root->has_valid_edge(), ==, true, root);
        ret = read_node(root->get_edge_id(), child_node);
        if (child_node == nullptr) {
            unlock_node(root, locktype::LOCKTYPE_WRITE);
            goto done;
        }

        // Elevate the edge child as root.
        btree_store_t::swap_node(m_btree_store.get(), root, child_node);
        write_node(root, cp_id);
        BT_DEBUG_ASSERT_CMP(m_root_node, ==, root->get_node_id(), root);

        old_nodes.push_back(child_node);

        if (BtreeStoreType == btree_store_type::SSD_BTREE) {
            auto j_iob = btree_store_t::make_journal_entry(journal_op::BTREE_MERGE, true /* is_root */);
            btree_store_t::append_node_to_journal(j_iob, bt_journal_node_op::inplace_write, root, cp_id, false);
            btree_store_t::append_node_to_journal(j_iob, bt_journal_node_op::removal, child_node, cp_id, false);
            btree_store_t::write_journal_entry(m_btree_store.get(), cp_id, j_iob);
        }
        unlock_node(root, locktype::LOCKTYPE_WRITE);
        free_node(child_node, false, cp_id);

        if (ret == btree_status_t::success) { COUNTER_DECREMENT(m_metrics, btree_depth, 1); }
    done:
        m_btree_lock.unlock();
        return ret;
    }

    btree_status_t split_node(const BtreeNodePtr& parent_node, BtreeNodePtr child_node, uint32_t parent_ind,
                              BtreeKey* out_split_key, const btree_cp_id_ptr& cp_id, bool root_split = false) {
        BtreeNodeInfo ninfo;
        BtreeNodePtr child_node1 = child_node;
        BtreeNodePtr child_node2 = child_node1->is_leaf() ? alloc_leaf_node() : alloc_interior_node();

        if (child_node2 == nullptr) { return (btree_status_t::space_not_avail); }

        btree_status_t ret = btree_status_t::success;

        child_node2->set_next_bnode(child_node1->get_next_bnode());
        child_node1->set_next_bnode(child_node2->get_node_id());
        uint32_t child1_filled_size = m_btree_cfg.get_node_area_size() - child_node1->get_available_size(m_btree_cfg);

        auto split_size = m_btree_cfg.get_split_size(child1_filled_size);
        uint32_t res = child_node1->move_out_to_right_by_size(m_btree_cfg, child_node2, split_size);

        BT_DEBUG_ASSERT_CMP(res, >, 0, child_node1,
                            "Unable to split entries in the child node"); // means cannot split entries
        BT_DEBUG_ASSERT_CMP(child_node1->get_total_entries(), >, 0, child_node1);
        if (res == 0) {
            /* it can not split the node. We should return error */
            COUNTER_INCREMENT(m_metrics, split_failed, 1);
            return btree_status_t::split_failed;
        }

        // Update the existing parent node entry to point to second child ptr.
        bool edge_split = (parent_ind == parent_node->get_total_entries());
        ninfo.set_bnode_id(child_node2->get_node_id());
        parent_node->update(parent_ind, ninfo);

        // Insert the last entry in first child to parent node
        child_node1->get_last_key(out_split_key);
        ninfo.set_bnode_id(child_node1->get_node_id());

        /* If key is extent then we always insert the end key in the parent node */
        K out_split_end_key;
        out_split_end_key.copy_end_key_blob(out_split_key->get_blob());
        parent_node->insert(out_split_end_key, ninfo);

#ifndef NDEBUG
        K split_key;
        child_node2->get_first_key(&split_key);
        BT_DEBUG_ASSERT_CMP(split_key.compare(out_split_key), >, 0, child_node2);
#endif
        THIS_BT_LOG(DEBUG, btree_structures, parent_node, "Split child_node={} with new_child_node={}, split_key={}",
                    child_node1->get_node_id(), child_node2->get_node_id(), out_split_key->to_string());

        if (BtreeStoreType == btree_store_type::SSD_BTREE) {
            auto j_iob = btree_store_t::make_journal_entry(journal_op::BTREE_SPLIT, root_split,
                                                           {parent_node->get_node_id(), parent_node->get_gen()});
            btree_store_t::append_node_to_journal(
                j_iob, (root_split ? bt_journal_node_op::creation : bt_journal_node_op::inplace_write), child_node1,
                cp_id, true);

            // For root split or split around the edge, we don't write the key, which will cause replay to insert edge
            if (edge_split) {
                btree_store_t::append_node_to_journal(j_iob, bt_journal_node_op::creation, child_node2, cp_id, false);
            } else {
                K child2_key;
                child_node2->get_last_key(&child2_key);
                btree_store_t::append_node_to_journal(j_iob, bt_journal_node_op::creation, child_node2, cp_id,
                                                      child2_key.get_blob());
            }
            btree_store_t::write_journal_entry(m_btree_store.get(), cp_id, j_iob);
        }

        // we write right child node, than left and than parent child
        write_node(child_node2, nullptr, cp_id);
        write_node(child_node1, child_node2, cp_id);
        write_node(parent_node, child_node1, cp_id);

        // NOTE: Do not access parentInd after insert, since insert would have
        // shifted parentNode to the right.
        return ret;
    }

    btree_status_t create_btree_replay(btree_journal_entry* jentry, const btree_cp_id_ptr& cp_id) {
        BT_DEBUG_ASSERT_CMP(jentry->is_root, ==, true, , "Expected create_btree_replay entry to be root journal entry");
        BT_DEBUG_ASSERT_CMP(jentry->parent_node.get_id(), ==, m_root_node, , "Root node journal entry mismatch");

        // Create a root node by reserving the leaf node
        BtreeNodePtr root = reserve_leaf_node(BlkId(m_root_node));
        if (root == nullptr) { return (btree_status_t::space_not_avail); }
        return btree_status_t::success;
    }

    btree_status_t split_node_replay(btree_journal_entry* jentry, const btree_cp_id_ptr& cp_id) {
        BtreeNodePtr parent_node = nullptr;
        bnodeid_t id = jentry->parent_node.node_id;
        if (jentry->is_root) { id = m_root_node; }
        auto ret_read = read_node(id, parent_node);
        if (parent_node == nullptr) {
            if (ret_read != btree_status_t::fast_path_not_possible) {
                LOGINFO("read failed btree name {}, reason: {}", m_btree_cfg.get_name(), ret_read);
            }
            return ret_read;
        }

        // Parent already went ahead of the journal entry, return done
        if (parent_node->get_gen() >= jentry->parent_node.node_gen) {
            THIS_BT_LOG(INFO, base, , "Journal replay: parent_node gen {} ahead of jentry gen {}, skipping ",
                        parent_node->get_gen(), jentry->parent_node.get_gen());
            return btree_status_t::replay_not_needed;
        }

        // Read the first inplace write node which is the leftmost child and also form child split key from journal
<<<<<<< HEAD
        auto j_child_nodes = jentry->get_nodes();
#ifndef NDEBUG
        if (jentry->is_root) {
            BT_DEBUG_ASSERT_CMP(j_child_nodes[0]->type, ==, bt_journal_node_op::creation, ,
                                "Expected first node in journal entry to be new creation for root split");
        } else {
            BT_DEBUG_ASSERT_CMP(j_child_nodes[0]->type, ==, bt_journal_node_op::inplace_write, ,
                                "Expected first node in journal entry to be in-place write");
        }
        BT_DEBUG_ASSERT_CMP(j_child_nodes[1]->type, ==, bt_journal_node_op::creation, ,
                            "Expected second node in journal entry to be new node creation");
#endif
=======
        auto child_node1_jinfo = jentry->leftmost_node();
        BtreeNodePtr child_node1 = nullptr;
        ret_read = read_node(child_node1_jinfo->node_info.node_id, child_node1);
        if (child_node1 == nullptr) {
            if (ret_read != btree_status_t::fast_path_not_possible) {
                LOGERROR("read failed btree name {}, reason: {}", m_btree_cfg.get_name(), ret_read);
            }
            return ret_read;
        }

        BtreeNodePtr child_node2 = nullptr;
        K child1_key;
        child1_key.set_blob({child_node1_jinfo->key_area(), child_node1_jinfo->key_size});
>>>>>>> 7d167f52

        BtreeNodePtr child_node1;
        if (jentry->is_root) {
            // If root is not written yet, parent_node will be pointing child_node1, so create a new parent_node to be
            // treated as root here on.
<<<<<<< HEAD
            // child_node1 = parent_node->is_leaf() ? reserve_leaf_node(BlkId(j_child_nodes[0]->node_id()))
            //                                     : reserve_interior_node(BlkId(j_child_nodes[0]->node_id()));
            child_node1 = reserve_interior_node(BlkId(j_child_nodes[0]->node_id()));
            btree_store_t::swap_node(m_btree_store.get(), parent_node, child_node1);

            THIS_BT_LOG(INFO, base, ,
                        "Journal replay: root split, so creating child_node id={} and swapping the node with "
                        "parent_node id={} ",
                        child_node1->get_node_id(), parent_node->get_node_id());

        } else {
            child_node1 = read_node(j_child_nodes[0]->node_id());
=======
            HS_ASSERT_CMP(DEBUG, child_node1_jinfo->node_info.node_id, ==, m_root_node);
            auto new_parent_node = alloc_interior_node();
            btree_store_t::swap_node(m_btree_store.get(), parent_node, new_parent_node);
>>>>>>> 7d167f52
        }
        K split_key;
        split_key.set_blob({j_child_nodes[0]->key_area(), j_child_nodes[0]->key_size});

        THIS_BT_LOG(INFO, base, , "Journal replay: child_node1 => jentry: [id={} gen={}], ondisk: [id={} gen={}] ",
                    j_child_nodes[0]->node_id(), j_child_nodes[0]->node_gen(), child_node1->get_node_id(),
                    child_node1->get_gen());

        // Check if child1 is ahead of the generation
        BtreeNodePtr child_node2;
        if (child_node1->get_gen() < j_child_nodes[0]->node_gen()) {
            child_node2 = child_node1->is_leaf() ? reserve_leaf_node(BlkId(j_child_nodes[1]->node_id()))
                                                 : reserve_interior_node(BlkId(j_child_nodes[1]->node_id()));
            if (child_node2 == nullptr) { return (btree_status_t::space_not_avail); }

            // We need to do split based on entries since the left children is also not written yet.
            // Find the split key within the child_node1. It is not always found, so we split upto that.
            auto ret = child_node1->find(split_key, nullptr, false);
            auto ind = ret.found ? ret.end_of_search_index + 1 : ret.end_of_search_index;
            child_node1->move_out_to_right_by_entries(m_btree_cfg, child_node2, child_node1->get_total_entries() - ind);

            child_node2->set_next_bnode(child_node1->get_next_bnode());
            child_node2->set_gen(j_child_nodes[1]->node_gen());

            child_node1->set_next_bnode(child_node2->get_node_id());
            child_node1->set_gen(j_child_nodes[0]->node_gen());

            write_node(child_node2, nullptr, cp_id);
            write_node(child_node1, child_node2, cp_id);
        } else {
<<<<<<< HEAD
            // leftmost_node is written, so right node must have been written as well.
            child_node2 = read_node(child_node1->get_next_bnode());
#ifndef NDEBUG
            assert(child_node2->get_gen() >= j_child_nodes[1]->node_gen());
=======
            // leftmost_node is written, so right node must be written as well.
            ret_read = read_node(child_node1->get_next_bnode(), child_node2);
            if (child_node2 == nullptr) {
                if (ret_read != btree_status_t::fast_path_not_possible) {
                    LOGERROR("read failed btree name {}, reason: {}", m_btree_cfg.get_name(), ret_read);
                }
                return ret_read;
            }

#ifndef NDEBUG
            auto child_node2_jinfo = jentry->get_nodes(bt_journal_node_op::creation)[0];
            HS_ASSERT_CMP(DEBUG, child_node2->get_gen(), >=, child_node2_jinfo->node_info.node_gen);
>>>>>>> 7d167f52
#endif
        }

        // Insert 2nd child into parent.
        if (j_child_nodes[1]->key_size == 0) {
            // There is no key for the second child, then the second child has to be an edge key. So update the parent's
            // edge with second child id.
#ifndef NDEBUG
            if (parent_node->get_total_entries()) {
                BT_DEBUG_ASSERT_CMP(parent_node->get_edge_id(), ==, j_child_nodes[0]->node_id(), ,
                                    "Non-empty parent node, expected original edge to be pointing to child1");
            } else {
                BT_DEBUG_ASSERT_CMP(parent_node->get_edge_id(), ==, empty_bnodeid, ,
                                    "Empty parent node, edge is expected to be empty as well");
            }
#endif

            THIS_BT_LOG(INFO, base, ,
                        "Journal replay: Updating parent: [id={} gen={}] with child1: [split_key=<{}>, node_id={}], "
                        "child2: [<edge>, node_id={}]",
                        parent_node->get_node_id(), jentry->parent_node.get_gen(), split_key.to_string(),
                        child_node1->get_node_id(), child_node2->get_node_id());
            parent_node->update(parent_node->get_total_entries(), BtreeNodeInfo(child_node2->get_node_id()));
        } else {
            K child2_key;
            child2_key.set_blob({j_child_nodes[1]->key_area(), j_child_nodes[1]->key_size});

            THIS_BT_LOG(INFO, base, ,
                        "Journal replay: Updating parent: [id={} gen={}] with child1: [split_key=<{}>, node_id={}], "
                        "child2: [<{}>, node_id={}]",
                        parent_node->get_node_id(), jentry->parent_node.get_gen(), split_key.to_string(),
                        child_node1->get_node_id(), child2_key.to_string(), child_node2->get_node_id());
            V temp_v2;
            parent_node->put(child2_key, BtreeNodeInfo(child_node2->get_node_id()),
                             btree_put_type::REPLACE_IF_EXISTS_ELSE_INSERT, temp_v2);
        }

        // Upsert the 1st child key
        V temp_v;
        parent_node->put(split_key, BtreeNodeInfo(child_node1->get_node_id()),
                         btree_put_type::REPLACE_IF_EXISTS_ELSE_INSERT, temp_v);
        parent_node->set_gen(jentry->parent_node.node_gen);

        // Write the parent node
        write_node(parent_node, child_node1, cp_id);
        return btree_status_t::success;
    }

    btree_status_t merge_nodes(const BtreeNodePtr& parent_node, uint32_t start_indx, uint32_t end_indx,
                               const btree_cp_id_ptr& cp_id) {
        btree_status_t ret = btree_status_t::merge_failed;
        std::vector< BtreeNodePtr > child_nodes;
        std::vector< BtreeNodePtr > old_nodes;
        std::vector< BtreeNodePtr > replace_nodes;
        std::vector< BtreeNodePtr > new_nodes;
        std::vector< BtreeNodePtr > deleted_nodes;
        BtreeNodePtr left_most_node;
        K last_pkey; // last key of parent node
        bool last_pkey_valid = false;
        uint32_t balanced_size;
        BtreeNodePtr merge_node;
        K last_ckey; // last key in child
        uint32_t parent_insert_indx = start_indx;
#ifndef NDEBUG
        uint32_t total_child_entries = 0;
        uint32_t new_entries = 0;
        K last_debug_ckey;
        K new_last_debug_ckey;
        BtreeNodePtr last_node;
#endif
        /* Try to take a lock on all nodes participating in merge*/
        for (auto indx = start_indx; indx <= end_indx; ++indx) {
            if (indx == parent_node->get_total_entries()) {
                BT_LOG_ASSERT(parent_node->has_valid_edge(), parent_node,
                              "Assertion failure, expected valid edge for parent_node: {}");
            }

            BtreeNodeInfo child_info;
            parent_node->get(indx, &child_info, false /* copy */);

            BtreeNodePtr child;
            ret = read_and_lock_node(child_info.bnode_id(), child, locktype::LOCKTYPE_WRITE, locktype::LOCKTYPE_WRITE,
                                     cp_id);
            if (ret != btree_status_t::success) { goto out; }
            BT_LOG_ASSERT_CMP(child->is_valid_node(), ==, true, child);

            /* check if left most node has space */
            if (indx == start_indx) {
                balanced_size = m_btree_cfg.get_ideal_fill_size();
                left_most_node = child;
                if (left_most_node->get_occupied_size(m_btree_cfg) > balanced_size) {
                    /* first node doesn't have any free space. we can exit now */
                    ret = btree_status_t::merge_not_required;
                    goto out;
                }
            } else {
                bool is_allocated = true;
                /* pre allocate the new nodes. We will free the nodes which are not in use later */
                auto new_node = btree_store_t::alloc_node(m_btree_store.get(), child->is_leaf(), is_allocated, child);
                if (is_allocated) {
                    /* we are going to allocate new blkid of all the nodes except the first node.
                     * Note :- These blkids will leak if we fail or crash before writing entry into
                     * journal.
                     */
                    old_nodes.push_back(child);
                    COUNTER_INCREMENT_IF_ELSE(m_metrics, child->is_leaf(), btree_leaf_node_count, btree_int_node_count,
                                              1);
                }
                /* Blk IDs can leak if it crash before writing it to a journal */
                if (new_node == nullptr) {
                    ret = btree_status_t::space_not_avail;
                    goto out;
                }
                new_nodes.push_back(new_node);
            }
#ifndef NDEBUG
            total_child_entries += child->get_total_entries();
            child->get_last_key(&last_debug_ckey);
#endif
            child_nodes.push_back(child);
        }

        if (end_indx != parent_node->get_total_entries()) {
            /* If it is not edge we always preserve the last key in a given merge group of nodes.*/
            parent_node->get_nth_key(end_indx, &last_pkey, true);
            last_pkey_valid = true;
        }

        merge_node = left_most_node;
        /* We can not fail from this point. Nodes will be modified in memory. */
        for (uint32_t i = 0; i < new_nodes.size(); ++i) {
            auto occupied_size = merge_node->get_occupied_size(m_btree_cfg);
            if (occupied_size < balanced_size) {
                uint32_t pull_size = balanced_size - occupied_size;
                merge_node->move_in_from_right_by_size(m_btree_cfg, new_nodes[i], pull_size);
                if (new_nodes[i]->get_total_entries() == 0) {
                    /* this node is freed */
                    deleted_nodes.push_back(new_nodes[i]);
                    continue;
                }
            }

            /* update the last key of merge node in parent node */
            K last_ckey; // last key in child
            merge_node->get_last_key(&last_ckey);
            BtreeNodeInfo ninfo(merge_node->get_node_id());
            parent_node->update(parent_insert_indx, last_ckey, ninfo);
            ++parent_insert_indx;

            merge_node->set_next_bnode(new_nodes[i]->get_node_id()); // link them
            merge_node = new_nodes[i];
            if (merge_node != left_most_node) {
                /* left most node is not replaced */
                replace_nodes.push_back(merge_node);
            }
        }

        /* update the latest merge node */
        merge_node->get_last_key(&last_ckey);
        if (last_pkey_valid) {
            BT_DEBUG_ASSERT_CMP(last_ckey.compare(&last_pkey), <=, 0, parent_node);
            last_ckey = last_pkey;
        }

        /* update the last key */
        {
            BtreeNodeInfo ninfo(merge_node->get_node_id());
            parent_node->update(parent_insert_indx, last_ckey, ninfo);
            ++parent_insert_indx;
        }

        /* remove the keys which are no longer used */
        if ((parent_insert_indx) <= end_indx) { parent_node->remove(parent_insert_indx, end_indx); }

        /* write the journal entry */
        if (BtreeStoreType == btree_store_type::SSD_BTREE) {
            auto j_iob = btree_store_t::make_journal_entry(journal_op::BTREE_MERGE, false /* is_root */,
                                                           {parent_node->get_node_id(), parent_node->get_gen()});
            btree_store_t::append_node_to_journal(j_iob, bt_journal_node_op::inplace_write, left_most_node, cp_id,
                                                  true);
            for (auto& node : old_nodes) {
                btree_store_t::append_node_to_journal(j_iob, bt_journal_node_op::removal, node, cp_id, true);
            }
            for (auto& node : replace_nodes) {
                btree_store_t::append_node_to_journal(j_iob, bt_journal_node_op::creation, node, cp_id, false);
            }
            btree_store_t::write_journal_entry(m_btree_store.get(), cp_id, j_iob);
        }

        if (replace_nodes.size() > 0) {
            /* write the right most node */
            write_node(replace_nodes[replace_nodes.size() - 1], nullptr, cp_id);
            if (replace_nodes.size() > 1) {
                /* write the middle nodes */
                for (int i = replace_nodes.size() - 2; i >= 0; --i) {
                    write_node(replace_nodes[i], replace_nodes[i + 1], cp_id);
                }
            }
            /* write the left most node */
            write_node(left_most_node, replace_nodes[0], cp_id);
        } else {
            /* write the left most node */
            write_node(left_most_node, nullptr, cp_id);
        }

        /* write the parent node */
        write_node(parent_node, left_most_node, cp_id);

#ifndef NDEBUG
        for (uint32_t i = 0; i < replace_nodes.size(); ++i) {
            new_entries += replace_nodes[i]->get_total_entries();
        }

        new_entries += left_most_node->get_total_entries();
        HS_ASSERT_CMP(DEBUG, total_child_entries, ==, new_entries);

        if (replace_nodes.size()) {
            replace_nodes[replace_nodes.size() - 1]->get_last_key(&new_last_debug_ckey);
            last_node = replace_nodes[replace_nodes.size() - 1];
        } else {
            left_most_node->get_last_key(&new_last_debug_ckey);
            last_node = left_most_node;
        }
        if (last_debug_ckey.compare(&new_last_debug_ckey) != 0) {
            LOGINFO("{}", last_node->to_string());
            if (deleted_nodes.size() > 0) { LOGINFO("{}", (deleted_nodes[deleted_nodes.size() - 1]->to_string())); }
            HS_ASSERT(DEBUG, false, "compared failed");
        }
#endif
        /* free nodes. It actually gets freed after cp is completed */
        for (uint32_t i = 0; i < old_nodes.size(); ++i) {
            free_node(old_nodes[i], false, cp_id);
        }
        for (uint32_t i = 0; i < deleted_nodes.size(); ++i) {
            free_node(deleted_nodes[i]);
        }
        ret = btree_status_t::success;
    out:
#ifndef NDEBUG
        uint32_t freed_entries = deleted_nodes.size();
        uint32_t scan_entries = end_indx - start_indx - freed_entries + 1;
        for (uint32_t i = 0; i < scan_entries; ++i) {
            if (i < (scan_entries - 1)) { validate_sanity_next_child(parent_node, (uint32_t)start_indx + i); }
            validate_sanity_child(parent_node, (uint32_t)start_indx + i);
        }
#endif
        // Loop again in reverse order to unlock the nodes. freeable nodes need to be unlocked and freed
        for (uint32_t i = child_nodes.size() - 1; i != 0; i--) {
            unlock_node(child_nodes[i], locktype::LOCKTYPE_WRITE);
        }
        unlock_node(child_nodes[0], locktype::LOCKTYPE_WRITE);
        if (ret != btree_status_t::success) {
            /* free the allocated nodes */
            for (uint32_t i = 0; i < new_nodes.size(); i++) {
                free_node(new_nodes[i]);
            }
        }
        return ret;
    }

#if 0
    btree_status_t merge_node_replay(btree_journal_entry* jentry, const btree_cp_id_ptr& cp_id) {
        BtreeNodePtr parent_node = (jentry->is_root) ? read_node(m_root_node) : read_node(jentry->parent_node.node_id);

        // Parent already went ahead of the journal entry, return done
        if (parent_node->get_gen() >= jentry->parent_node.node_gen) { return btree_status_t::replay_not_needed; }
    }
#endif

#ifndef NDEBUG
    void validate_sanity_child(const BtreeNodePtr& parent_node, uint32_t ind) {
        BtreeNodeInfo child_info;
        K child_key;
        K parent_key;

        parent_node->get(ind, &child_info, false /* copy */);
        BtreeNodePtr child_node = nullptr;
        auto ret = read_node(child_info.bnode_id(), child_node);
        HS_ASSERT_CMP(DEBUG, ret, ==, btree_status_t::success, "read failed, reason: {}", ret);
        if (child_node->get_total_entries() == 0) {
            auto parent_entries = parent_node->get_total_entries();
            HS_ASSERT_CMP(DEBUG,
                          ((parent_node->has_valid_edge() && ind == parent_entries) || (ind = parent_entries - 1)), ==,
                          true);
            return;
        }
        child_node->get_first_key(&child_key);
        if (ind == parent_node->get_total_entries()) {
            HS_ASSERT_CMP(DEBUG, parent_node->has_valid_edge(), ==, true);
            if (ind > 0) {
                parent_node->get_nth_key(ind - 1, &parent_key, false);
                HS_ASSERT_CMP(DEBUG, child_key.compare(&parent_key), >, 0);
            }
        } else {
            parent_node->get_nth_key(ind, &parent_key, false);
            HS_ASSERT_CMP(DEBUG, child_key.compare(&parent_key), <=, 0);
        }
    }

    void validate_sanity_next_child(const BtreeNodePtr& parent_node, uint32_t ind) {
        BtreeNodeInfo child_info;
        K child_key;
        K parent_key;

        if (parent_node->has_valid_edge()) {
            if (ind == parent_node->get_total_entries()) { return; }
        } else {
            if (ind == parent_node->get_total_entries() - 1) { return; }
        }
        parent_node->get(ind + 1, &child_info, false /* copy */);
        BtreeNodePtr child_node = nullptr;
        auto ret = read_node(child_info.bnode_id(), child_node);
        HS_ASSERT(DEBUG, ret == btree_status_t::success, "read failed, reason: {}", ret);
        /* in case of merge next child will never have zero entries otherwise it would have been merged */
        HS_ASSERT_CMP(DEBUG, child_node->get_total_entries(), !=, 0);
        child_node->get_first_key(&child_key);
        parent_node->get_nth_key(ind, &parent_key, false);
        HS_ASSERT_CMP(DEBUG, child_key.compare(&parent_key), >, 0);
    }

#endif

    BtreeNodePtr alloc_leaf_node() {
        bool is_new_allocation;
        BtreeNodePtr n = btree_store_t::alloc_node(m_btree_store.get(), true /* is_leaf */, is_new_allocation);
        if (n == nullptr) { return nullptr; }
        n->set_leaf(true);
        COUNTER_INCREMENT(m_metrics, btree_leaf_node_count, 1);
        m_total_nodes++;
        return n;
    }

    BtreeNodePtr alloc_interior_node() {
        bool is_new_allocation;
        BtreeNodePtr n = btree_store_t::alloc_node(m_btree_store.get(), false /* isLeaf */, is_new_allocation);
        if (n == nullptr) { return nullptr; }
        n->set_leaf(false);
        COUNTER_INCREMENT(m_metrics, btree_int_node_count, 1);
        m_total_nodes++;
        return n;
    }

    BtreeNodePtr reserve_leaf_node(const BlkId& blkid) {
        BtreeNodePtr n = btree_store_t::reserve_node(m_btree_store.get(), true /* is_leaf */, blkid);
        if (n == nullptr) { return nullptr; }
        n->set_leaf(true);
        COUNTER_INCREMENT(m_metrics, btree_leaf_node_count, 1);
        m_total_nodes++;
        return n;
    }

    BtreeNodePtr reserve_interior_node(const BlkId& blkid) {
        BtreeNodePtr n = btree_store_t::reserve_node(m_btree_store.get(), false /* is_leaf */, blkid);
        if (n == nullptr) { return nullptr; }
        n->set_leaf(false);
        COUNTER_INCREMENT(m_metrics, btree_int_node_count, 1);
        m_total_nodes++;
        return n;
    }

    /* Note:- This function assumes that access of this node is thread safe. */
    void free_node(const BtreeNodePtr& node, bool mem_only = false, const btree_cp_id_ptr& cp_id = nullptr) {
        THIS_BT_LOG(DEBUG, btree_generics, node, "Freeing node");

        COUNTER_DECREMENT_IF_ELSE(m_metrics, node->is_leaf(), btree_leaf_node_count, btree_int_node_count, 1);
        BT_LOG_ASSERT_CMP(node->is_valid_node(), ==, true, node);
        node->set_valid_node(false);
        m_total_nodes--;
        btree_store_t::free_node(m_btree_store.get(), node, mem_only, cp_id);
    }

    /* Recovery process is different for root node, child node and sibling node depending on how the node
     * is accessed. This is the reason to create below three apis separately.
     */
    btree_status_t read_and_lock_root(bnodeid_t id, BtreeNodePtr& node_ptr, thread::locktype int_lock_type,
                                      thread::locktype leaf_lock_type, const btree_cp_id_ptr& cp_id) {
        /* there is no recovery for root node as it is always written to a fixed bnodeid */
        return (read_and_lock_node(id, node_ptr, int_lock_type, int_lock_type, cp_id));
    }

    /* It read the node, take the lock and recover it if required */
    btree_status_t read_and_lock_child(bnodeid_t child_id, BtreeNodePtr& child_node, const BtreeNodePtr& parent_node,
                                       uint32_t parent_ind, thread::locktype int_lock_type,
                                       thread::locktype leaf_lock_type, const btree_cp_id_ptr& cp_id) {

        auto ret = read_node(child_id, child_node);
        if (child_node == nullptr) {
            if (ret != btree_status_t::fast_path_not_possible) {
                LOGERROR("read failed btree name {}, reason: {}", m_btree_cfg.get_name(), ret);
            }
            return ret;
        }

        auto is_leaf = child_node->is_leaf();
        auto acq_lock = is_leaf ? leaf_lock_type : int_lock_type;
        ret = lock_and_refresh_node(child_node, acq_lock, cp_id);

        BT_DEBUG_ASSERT_CMP(child_node->is_valid_node(), ==, true, child_node);
        BT_DEBUG_ASSERT_CMP(is_leaf, ==, child_node->is_leaf(), child_node);

        return ret;
    }

    /* It read the node, take the lock and recover it if required */
    btree_status_t read_and_lock_sibling(bnodeid_t id, BtreeNodePtr& node_ptr, thread::locktype int_lock_type,
                                         thread::locktype leaf_lock_type, const btree_cp_id_ptr& cp_id) {

        /* TODO: Currently we do not have any recovery while sibling is read. It is not a problem today
         * as we always scan the whole btree traversally during boot. However, we should support
         * it later.
         */
        return (read_and_lock_node(id, node_ptr, int_lock_type, int_lock_type, cp_id));
    }

    /* It read the node and take a lock of the node. It doesn't recover the node.
     * @int_lock_type  :- lock type if a node is interior node.
     * @leaf_lock_type :- lock type if a node is leaf node.
     */
    btree_status_t read_and_lock_node(bnodeid_t id, BtreeNodePtr& node_ptr, thread::locktype int_lock_type,
                                      thread::locktype leaf_lock_type, const btree_cp_id_ptr& cp_id) {
        auto ret = read_node(id, node_ptr);
        if (node_ptr == nullptr) {
            if (ret != btree_status_t::fast_path_not_possible) {
                LOGERROR("read failed btree name {}, reason: {}", m_btree_cfg.get_name(), ret);
            }
            return ret;
        }

        auto acq_lock = (node_ptr->is_leaf()) ? leaf_lock_type : int_lock_type;
        ret = lock_and_refresh_node(node_ptr, acq_lock, cp_id);
        if (ret != btree_status_t::success) {
            LOGERROR("refresh failed btree name {}", m_btree_cfg.get_name());
            return ret;
        }

        return btree_status_t::success;
    }

    btree_status_t get_child_and_lock_node(const BtreeNodePtr& node, uint32_t index, BtreeNodeInfo& child_info,
                                           BtreeNodePtr& child_node, thread::locktype int_lock_type,
                                           thread::locktype leaf_lock_type, const btree_cp_id_ptr& cp_id) {

        if (index == node->get_total_entries()) {
            child_info.set_bnode_id(node->get_edge_id());
            // If bsearch points to last index, it means the search has not found entry unless it is an edge value.
            if (!child_info.has_valid_bnode_id()) {
                BT_LOG_ASSERT(false, node, "Child index {} does not have valid bnode_id", index);
                return btree_status_t::not_found;
            }
        } else {
            BT_LOG_ASSERT_CMP(index, <, node->get_total_entries(), node);
            node->get(index, &child_info, false /* copy */);
        }

        return (
            read_and_lock_child(child_info.bnode_id(), child_node, node, index, int_lock_type, leaf_lock_type, cp_id));
    }

    btree_status_t write_node_sync(const BtreeNodePtr& node) {
        return (btree_store_t::write_node_sync(m_btree_store.get(), node));
    }

    btree_status_t write_node(const BtreeNodePtr& node, const btree_cp_id_ptr& cp_id) {
        return (write_node(node, nullptr, cp_id));
    }

    btree_status_t write_node(const BtreeNodePtr& node, const BtreeNodePtr& dependent_node,
                              const btree_cp_id_ptr& cp_id) {
        THIS_BT_LOG(DEBUG, btree_generics, node, "Writing node");

        COUNTER_INCREMENT_IF_ELSE(m_metrics, node->is_leaf(), btree_leaf_node_writes, btree_int_node_writes, 1);
        HISTOGRAM_OBSERVE_IF_ELSE(m_metrics, node->is_leaf(), btree_leaf_node_occupancy, btree_int_node_occupancy,
                                  ((m_node_size - node->get_available_size(m_btree_cfg)) * 100) / m_node_size);
        return (btree_store_t::write_node(m_btree_store.get(), node, dependent_node, cp_id));
    }

    btree_status_t read_node(bnodeid_t id, BtreeNodePtr& node) {
        return (btree_store_t::read_node(m_btree_store.get(), id, node));
    }

    btree_status_t lock_and_refresh_node(const BtreeNodePtr& node, homeds::thread::locktype type,
                                         const btree_cp_id_ptr& cp_id) {
        bool is_write_modifiable;
        node->lock(type);
        if (type == homeds::thread::LOCKTYPE_WRITE) {
            is_write_modifiable = true;
#ifndef NDEBUG
            node->m_common_header.is_lock = 1;
#endif
        } else {
            is_write_modifiable = false;
        }

        auto ret = btree_store_t::refresh_node(m_btree_store.get(), node, is_write_modifiable, cp_id);
        if (ret != btree_status_t::success) {
            node->unlock(type);
            return ret;
        }
        start_of_lock(node, type);
        return btree_status_t::success;
    }

    btree_status_t lock_node_upgrade(const BtreeNodePtr& node, const btree_cp_id_ptr& cp_id) {
        // Explicitly dec and incr, for upgrade, since it does not call top level functions to lock/unlock node
        auto time_spent = end_of_lock(node, LOCKTYPE_READ);

        node->lock_upgrade();
#ifndef NDEBUG
        node->m_common_header.is_lock = 1;
#endif
        node->lock_acknowledge();
        auto ret = btree_store_t::refresh_node(m_btree_store.get(), node, true, cp_id);
        if (ret != btree_status_t::success) {
            node->unlock(LOCKTYPE_WRITE);
            return ret;
        }

        observe_lock_time(node, LOCKTYPE_READ, time_spent);
        start_of_lock(node, LOCKTYPE_WRITE);
        return btree_status_t::success;
    }

    void unlock_node(const BtreeNodePtr& node, homeds::thread::locktype type) {
#ifndef NDEBUG
        if (type == homeds::thread::LOCKTYPE_WRITE) { node->m_common_header.is_lock = 0; }
#endif
        node->unlock(type);
        auto time_spent = end_of_lock(node, type);
        observe_lock_time(node, type, time_spent);
#if 0
        if (release) { release_node(node); }
#endif
    }

    void observe_lock_time(const BtreeNodePtr& node, homeds::thread::locktype type, uint64_t time_spent) {
        if (time_spent == 0) { return; }

        if (type == LOCKTYPE_READ) {
            HISTOGRAM_OBSERVE_IF_ELSE(m_metrics, node->is_leaf(), btree_inclusive_time_in_leaf_node,
                                      btree_inclusive_time_in_int_node, time_spent);
        } else {
            HISTOGRAM_OBSERVE_IF_ELSE(m_metrics, node->is_leaf(), btree_exclusive_time_in_leaf_node,
                                      btree_exclusive_time_in_int_node, time_spent);
        }
    }

    static std::string node_info_list(std::vector< btree_locked_node_info >* pnode_infos) {
        std::stringstream ss;
        for (auto& info : *pnode_infos) {
            ss << (void*)info.node << ", ";
        }
        ss << "\n";
        return ss.str();
    }

    static void start_of_lock(const BtreeNodePtr& node, locktype ltype) {
        btree_locked_node_info info;

        info.start_time = Clock::now();
        info.node = node.get();
        if (ltype == LOCKTYPE_WRITE) {
            wr_locked_nodes.push_back(info);
            DLOGTRACEMOD(btree_generics, "ADDING node {} to write locked nodes list, its size = {}", (void*)info.node,
                         wr_locked_nodes.size());
        } else if (ltype == LOCKTYPE_READ) {
            rd_locked_nodes.push_back(info);
            DLOGTRACEMOD(btree_generics, "ADDING node {} to read locked nodes list, its size = {}", (void*)info.node,
                         rd_locked_nodes.size());
        } else {
            DEBUG_ASSERT(false, "Invalid locktype {}", ltype);
        }
    }

    static bool remove_locked_node(const BtreeNodePtr& node, locktype ltype, btree_locked_node_info* out_info) {
        auto pnode_infos = (ltype == LOCKTYPE_WRITE) ? &wr_locked_nodes : &rd_locked_nodes;

        if (!pnode_infos->empty()) {
            auto info = pnode_infos->back();
            if (info.node == node.get()) {
                *out_info = info;
                pnode_infos->pop_back();
                DLOGTRACEMOD(btree_generics, "REMOVING node {} from {} locked nodes list, its size = {}",
                             (void*)info.node, (ltype == LOCKTYPE_WRITE) ? "write" : "read", pnode_infos->size());
                return true;
            } else if (pnode_infos->size() > 1) {
                info = pnode_infos->at(pnode_infos->size() - 2);
                if (info.node == node.get()) {
                    *out_info = info;
                    pnode_infos->at(pnode_infos->size() - 2) = pnode_infos->back();
                    pnode_infos->pop_back();
                    DLOGTRACEMOD(btree_generics, "REMOVING node {} from {} locked nodes list, its size = {}",
                                 (void*)info.node, (ltype == LOCKTYPE_WRITE) ? "write" : "read", pnode_infos->size());
                    return true;
                }
            }
        }

#ifndef NDEBUG
        if (pnode_infos->empty()) {
            LOGERROR("locked_node_list: node = {} not found, locked node list empty", (void*)node.get());
        } else if (pnode_infos->size() == 1) {
            LOGERROR("locked_node_list: node = {} not found, total list count = 1, Expecting node = {}",
                     (void*)node.get(), (void*)pnode_infos->back().node);
        } else {
            LOGERROR("locked_node_list: node = {} not found, total list count = {}, Expecting nodes = {} or {}",
                     (void*)node.get(), pnode_infos->size(), (void*)pnode_infos->back().node,
                     (void*)pnode_infos->at(pnode_infos->size() - 2).node);
        }
#endif
        return false;
    }

    static uint64_t end_of_lock(const BtreeNodePtr& node, locktype ltype) {
        btree_locked_node_info info;
        if (!remove_locked_node(node, ltype, &info)) {
            DEBUG_ASSERT(false, "Expected node = {} is not there in locked_node_list", (void*)node.get());
            return 0;
        }
        // DEBUG_ASSERT_EQ(node.get(), info.node);
        return get_elapsed_time_ns(info.start_time);
    }

#ifndef NDEBUG
    static void check_lock_debug() {
        DEBUG_ASSERT_EQ(wr_locked_nodes.size(), 0);
        DEBUG_ASSERT_EQ(rd_locked_nodes.size(), 0);
    }
#endif

protected:
    btree_status_t create_root_node() {
        // Assign one node as root node and initially root is leaf
        BtreeNodePtr root = alloc_leaf_node();
        if (root == nullptr) { return (btree_status_t::space_not_avail); }
        m_root_node = root->get_node_id();

        auto cp_id = attach_prepare_cp(nullptr, false, false);
        if (BtreeStoreType == btree_store_type::SSD_BTREE) {
            auto j_iob = btree_store_t::make_journal_entry(journal_op::BTREE_CREATE, true /* is_root */,
                                                           {m_root_node, root->get_gen()});
            btree_store_t::append_node_to_journal(j_iob, bt_journal_node_op::creation, root, cp_id, false);
            btree_store_t::write_journal_entry(m_btree_store.get(), cp_id, j_iob);
        }

        auto ret = write_node(root, nullptr, cp_id);
        m_sb.root_node = m_root_node;
        /* write an entry to the journal also */
        return btree_status_t::success;
    }

    BtreeConfig* get_config() { return &m_btree_cfg; }
}; // namespace btree

// static inline const char* _type_desc(const BtreeNodePtr& n) { return n->is_leaf() ? "L" : "I"; }

template < btree_store_type BtreeStoreType, typename K, typename V, btree_node_type InteriorNodeType,
           btree_node_type LeafNodeType >
thread_local homeds::reserve_vector< btree_locked_node_info, 5 > btree_t::wr_locked_nodes;

template < btree_store_type BtreeStoreType, typename K, typename V, btree_node_type InteriorNodeType,
           btree_node_type LeafNodeType >
thread_local homeds::reserve_vector< btree_locked_node_info, 5 > btree_t::rd_locked_nodes;

#ifdef SERIALIZABLE_QUERY_IMPLEMENTATION
template < btree_store_type BtreeStoreType, typename K, typename V, btree_node_type InteriorNodeType,
           btree_node_type LeafNodeType >
class BtreeLockTrackerImpl : public BtreeLockTracker {
public:
    BtreeLockTrackerImpl(btree_t* bt) : m_bt(bt) {}

    virtual ~BtreeLockTrackerImpl() {
        while (m_nodes.size()) {
            auto& p = m_nodes.top();
            m_bt->unlock_node(p.first, p.second);
            m_nodes.pop();
        }
    }

    void push(const BtreeNodePtr& node, homeds::thread::locktype locktype) {
        m_nodes.emplace(std::make_pair<>(node, locktype));
    }

    std::pair< BtreeNodePtr, homeds::thread::locktype > pop() {
        HS_ASSERT_CMP(DEBUG, m_nodes.size(), !=, 0);
        std::pair< BtreeNodePtr, homeds::thread::locktype > p;
        if (m_nodes.size()) {
            p = m_nodes.top();
            m_nodes.pop();
        } else {
            p = std::make_pair<>(nullptr, homeds::thread::locktype::LOCKTYPE_NONE);
        }

        return p;
    }

    BtreeNodePtr top() { return (m_nodes.size == 0) ? nullptr : m_nodes.top().first; }

private:
    btree_t m_bt;
    std::stack< std::pair< BtreeNodePtr, homeds::thread::locktype > > m_nodes;
};
#endif

} // namespace btree
} // namespace homeds<|MERGE_RESOLUTION|>--- conflicted
+++ resolved
@@ -2052,13 +2052,12 @@
     }
 
     btree_status_t split_node_replay(btree_journal_entry* jentry, const btree_cp_id_ptr& cp_id) {
-        BtreeNodePtr parent_node = nullptr;
-        bnodeid_t id = jentry->parent_node.node_id;
-        if (jentry->is_root) { id = m_root_node; }
+        bnodeid_t id = jentry->is_root ? m_root_node : jentry->parent_node.node_id;
+        BtreeNodePtr parent_node;
         auto ret_read = read_node(id, parent_node);
         if (parent_node == nullptr) {
             if (ret_read != btree_status_t::fast_path_not_possible) {
-                LOGINFO("read failed btree name {}, reason: {}", m_btree_cfg.get_name(), ret_read);
+                THIS_BT_LOG(ERROR, base, , "read failed, reason: {}", ret_read);
             }
             return ret_read;
         }
@@ -2071,7 +2070,6 @@
         }
 
         // Read the first inplace write node which is the leftmost child and also form child split key from journal
-<<<<<<< HEAD
         auto j_child_nodes = jentry->get_nodes();
 #ifndef NDEBUG
         if (jentry->is_root) {
@@ -2084,29 +2082,11 @@
         BT_DEBUG_ASSERT_CMP(j_child_nodes[1]->type, ==, bt_journal_node_op::creation, ,
                             "Expected second node in journal entry to be new node creation");
 #endif
-=======
-        auto child_node1_jinfo = jentry->leftmost_node();
-        BtreeNodePtr child_node1 = nullptr;
-        ret_read = read_node(child_node1_jinfo->node_info.node_id, child_node1);
-        if (child_node1 == nullptr) {
-            if (ret_read != btree_status_t::fast_path_not_possible) {
-                LOGERROR("read failed btree name {}, reason: {}", m_btree_cfg.get_name(), ret_read);
-            }
-            return ret_read;
-        }
-
-        BtreeNodePtr child_node2 = nullptr;
-        K child1_key;
-        child1_key.set_blob({child_node1_jinfo->key_area(), child_node1_jinfo->key_size});
->>>>>>> 7d167f52
 
         BtreeNodePtr child_node1;
         if (jentry->is_root) {
             // If root is not written yet, parent_node will be pointing child_node1, so create a new parent_node to be
             // treated as root here on.
-<<<<<<< HEAD
-            // child_node1 = parent_node->is_leaf() ? reserve_leaf_node(BlkId(j_child_nodes[0]->node_id()))
-            //                                     : reserve_interior_node(BlkId(j_child_nodes[0]->node_id()));
             child_node1 = reserve_interior_node(BlkId(j_child_nodes[0]->node_id()));
             btree_store_t::swap_node(m_btree_store.get(), parent_node, child_node1);
 
@@ -2116,12 +2096,13 @@
                         child_node1->get_node_id(), parent_node->get_node_id());
 
         } else {
-            child_node1 = read_node(j_child_nodes[0]->node_id());
-=======
-            HS_ASSERT_CMP(DEBUG, child_node1_jinfo->node_info.node_id, ==, m_root_node);
-            auto new_parent_node = alloc_interior_node();
-            btree_store_t::swap_node(m_btree_store.get(), parent_node, new_parent_node);
->>>>>>> 7d167f52
+            ret_read = read_node(j_child_nodes[0]->node_id(), child_node1);
+            if (child_node1 == nullptr) {
+                if (ret_read != btree_status_t::fast_path_not_possible) {
+                    THIS_BT_LOG(ERROR, base, , "read failed, reason: {}", ret_read);
+                }
+                return ret_read;
+            }
         }
         K split_key;
         split_key.set_blob({j_child_nodes[0]->key_area(), j_child_nodes[0]->key_size});
@@ -2152,13 +2133,7 @@
             write_node(child_node2, nullptr, cp_id);
             write_node(child_node1, child_node2, cp_id);
         } else {
-<<<<<<< HEAD
             // leftmost_node is written, so right node must have been written as well.
-            child_node2 = read_node(child_node1->get_next_bnode());
-#ifndef NDEBUG
-            assert(child_node2->get_gen() >= j_child_nodes[1]->node_gen());
-=======
-            // leftmost_node is written, so right node must be written as well.
             ret_read = read_node(child_node1->get_next_bnode(), child_node2);
             if (child_node2 == nullptr) {
                 if (ret_read != btree_status_t::fast_path_not_possible) {
@@ -2166,11 +2141,8 @@
                 }
                 return ret_read;
             }
-
 #ifndef NDEBUG
-            auto child_node2_jinfo = jentry->get_nodes(bt_journal_node_op::creation)[0];
-            HS_ASSERT_CMP(DEBUG, child_node2->get_gen(), >=, child_node2_jinfo->node_info.node_gen);
->>>>>>> 7d167f52
+            assert(child_node2->get_gen() >= j_child_nodes[1]->node_gen());
 #endif
         }
 
