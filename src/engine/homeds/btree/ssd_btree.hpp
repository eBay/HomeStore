--- conflicted
+++ resolved
@@ -259,7 +259,6 @@
             req->isSyncCall = true;
             auto cache_only = iomanager.am_i_tight_loop_reactor();
 
-<<<<<<< HEAD
 #ifndef NDEBUG
             /* testing slow path */
             if (iomanager.am_i_tight_loop_reactor() && homestore_flip->test_flip("btree_read_fast_path_not_possible")) {
@@ -268,8 +267,7 @@
                 return btree_status_t::fast_path_not_possible;
             }
 #endif
-=======
->>>>>>> ec1d8b6f
+
             auto safe_buf = m_blkstore->read(blkid, 0, store->get_node_size(), req, cache_only);
 
             if (safe_buf == nullptr) {
