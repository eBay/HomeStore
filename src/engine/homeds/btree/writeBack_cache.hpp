--- conflicted
+++ resolved
@@ -244,23 +244,12 @@
     /* We don't want to free the blocks until cp is persisted. Because we use these blocks
      * to recover btree.
      */
-<<<<<<< HEAD
     void free_blk(const boost::intrusive_ptr< SSDBtreeNode >& bn, const btree_cp_id_ptr& cp_id) {
-        BlkId bid(bn->get_node_id().m_id);
+        BlkId bid(bn->get_node_id());
 
         /*  if cp_id is null then free it only from the cache. */
         m_blkstore->free_blk(bid, boost::none, boost::none, cp_id ? true : false);
         if (cp_id) { cp_id->free_blkid_list->push_back(bid); }
-=======
-    void free_blk(boost::intrusive_ptr< SSDBtreeNode > bn, btree_cp_id_ptr cp_id) {
-        BlkId bid(bn->get_node_id());
-        if (!cp_id) {
-            m_blkstore->free_blk(bid, boost::none, boost::none);
-            return;
-        }
-        int cp_cnt = cp_id->cp_cnt % MAX_CP_CNT;
-        m_free_list[cp_cnt]->push_back(bid);
->>>>>>> 04191995
     }
 
     btree_status_t refresh_buf(boost::intrusive_ptr< SSDBtreeNode > bn, bool is_write_modifiable,
