//
// Modified by Amit Desai
//

#ifndef HOMESTORE_MAP_STORE_SPEC_HPP
#define HOMESTORE_MAP_STORE_SPEC_HPP

#include "homeds/loadgen/spec/store_spec.hpp"

using namespace homeds::btree;
using namespace homestore;

namespace homeds {
namespace loadgen {
#define INVALID_SEQ_ID UINT64_MAX

template < typename K, typename V, size_t NodeSize = 8192 >
class MapStoreSpec : public StoreSpec< K, V > {
    typedef std::function< void(generator_op_error, const key_info< K, V >*, void*, const std::string&) >
        store_error_cb_t;

    btree_cp_id m_cp_id;

public:
    MapStoreSpec() {}

    void process_metadata_completions(volume_req* req) { LOGTRACE("MapInfo persisted:", req->lba(), req->nblks()); }

    void process_free_blk_callback(Free_Blk_Entry fbe) {
        // remove this assert if someone is actually calling this funciton
        assert(0);
    }

    virtual bool insert(K& k, std::shared_ptr< V > v) override { return update(k, v); }

    virtual bool upsert(K& k, std::shared_ptr< V > v) override { return update(k, v); }

    virtual void init_store(homeds::loadgen::Param& parameters) override {
        vol_params params;
        params.page_size = NodeSize;
        params.size = 10 * Gi;
        params.uuid = boost::uuids::random_generator()();
        std::string name = "vol1";
        memcpy(params.vol_name, name.c_str(), (name.length() + 1));

        boost::uuids::string_generator gen;
        uuid = gen("01970496-0262-11e9-8eb2-f2801f1b9fd1");

        m_map = std::make_unique< mapping >(
            params.size, params.page_size, name,
            std::bind(&MapStoreSpec::process_free_blk_callback, this, std::placeholders::_1), nullptr);
    }

    /* Map put always appends if exists, no feature to force udpate/insert and return error */
    virtual bool update(K& k, std::shared_ptr< V > v) override {
        auto iface_req = vol_interface_req_ptr(new vol_interface_req(nullptr, k.start(), k.get_n_lba()));
        auto req = std::make_unique< volume_req >(iface_req);
        ValueEntry ve;
        v->get_array().get(0, ve, false);
        req->seqId = ve.get_seqId();
        req->lastCommited_seqId = req->seqId; // keeping only latest version always
        req->push_blkid(ve.get_blkId());
<<<<<<< HEAD
        m_map->put(req.get(), k, *(v.get()));
=======
        m_map->put(req, k, *(v.get()), nullptr);
>>>>>>> 17925a96
        return true;
    }

    virtual bool get(K& k, V* out_v) override {
        std::vector< std::pair< K, V > > kvs;
        query(k, true, k, true, kvs);
        assert(kvs.size() <= 1);
        if (kvs.size() == 0) return false;
        out_v->copy_blob(kvs[0].second.get_blob());
        return true;
    }

    virtual bool remove(K& k, V* removed_v = nullptr) override {
        assert(0);
        return true; // map does not have remove impl
    }

    virtual bool remove_any(K& start_key, bool start_incl, K& end_key, bool end_incl, K* out_key, V* out_val) override {
        assert(0);
        return true; // map does not have remove impl
    }

    virtual uint32_t query(K& start_key, bool start_incl, K& end_key, bool end_incl,
                           std::vector< std::pair< K, V > >& result) override {
        auto search_range = BtreeSearchRange(start_key, start_incl, end_key, end_incl);
        BtreeQueryRequest< K, V > qreq(search_range, BtreeQueryType::SWEEP_NON_INTRUSIVE_PAGINATION_QUERY,
                                       end_key.start() - start_key.start() + 1);

        auto result_count = 0U;
        auto lba = start_incl ? start_key.start() : start_key.start() + 1;
        auto nblks = end_key.end() - lba + 1;
        if (!end_incl) { --nblks; }
        auto iface_req = vol_interface_req_ptr(new vol_interface_req(nullptr, lba, nblks));
        auto volreq = std::make_unique< volume_req >(iface_req);

        volreq->seqId = INVALID_SEQ_ID;
        volreq->lastCommited_seqId = INVALID_SEQ_ID; // read only latest value

        std::vector< std::pair< MappingKey, MappingValue > > kvs;
        m_map->get(volreq.get(), kvs, false);
        uint64_t j = 0;

        std::array< uint16_t, CS_ARRAY_STACK_SIZE > carr;
        for (auto i = 0ul; i < CS_ARRAY_STACK_SIZE; i++) {
            carr[i] = 1;
        }

        for (uint64_t lba = volreq->lba(); lba < volreq->lba() + volreq->nblks();) {
            if (kvs[j].first.start() != lba) {
                lba++;
                continue;
            }
            ValueEntry ve;
            (kvs[j].second.get_array()).get(0, ve, false);
            int cnt = 0;
            while (lba <= kvs[j].first.end()) {
                auto storeblk = ve.get_blkId().get_id() + ve.get_blk_offset() + cnt;
                ValueEntry ve(INVALID_SEQ_ID, BlkId(storeblk, 1, 0), 0, 1, &carr[0]);
                result.push_back(std::make_pair(K(lba, 1), V(ve)));
                lba++;
                cnt++;
            }
            j++;
        }

        result_count += result.size();
        return result_count;
    }

    virtual bool range_update(K& start_key, bool start_incl, K& end_key, bool end_incl,
                              std::vector< std::shared_ptr< V > >& result) {
        assert(start_incl);
        assert(end_incl);

        auto lba = start_key.start();
        auto nblks = end_key.end() - lba + 1;
        auto iface_req = vol_interface_req_ptr(new vol_interface_req(nullptr, lba, nblks));
        auto req = std::make_unique< volume_req >(iface_req);

        V& start_value = *(result[0].get());
        V& end_value = *(result.back());

        req->seqId = INVALID_SEQ_ID;
        req->lastCommited_seqId = INVALID_SEQ_ID; // keeping only latest version always

        BlkId bid = start_value.get_blkId();
        bid.set_nblks(end_value.end() - start_value.start() + 1);
        req->push_blkid(bid);

        MappingKey key(req->lba(), req->nblks());

        std::array< uint16_t, CS_ARRAY_STACK_SIZE > carr;
        for (auto i = 0ul; i < CS_ARRAY_STACK_SIZE; i++)
            carr[i] = 1;

        // NOTE assuming data block size is same as lba-volume block size
        ValueEntry ve(INVALID_SEQ_ID, BlkId(bid.get_id(), bid.get_nblks(), 0), 0, bid.get_nblks(), &carr[0]);
        MappingValue value(ve);
        LOGDEBUG("Mapping range put:{} {} ", key.to_string(), value.to_string());

<<<<<<< HEAD
        assert(req->nblks() == bid.get_nblks());
        m_map->put(req.get(), key, value);
=======
        assert(req->nlbas == bid.get_nblks());
        m_map->put(req, key, value, nullptr);
>>>>>>> 17925a96

        return true;
    }

private:
    std::unique_ptr< mapping > m_map;
    boost::uuids::uuid uuid;
};

} // namespace loadgen
} // namespace homeds

#endif // HOMESTORE_MAP_STORE_SPEC_HPP<|MERGE_RESOLUTION|>--- conflicted
+++ resolved
@@ -60,11 +60,7 @@
         req->seqId = ve.get_seqId();
         req->lastCommited_seqId = req->seqId; // keeping only latest version always
         req->push_blkid(ve.get_blkId());
-<<<<<<< HEAD
-        m_map->put(req.get(), k, *(v.get()));
-=======
-        m_map->put(req, k, *(v.get()), nullptr);
->>>>>>> 17925a96
+        m_map->put(req.get(), k, *(v.get()), nullptr);
         return true;
     }
 
@@ -165,13 +161,8 @@
         MappingValue value(ve);
         LOGDEBUG("Mapping range put:{} {} ", key.to_string(), value.to_string());
 
-<<<<<<< HEAD
         assert(req->nblks() == bid.get_nblks());
-        m_map->put(req.get(), key, value);
-=======
-        assert(req->nlbas == bid.get_nblks());
-        m_map->put(req, key, value, nullptr);
->>>>>>> 17925a96
+        m_map->put(req.get(), key, value, nullptr);
 
         return true;
     }
