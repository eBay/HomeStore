--- conflicted
+++ resolved
@@ -14,14 +14,6 @@
 using namespace homeds::btree;
 
 namespace homestore {
-<<<<<<< HEAD
-=======
-struct blkalloc_cp_id;
-struct indx_cp_id;
-typedef std::shared_ptr< homestore::indx_cp_id > indx_cp_id_ptr;
-struct hs_cp_id;
-typedef BlkStore< VdevVarSizeBlkAllocatorPolicy > data_blkstore_t;
->>>>>>> 0a45455f
 typedef BlkStore< VdevVarSizeBlkAllocatorPolicy > sb_blkstore_t;
 
 template < typename IndexBuffer >
@@ -170,14 +162,6 @@
         get_index_blkstore()->blkalloc_cp_start(id);
     }
 
-<<<<<<< HEAD
-=======
-    void blkalloc_cp_done(std::shared_ptr< blkalloc_cp_id > id) {
-        get_data_blkstore()->blkalloc_cp_done(id);
-        get_index_blkstore()->blkalloc_cp_done(id);
-    }
-
->>>>>>> 0a45455f
     std::shared_ptr< blkalloc_cp_id > blkalloc_attach_prepare_cp(std::shared_ptr< blkalloc_cp_id > cur_cp_id) {
         return (get_data_blkstore()->attach_prepare_cp(cur_cp_id));
     }
