﻿/*
 * BlkAllocator.h
 *
 *  Created on: Aug 09, 2016
 *      Author: hkadayam
 */

#ifndef ALLOCATOR_H
#define ALLOCATOR_H

#include <cassert>
#include <cstdint>
#include <memory>
#include <mutex>
#include <sstream>
#include <string>
#include <thread>
#include <vector>

#include <sisl/fds/bitset.hpp>
#include <folly/MPMCQueue.h>
#include <sisl/utility/enum.hpp>
#include <sisl/utility/urcu_helper.hpp>

#include "blk.h"
#include "engine/common/homestore_config.hpp"
#include "engine/common/homestore_header.hpp"

SDS_LOGGING_DECL(blkalloc)
SDS_LOGGING_DECL(transient)

namespace homestore {
#define BLKALLOC_LOG(level, msg, ...) HS_SUBMOD_LOG(level, blkalloc, , "blkalloc", m_cfg.get_name(), msg, ##__VA_ARGS__)
#define BLKALLOC_ASSERT(assert_type, cond, msg, ...)                                                                   \
    HS_SUBMOD_ASSERT(assert_type, cond, , "blkalloc", m_cfg.get_name(), msg, ##__VA_ARGS__)
#define BLKALLOC_ASSERT_CMP(assert_type, val1, cmp, val2, ...)                                                         \
    HS_SUBMOD_ASSERT_CMP(assert_type, val1, cmp, val2, , "blkalloc", m_cfg.get_name(), ##__VA_ARGS__)
#define BLKALLOC_ASSERT_NOTNULL(assert_type, val, ...)                                                                 \
    HS_SUBMOD_ASSERT_NOTNULL(assert_type, val, , "blkalloc", m_cfg.get_name(), ##__VA_ARGS__)
#define BLKALLOC_ASSERT_NULL(assert_type, val, ...)                                                                    \
    HS_SUBMOD_ASSERT_NULL(assert_type, val, , "blkalloc", m_cfg.get_name(), ##__VA_ARGS__)

struct blkalloc_cp;

class BlkAllocConfig {
    friend class BlkAllocator;

private:
    uint32_t m_blk_size;
    uint32_t m_align_size;
    blk_cap_t m_capacity;
    blk_cap_t m_blks_per_portion;
    std::string m_unique_name;
    bool m_auto_recovery{false};
    bool m_realtime_bm_on{true}; // only specifically turn off in BlkAlloc Test;

public:
    BlkAllocConfig(const uint32_t blk_size, const uint32_t align_size, const uint64_t size,
                   const std::string& name = "", const bool realtime_bm_on = true) :
            m_blk_size{blk_size},
            m_align_size{align_size},
            m_capacity{static_cast< blk_cap_t >(size / blk_size)},
            m_blks_per_portion{std::min(HS_DYNAMIC_CONFIG(blkallocator.num_blks_per_portion), m_capacity)},
            m_unique_name{name},
            m_realtime_bm_on{realtime_bm_on} {}

    BlkAllocConfig(const BlkAllocConfig&) = default;
    BlkAllocConfig(BlkAllocConfig&&) noexcept = delete;
    BlkAllocConfig& operator=(const BlkAllocConfig&) = default;
    BlkAllocConfig& operator=(BlkAllocConfig&&) noexcept = delete;
    virtual ~BlkAllocConfig() = default;

    void set_blk_size(const uint32_t blk_size) { m_blk_size = blk_size; }
    [[nodiscard]] uint32_t get_blk_size() const { return m_blk_size; }

    [[nodiscard]] uint32_t get_align_size() const { return m_align_size; }

    void set_total_blks(const blk_cap_t cap) { m_capacity = cap; }
    [[nodiscard]] blk_cap_t get_total_blks() const { return m_capacity; }

    void set_blks_per_portion(const blk_cap_t pg_per_portion) { m_blks_per_portion = pg_per_portion; }
    [[nodiscard]] blk_cap_t get_blks_per_portion() const { return m_blks_per_portion; }

    [[nodiscard]] blk_cap_t get_total_portions() const { return (get_total_blks() - 1) / get_blks_per_portion() + 1; }

    void set_auto_recovery(const bool auto_recovery) { m_auto_recovery = auto_recovery; }
    [[nodiscard]] bool get_auto_recovery() const { return m_auto_recovery; }

    [[nodiscard]] const std::string& get_name() const { return m_unique_name; }

    [[nodiscard]] virtual std::string to_string() const {
        return fmt::format("BlkSize={} TotalBlks={} BlksPerPortion={} auto_recovery={}", get_blk_size(),
                           get_total_blks(), get_blks_per_portion(), get_auto_recovery());
    }
};

VENUM(BlkOpStatus, uint8_t,
      NONE = 0,            // Default no status
      SUCCESS = 1u << 0,   // Success
      FAILED = 1u << 1,    // Generic failure
      SPACEFULL = 1u << 2, // Space full failure
      PARTIAL_FAILED = 1u << 3);

ENUM(BlkAllocatorState, uint8_t, INIT, WAITING, SWEEP_SCHEDULED, SWEEPING, EXITING, DONE);

/* Hints for various allocators */
struct blk_alloc_hints {
    blk_alloc_hints() :
            desired_temp{0},
            dev_id_hint{INVALID_DEV_ID},
            can_look_for_other_dev{true},
            is_contiguous{false},
            multiplier{1},
            max_blks_per_entry{BlkId::max_blks_in_op()},
            stream_ptr{(uintptr_t) nullptr} {}

    blk_temp_t desired_temp;     // Temperature hint for the device
    uint32_t dev_id_hint;        // which physical device to pick (hint if any) -1 for don't care
    bool can_look_for_other_dev; // If alloc on device not available can I pick other device
    bool is_contiguous;
    uint32_t multiplier;         // blks allocated in a blkid should be a multiple of multiplier
    uint32_t max_blks_per_entry; // Number of blks on every entry
    uintptr_t stream_ptr;
#ifdef _PRERELEASE
    bool error_simulate = false; // can error simulate happen
#endif
};

static constexpr blk_temp_t default_temperature() { return 1; }

class BlkAllocPortion {
private:
    mutable std::mutex m_blk_lock;
    blk_num_t m_portion_num;
    blk_temp_t m_temperature;
    blk_num_t m_available_blocks;

public:
    BlkAllocPortion(const blk_temp_t temp = default_temperature()) : m_temperature(temp) {}
    ~BlkAllocPortion() = default;
    BlkAllocPortion(const BlkAllocPortion&) = delete;
    BlkAllocPortion(BlkAllocPortion&&) noexcept = delete;
    BlkAllocPortion& operator=(const BlkAllocPortion&) = delete;
    BlkAllocPortion& operator=(BlkAllocPortion&&) noexcept = delete;

    auto portion_auto_lock() const { return std::scoped_lock< std::mutex >(m_blk_lock); }
    void set_portion_num(const blk_num_t portion_num) { m_portion_num = portion_num; }
    [[nodiscard]] blk_num_t get_portion_num() const { return m_portion_num; }
    void set_available_blocks(const blk_num_t available_blocks) { m_available_blocks = available_blocks; }
    [[nodiscard]] blk_num_t get_available_blocks() const { return m_available_blocks; }
    [[maybe_unused]] blk_num_t decrease_available_blocks(const blk_num_t count) {
        return (m_available_blocks -= count);
    }
    [[maybe_unused]] blk_num_t increase_available_blocks(const blk_num_t count) {
        return (m_available_blocks += count);
    }
    void set_temperature(const blk_temp_t temp) { m_temperature = temp; }
    [[nodiscard]] blk_temp_t temperature() const { return m_temperature; }

    static constexpr blk_temp_t default_temperature() { return 1; }
};

/* We have the following design requirement it is used in auto recovery mode
 *  - Free BlkIDs should not be re allocated until its free status is persisted on disk. Reasons :-
 *          - It helps is reconstructing btree in crash as it depends on old blkid to read the data
 *          - Different volume recovery doesn't need to dependent on each other. We can sequence based recovery
 *            instead of time based recovery.
 *  - Allocate BlkIDs should not be persisted until it is persisted in journal. If system crash after writing to
 *    in use bm but before writing to journal then blkid will be leak forever.
 *
 * To achieve the above requirements we free blks in three phase
 *      - accumulate all the blkids in the consumer
 *      - Reset bits in disk bitmap only
 *      - persist disk bitmap
 *      - Reset bits in cache bitmap. It is available to reallocate now.
 *  Note :- Blks can be freed directly to the cache if it is not set disk bitmap. This can happen in scenarios like
 *  write failure after blkid allocation.
 *
 *  Allocation of blks also happen in two phase
 *      - Allocate blkid. This blkid will already be set in cache bitmap
 *      - Consumer will persist entry in journal
 *      - Set bit in disk bitmap. Entry is set disk bitmap only when consumer have made sure that they are going to
 *        replay this entry. otherwise there will be disk leak
 *  Note :- Allocate blk should always be done in two phase if auto recovery is set.
 *
 *
 * Blk allocator has two recoveries auto recovery and manual recovery
 * 1. auto recovery :- disk bit map is persisted. Consumers only have to replay journal. It is used by volume and
 * btree.
 * 2. manual recovery :- disk bit map is not persisted. Consumers have to scan its index table to set blks allocated.
 * It is used meta blk manager.
 * Base class manages disk_bitmap as it is common to all blk allocator.
 *
 * Disk bitmap is persisted only during checkpoints. These two things always be true while disk bitmap is persisting
 * 1. It contains atleast all the blks allocated upto that checkpoint. It can contain blks allocated for next
 *    checkpoints also.
 * 2. It contains blks freed only upto that checkpoint.
 */

class BlkAllocator {
public:
    BlkAllocator(const BlkAllocConfig& cfg, const chunk_num_t id = 0);
    BlkAllocator(const BlkAllocator&) = delete;
    BlkAllocator(BlkAllocator&&) noexcept = delete;
    BlkAllocator& operator=(const BlkAllocator&) = delete;
    BlkAllocator& operator=(BlkAllocator&&) noexcept = delete;
    virtual ~BlkAllocator() = default;

    virtual BlkAllocStatus alloc(BlkId& bid) = 0;
    virtual BlkAllocStatus alloc(const blk_count_t nblks, const blk_alloc_hints& hints,
                                 std::vector< BlkId >& out_blkid) = 0;
    virtual void free(const std::vector< BlkId >& blk_ids) = 0;
    virtual void free(const BlkId& id) = 0;
    [[nodiscard]] virtual blk_cap_t get_available_blks() const = 0;
    [[nodiscard]] virtual blk_cap_t get_used_blks() const = 0;
    [[nodiscard]] virtual bool is_blk_alloced(const BlkId& b, const bool use_lock = false) const = 0;
    [[nodiscard]] virtual std::string to_string() const = 0;

    [[nodiscard]] sisl::Bitset* get_disk_bm() { return m_disk_bm.get(); }
    [[nodiscard]] const sisl::Bitset* get_disk_bm_const() const { return m_disk_bm.get(); };
    [[nodiscard]] sisl::Bitset* get_realtime_bm() { return m_realtime_bm.get(); }
    [[nodiscard]] const sisl::Bitset* get_realtime_bm() const { return m_realtime_bm.get(); }

    void set_disk_bm(std::unique_ptr< sisl::Bitset > recovered_bm);

    [[nodiscard]] BlkAllocPortion* get_blk_portion(const blk_num_t portion_num) {
        HS_DEBUG_ASSERT_LT(portion_num, m_cfg.get_total_portions(), "Portion num is not in range");
        return &m_blk_portions[portion_num];
    }

    virtual void inited();

    void incr_alloced_blk_count(const blk_count_t nblks) {
        m_alloced_blk_count.fetch_add(nblks, std::memory_order_relaxed);
    }
    void decr_alloced_blk_count(const blk_count_t nblks) {
        m_alloced_blk_count.fetch_sub(nblks, std::memory_order_relaxed);
    }
    [[nodiscard]] int64_t get_alloced_blk_count() const { return m_alloced_blk_count.load(std::memory_order_acquire); }

    [[nodiscard]] bool is_blk_alloced_on_disk(const BlkId& b, const bool use_lock = false) const;

    /* It is used during recovery in both mode :- auto recovery and manual recovery
     * It is also used in normal IO during auto recovery mode.
     */
<<<<<<< HEAD
    BlkAllocStatus alloc_on_disk(const BlkId& in_bid);

    BlkAllocStatus alloc_on_realtime(const BlkId& b);
=======
    BlkAllocStatus alloc_on_disk(const BlkId& in_bid) {
        if (!m_auto_recovery && m_inited) { return BlkAllocStatus::FAILED; }

        rcu_read_lock();
        auto list = get_alloc_blk_list();
        if (list) {
            // cp has started, accumulating to the list
            BLKALLOC_LOG(DEBUG, "accumulating blks allocated {} chunk number {}", in_bid.to_string(), m_chunk_id);
            list->push_back(in_bid);
        } else {
            // cp is not started or already done, allocate on disk bm directly;
            /* enable this assert later when reboot is supported */
            // assert(m_auto_recovery || !m_inited);
            BlkAllocPortion* const portion{blknum_to_portion(in_bid.get_blk_num())};
            {
                auto lock{portion->portion_auto_lock()};
                if (m_inited) {
                    BLKALLOC_ASSERT(RELEASE, get_disk_bm()->is_bits_reset(in_bid.get_blk_num(), in_bid.get_nblks()),
                                    "Expected disk blks to reset");
                }
                get_disk_bm()->set_bits(in_bid.get_blk_num(), in_bid.get_nblks());
                portion->decrease_available_blocks(in_bid.get_nblks());
                BLKALLOC_LOG(DEBUG, "blks allocated {} chunk number {}", in_bid.to_string(), m_chunk_id);
            }
        }
        rcu_read_unlock();

        return BlkAllocStatus::SUCCESS;
    }

    BlkAllocStatus alloc_on_realtime(const BlkId& b) {
        if (!realtime_bm_on()) { return BlkAllocStatus::SUCCESS; }

        if (!m_auto_recovery && m_inited) { return BlkAllocStatus::FAILED; }
        BlkAllocPortion* const portion{blknum_to_portion(b.get_blk_num())};
        {
            auto lock{portion->portion_auto_lock()};
            if (m_inited) {
                if (!get_realtime_bm()->is_bits_reset(b.get_blk_num(), b.get_nblks())) {
                    BLKALLOC_LOG(ERROR, "bit not reset {} nblks {} chunk number {}", b.get_blk_num(), b.get_nblks(),
                                 m_chunk_id);

                    for (blk_count_t i{0}; i < b.get_nblks(); ++i) {
                        if (!get_realtime_bm()->is_bits_reset(b.get_blk_num() + i, 1)) {
                            BLKALLOC_LOG(ERROR, "bit not reset {}", b.get_blk_num() + i);
                        }
                    }
                    // cross compare with disk bm
                    for (blk_count_t i{0}; i < b.get_nblks(); ++i) {
                        if (!get_disk_bm()->is_bits_reset(b.get_blk_num() + i, 1)) {
                            BLKALLOC_LOG(ERROR, "bit not reset {}", b.get_blk_num() + i);
                        }
                    }
                    BLKALLOC_ASSERT(RELEASE, get_realtime_bm()->is_bits_reset(b.get_blk_num(), b.get_nblks()),
                                    "Expected disk bits to reset blk num {} num blks {}", b.get_blk_num(),
                                    b.get_nblks());
                }
            }
            get_realtime_bm()->set_bits(b.get_blk_num(), b.get_nblks());
            BLKALLOC_LOG(DEBUG, "realtime blks allocated {} chunk number {}", b.to_string(), m_chunk_id);
        }

        return BlkAllocStatus::SUCCESS;
    }
>>>>>>> 13042f38

    //
    // Caller should consume the return value and print context when return false;
    //
<<<<<<< HEAD
    [[nodiscard]] bool free_on_realtime(const BlkId& b);

    void free_on_disk(const BlkId& b);
=======
    [[nodiscard]] bool free_on_realtime(const BlkId& b) {
        if (!realtime_bm_on()) { return true; }

        /* this api should be called only when auto recovery is enabled */
        assert(m_auto_recovery);
        BlkAllocPortion* const portion{blknum_to_portion(b.get_blk_num())};
        {
            auto lock{portion->portion_auto_lock()};
            if (m_inited) {
                /* During recovery we might try to free the entry which is already freed while replaying the journal,
                 * This assert is valid only post recovery.
                 */
                if (!get_realtime_bm()->is_bits_set(b.get_blk_num(), b.get_nblks())) {
                    BLKALLOC_LOG(ERROR, "{}, bit not set {} nblks{} chunk number {}", b.to_string(), b.get_blk_num(),
                                 b.get_nblks(), m_chunk_id);
                    for (blk_count_t i{0}; i < b.get_nblks(); ++i) {
                        if (!get_realtime_bm()->is_bits_set(b.get_blk_num() + i, 1)) {
                            BLKALLOC_LOG(ERROR, "bit not set {}", b.get_blk_num() + i);
                        }
                    }
                    return false;
                }
            }

            BLKALLOC_LOG(DEBUG, "realtime: free bid: {}, chunk number: {}", b.to_string(), m_chunk_id);
            get_realtime_bm()->reset_bits(b.get_blk_num(), b.get_nblks());
            return true;
        }
    }

    void free_on_disk(const BlkId& b) {
        /* this api should be called only when auto recovery is enabled */
        assert(m_auto_recovery);
        BlkAllocPortion* const portion{blknum_to_portion(b.get_blk_num())};
        {
            auto lock{portion->portion_auto_lock()};
            if (m_inited) {
                /* During recovery we might try to free the entry which is already freed while replaying the journal,
                 * This assert is valid only post recovery.
                 */
                if (!get_disk_bm()->is_bits_set(b.get_blk_num(), b.get_nblks())) {
                    BLKALLOC_LOG(ERROR, "bit not set {} nblks {} chunk number {}", b.get_blk_num(), b.get_nblks(),
                                 m_chunk_id);
                    for (blk_count_t i{0}; i < b.get_nblks(); ++i) {
                        if (!get_disk_bm()->is_bits_set(b.get_blk_num() + i, 1)) {
                            BLKALLOC_LOG(ERROR, "bit not set {}", b.get_blk_num() + i);
                        }
                    }
                    BLKALLOC_ASSERT(RELEASE, get_disk_bm()->is_bits_set(b.get_blk_num(), b.get_nblks()),
                                    "Expected disk bits to set blk num {} num blks {}", b.get_blk_num(), b.get_nblks());
                }
            }

            BLKALLOC_LOG(DEBUG, "free_on_disk: free bid: {}, chunk number: {}", b.to_string(), m_chunk_id);
            get_disk_bm()->reset_bits(b.get_blk_num(), b.get_nblks());
            portion->increase_available_blocks(b.get_nblks());
        }
    }
>>>>>>> 13042f38

    /* CP start is called when all its consumers have purged their free lists and now want to persist the
     * disk bitmap.
     */
    [[nodiscard]] sisl::byte_array cp_start([[maybe_unused]] const std::shared_ptr< blkalloc_cp >& id);

    void cp_done();

    [[nodiscard]] virtual const BlkAllocConfig& get_config() const { return m_cfg; }
    [[nodiscard]] blk_num_t blknum_to_portion_num(const blk_num_t blknum) const {
        return blknum / get_config().get_blks_per_portion();
    }

    [[nodiscard]] BlkAllocPortion* blknum_to_portion(const blk_num_t blknum) {
        return &m_blk_portions[blknum_to_portion_num(blknum)];
    }

    [[nodiscard]] const BlkAllocPortion* blknum_to_portion_const(const blk_num_t blknum) const {
        return &m_blk_portions[blknum_to_portion_num(blknum)];
    }

    void create_debug_bm();
    void update_debug_bm(const BlkId& bid);
    [[nodiscard]] bool verify_debug_bm(const bool free_debug_bm);

    /* Get status */
    nlohmann::json get_status(const int log_level) const;

    [[nodiscard]] bool realtime_bm_on() const { return (m_cfg.m_realtime_bm_on && m_auto_recovery); }

private:
    [[nodiscard]] sisl::Bitset* get_debug_bm() { return m_debug_bm.get(); }

    sisl::ThreadVector< BlkId >* get_alloc_blk_list();

protected:
    BlkAllocConfig m_cfg;
    bool m_inited{false};
    chunk_num_t m_chunk_id;

private:
    sisl::ThreadVector< BlkId >* m_alloc_blkid_list{nullptr};
    std::unique_ptr< BlkAllocPortion[] > m_blk_portions;
    std::unique_ptr< sisl::Bitset > m_disk_bm{nullptr};
    std::unique_ptr< sisl::Bitset > m_debug_bm{
        nullptr}; // it is used only for debugging during boot or when HS is in restricted mode
    std::unique_ptr< sisl::Bitset > m_realtime_bm{
        nullptr}; // it is used only for debugging to keep track of allocated/free blkids in real time
    std::atomic< int64_t > m_alloced_blk_count{0};
    bool m_auto_recovery{false};
};

/* FixedBlkAllocator is a fast allocator where it allocates only 1 size block and ALL free blocks are cached instead of
 * selectively caching few blks which are free. Thus there is no sweeping of bitmap or other to refill the cache. It
 * does not support temperature of blocks and allocates simply on first come first serve basis
 */
class FixedBlkAllocator : public BlkAllocator {
public:
    FixedBlkAllocator(const BlkAllocConfig& cfg, const bool init, const chunk_num_t chunk_id);
    FixedBlkAllocator(const FixedBlkAllocator&) = delete;
    FixedBlkAllocator(FixedBlkAllocator&&) noexcept = delete;
    FixedBlkAllocator& operator=(const FixedBlkAllocator&) = delete;
    FixedBlkAllocator& operator=(FixedBlkAllocator&&) noexcept = delete;
    ~FixedBlkAllocator() override = default;

    BlkAllocStatus alloc(BlkId& bid) override;
    BlkAllocStatus alloc(const blk_count_t nblks, const blk_alloc_hints& hints,
                         std::vector< BlkId >& out_blkid) override;
    void free(const std::vector< BlkId >& blk_ids) override;
    void free(const BlkId& b) override;
    void inited() override;

    [[nodiscard]] blk_cap_t get_available_blks() const override;
    [[nodiscard]] blk_cap_t get_used_blks() const override;
    [[nodiscard]] bool is_blk_alloced(const BlkId& in_bid, const bool use_lock = false) const override;
    [[nodiscard]] std::string to_string() const override;

private:
    [[nodiscard]] blk_num_t init_portion(BlkAllocPortion* portion, const blk_num_t start_blk_num);

private:
    folly::MPMCQueue< BlkId > m_blk_q;
};

} // namespace homestore
#endif<|MERGE_RESOLUTION|>--- conflicted
+++ resolved
@@ -243,145 +243,19 @@
     /* It is used during recovery in both mode :- auto recovery and manual recovery
      * It is also used in normal IO during auto recovery mode.
      */
-<<<<<<< HEAD
+
     BlkAllocStatus alloc_on_disk(const BlkId& in_bid);
 
     BlkAllocStatus alloc_on_realtime(const BlkId& b);
-=======
-    BlkAllocStatus alloc_on_disk(const BlkId& in_bid) {
-        if (!m_auto_recovery && m_inited) { return BlkAllocStatus::FAILED; }
-
-        rcu_read_lock();
-        auto list = get_alloc_blk_list();
-        if (list) {
-            // cp has started, accumulating to the list
-            BLKALLOC_LOG(DEBUG, "accumulating blks allocated {} chunk number {}", in_bid.to_string(), m_chunk_id);
-            list->push_back(in_bid);
-        } else {
-            // cp is not started or already done, allocate on disk bm directly;
-            /* enable this assert later when reboot is supported */
-            // assert(m_auto_recovery || !m_inited);
-            BlkAllocPortion* const portion{blknum_to_portion(in_bid.get_blk_num())};
-            {
-                auto lock{portion->portion_auto_lock()};
-                if (m_inited) {
-                    BLKALLOC_ASSERT(RELEASE, get_disk_bm()->is_bits_reset(in_bid.get_blk_num(), in_bid.get_nblks()),
-                                    "Expected disk blks to reset");
-                }
-                get_disk_bm()->set_bits(in_bid.get_blk_num(), in_bid.get_nblks());
-                portion->decrease_available_blocks(in_bid.get_nblks());
-                BLKALLOC_LOG(DEBUG, "blks allocated {} chunk number {}", in_bid.to_string(), m_chunk_id);
-            }
-        }
-        rcu_read_unlock();
-
-        return BlkAllocStatus::SUCCESS;
-    }
-
-    BlkAllocStatus alloc_on_realtime(const BlkId& b) {
-        if (!realtime_bm_on()) { return BlkAllocStatus::SUCCESS; }
-
-        if (!m_auto_recovery && m_inited) { return BlkAllocStatus::FAILED; }
-        BlkAllocPortion* const portion{blknum_to_portion(b.get_blk_num())};
-        {
-            auto lock{portion->portion_auto_lock()};
-            if (m_inited) {
-                if (!get_realtime_bm()->is_bits_reset(b.get_blk_num(), b.get_nblks())) {
-                    BLKALLOC_LOG(ERROR, "bit not reset {} nblks {} chunk number {}", b.get_blk_num(), b.get_nblks(),
-                                 m_chunk_id);
-
-                    for (blk_count_t i{0}; i < b.get_nblks(); ++i) {
-                        if (!get_realtime_bm()->is_bits_reset(b.get_blk_num() + i, 1)) {
-                            BLKALLOC_LOG(ERROR, "bit not reset {}", b.get_blk_num() + i);
-                        }
-                    }
-                    // cross compare with disk bm
-                    for (blk_count_t i{0}; i < b.get_nblks(); ++i) {
-                        if (!get_disk_bm()->is_bits_reset(b.get_blk_num() + i, 1)) {
-                            BLKALLOC_LOG(ERROR, "bit not reset {}", b.get_blk_num() + i);
-                        }
-                    }
-                    BLKALLOC_ASSERT(RELEASE, get_realtime_bm()->is_bits_reset(b.get_blk_num(), b.get_nblks()),
-                                    "Expected disk bits to reset blk num {} num blks {}", b.get_blk_num(),
-                                    b.get_nblks());
-                }
-            }
-            get_realtime_bm()->set_bits(b.get_blk_num(), b.get_nblks());
-            BLKALLOC_LOG(DEBUG, "realtime blks allocated {} chunk number {}", b.to_string(), m_chunk_id);
-        }
-
-        return BlkAllocStatus::SUCCESS;
-    }
->>>>>>> 13042f38
-
+   
     //
     // Caller should consume the return value and print context when return false;
     //
-<<<<<<< HEAD
+
     [[nodiscard]] bool free_on_realtime(const BlkId& b);
 
     void free_on_disk(const BlkId& b);
-=======
-    [[nodiscard]] bool free_on_realtime(const BlkId& b) {
-        if (!realtime_bm_on()) { return true; }
-
-        /* this api should be called only when auto recovery is enabled */
-        assert(m_auto_recovery);
-        BlkAllocPortion* const portion{blknum_to_portion(b.get_blk_num())};
-        {
-            auto lock{portion->portion_auto_lock()};
-            if (m_inited) {
-                /* During recovery we might try to free the entry which is already freed while replaying the journal,
-                 * This assert is valid only post recovery.
-                 */
-                if (!get_realtime_bm()->is_bits_set(b.get_blk_num(), b.get_nblks())) {
-                    BLKALLOC_LOG(ERROR, "{}, bit not set {} nblks{} chunk number {}", b.to_string(), b.get_blk_num(),
-                                 b.get_nblks(), m_chunk_id);
-                    for (blk_count_t i{0}; i < b.get_nblks(); ++i) {
-                        if (!get_realtime_bm()->is_bits_set(b.get_blk_num() + i, 1)) {
-                            BLKALLOC_LOG(ERROR, "bit not set {}", b.get_blk_num() + i);
-                        }
-                    }
-                    return false;
-                }
-            }
-
-            BLKALLOC_LOG(DEBUG, "realtime: free bid: {}, chunk number: {}", b.to_string(), m_chunk_id);
-            get_realtime_bm()->reset_bits(b.get_blk_num(), b.get_nblks());
-            return true;
-        }
-    }
-
-    void free_on_disk(const BlkId& b) {
-        /* this api should be called only when auto recovery is enabled */
-        assert(m_auto_recovery);
-        BlkAllocPortion* const portion{blknum_to_portion(b.get_blk_num())};
-        {
-            auto lock{portion->portion_auto_lock()};
-            if (m_inited) {
-                /* During recovery we might try to free the entry which is already freed while replaying the journal,
-                 * This assert is valid only post recovery.
-                 */
-                if (!get_disk_bm()->is_bits_set(b.get_blk_num(), b.get_nblks())) {
-                    BLKALLOC_LOG(ERROR, "bit not set {} nblks {} chunk number {}", b.get_blk_num(), b.get_nblks(),
-                                 m_chunk_id);
-                    for (blk_count_t i{0}; i < b.get_nblks(); ++i) {
-                        if (!get_disk_bm()->is_bits_set(b.get_blk_num() + i, 1)) {
-                            BLKALLOC_LOG(ERROR, "bit not set {}", b.get_blk_num() + i);
-                        }
-                    }
-                    BLKALLOC_ASSERT(RELEASE, get_disk_bm()->is_bits_set(b.get_blk_num(), b.get_nblks()),
-                                    "Expected disk bits to set blk num {} num blks {}", b.get_blk_num(), b.get_nblks());
-                }
-            }
-
-            BLKALLOC_LOG(DEBUG, "free_on_disk: free bid: {}, chunk number: {}", b.to_string(), m_chunk_id);
-            get_disk_bm()->reset_bits(b.get_blk_num(), b.get_nblks());
-            portion->increase_available_blocks(b.get_nblks());
-        }
-    }
->>>>>>> 13042f38
-
+ 
     /* CP start is called when all its consumers have purged their free lists and now want to persist the
      * disk bitmap.
      */
