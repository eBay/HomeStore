/*
 * varsize_blk_allocator.cpp
 *
 *  Created on: Jun 17, 2015
 *      Author: Hari Kadayam
 */

#include "varsize_blk_allocator.h"
#include <iostream>
#include <thread>
#include <fds/utils.hpp>
#include "engine/homeds/btree/mem_btree.hpp"
#include <sds_logging/logging.h>
#include <utility/thread_factory.hpp>

#ifndef NDEBUG
bool blk_alloc_test = false;
#endif

SDS_LOGGING_DECL(varsize_blk_alloc)

namespace homestore {

VarsizeBlkAllocator::VarsizeBlkAllocator(const VarsizeBlkAllocConfig& cfg, const bool init, const uint32_t id) :
        BlkAllocator(cfg, id),
        m_cfg(cfg),
        m_region_state(BlkAllocatorState::BLK_ALLOCATOR_DONE),
        m_temp_groups(cfg.get_total_temp_group()),
        m_cache_n_entries(0),
        m_metrics(cfg.get_name().c_str(), cfg.get_slab_cnt()) {

    // TODO: Raise exception when blk_size > page_size or total blks is less than some number etc...
    m_cache_bm = new sisl::Bitset(cfg.get_total_blks(), id, HS_STATIC_CONFIG(drive_attr.align_size));

#ifndef NDEBUG
    for (auto i = 0U; i < cfg.get_total_temp_group(); i++) {
        m_temp_groups[i].m_temp_group_id = i;
    }

#endif

    // Initialize the slab counters
    for (auto i = 0U; i < cfg.get_slab_cnt(); i++) {
        atomwrapper< uint32_t > a_i(0);
        m_slab_entries.push_back(a_i);
        BLKALLOC_LOG(TRACE, varsize_blk_alloc, "Capacity of slab {} = {}", i,
                            m_slab_entries[i]._a.load(std::memory_order_acq_rel));
    }

    // Create segments with as many blk groups as configured.
    uint64_t seg_nblks = cfg.get_total_blks() / cfg.get_total_segments();
    uint64_t portions_per_seg = get_portions_per_segment();
    BLKALLOC_LOG(TRACE, varsize_blk_alloc, "Segment Count = {}, Blocks per segment = {}, portions={}",
                                                cfg.get_total_segments(), seg_nblks, portions_per_seg);
    for (auto i = 0U; i < cfg.get_total_segments(); i++) {
        std::string seg_name = cfg.get_name() + "_seg_" + std::to_string(i);
        BlkAllocSegment* seg = new BlkAllocSegment(seg_nblks, i, portions_per_seg, seg_name);
        m_segments.push_back(seg);
    }

    BtreeConfig btree_cfg(HS_DYNAMIC_CONFIG(btree->mem_btree_page_size), cfg.get_name().c_str());

    btree_cfg.set_max_objs(cfg.get_max_cache_blks());
    btree_cfg.set_max_key_size(sizeof(VarsizeAllocCacheEntry));
    btree_cfg.set_max_value_size(0);
    m_blk_cache = VarsizeBlkAllocatorBtree::create_btree(btree_cfg);

    // Start a thread which will do sweeping job of free segments
    if (init) { inited(); }
}

<<<<<<< HEAD
void VarsizeBlkAllocator::incr_counter(const unsigned int index, const unsigned int val) {
    switch (index) {
    case 0:
        COUNTER_INCREMENT(m_metrics, blkalloc_slab0_capacity, val);
        break;
    case 1:
        COUNTER_INCREMENT(m_metrics, blkalloc_slab1_capacity, val);
        break;
    case 2:
        COUNTER_INCREMENT(m_metrics, blkalloc_slab2_capacity, val);
        break;
    case 3:
        COUNTER_INCREMENT(m_metrics, blkalloc_slab3_capacity, val);
        break;
    case 4:
        COUNTER_INCREMENT(m_metrics, blkalloc_slab4_capacity, val);
        break;
    case 5:
        COUNTER_INCREMENT(m_metrics, blkalloc_slab5_capacity, val);
        break;
    case 6:
        COUNTER_INCREMENT(m_metrics, blkalloc_slab6_capacity, val);
        break;
    case 7:
        COUNTER_INCREMENT(m_metrics, blkalloc_slab7_capacity, val);
        break;
    case 8:
        COUNTER_INCREMENT(m_metrics, blkalloc_slab8_capacity, val);
        break;
    case 9:
        COUNTER_INCREMENT(m_metrics, blkalloc_slab9_capacity, val);
        break;
    default:
        BLKALLOC_LOG(DEBUG, varsize_blk_alloc, "Invalid index={} for slab counter increment", index);
    }
}

void VarsizeBlkAllocator::decr_counter(const unsigned int index, const unsigned int val) {
    switch (index) {
    case 0:
        COUNTER_DECREMENT(m_metrics, blkalloc_slab0_capacity, val);
        break;
    case 1:
        COUNTER_DECREMENT(m_metrics, blkalloc_slab1_capacity, val);
        break;
    case 2:
        COUNTER_DECREMENT(m_metrics, blkalloc_slab2_capacity, val);
        break;
    case 3:
        COUNTER_DECREMENT(m_metrics, blkalloc_slab3_capacity, val);
        break;
    case 4:
        COUNTER_DECREMENT(m_metrics, blkalloc_slab4_capacity, val);
        break;
    case 5:
        COUNTER_DECREMENT(m_metrics, blkalloc_slab5_capacity, val);
        break;
    case 6:
        COUNTER_DECREMENT(m_metrics, blkalloc_slab6_capacity, val);
        break;
    case 7:
        COUNTER_DECREMENT(m_metrics, blkalloc_slab7_capacity, val);
        break;
    case 8:
        COUNTER_DECREMENT(m_metrics, blkalloc_slab8_capacity, val);
        break;
    case 9:
        COUNTER_DECREMENT(m_metrics, blkalloc_slab9_capacity, val);
        break;
    default:
        BLKALLOC_LOG(DEBUG, varsize_blk_alloc, "Invalid index={} for slab counter decrement", index);
    }
}

=======
>>>>>>> 234230e0
uint64_t VarsizeBlkAllocator::get_portions_per_segment() {
    return (m_cfg.get_total_portions() / m_cfg.get_total_segments());
}

VarsizeBlkAllocator::~VarsizeBlkAllocator() {
    {
        std::lock_guard< std::mutex > lk(m_mutex);
        if (m_region_state != BlkAllocatorState::BLK_ALLOCATOR_EXITING) {
            BLKALLOC_LOG(DEBUG, varsize_blk_alloc, "Region state = {}, set to {}", m_region_state,
                         BlkAllocatorState::BLK_ALLOCATOR_EXITING);
            m_region_state = BlkAllocatorState::BLK_ALLOCATOR_EXITING;
        }
    }

    m_cv.notify_all();
    if (m_thread_id.joinable()) { m_thread_id.join(); }
    delete (m_blk_cache);
    delete (m_cache_bm);
    for (auto i = 0U; i < m_cfg.get_total_segments(); i++) {
        delete (m_segments[i]);
        BLKALLOC_LOG(INFO, varsize_blk_alloc, "Deleted segment {}", i);
    }
}

// Runs only in per sweep thread. In other words, this is a single threaded state machine.
void VarsizeBlkAllocator::allocator_state_machine() {
<<<<<<< HEAD
    BLKALLOC_LOG(INFO, , "Starting new blk sweep thread, thread num = {}", sisl::ThreadLocalContext::my_thread_num());
    BlkAllocSegment* allocate_seg{ nullptr };
=======
    BLKALLOC_LOG(TRACE, varsize_blk_alloc, "Starting new blk sweep thread, thread num = {}",
                                                    sisl::ThreadLocalContext::my_thread_num());
    BlkAllocSegment* allocate_seg = nullptr;
>>>>>>> 234230e0
    int slab_indx;
    bool allocate = false;

    while (true) {
        allocate_seg = nullptr;
        slab_indx = -1;
        allocate = false;
        {
            std::unique_lock< std::mutex > lk(m_mutex);

            if (m_region_state == BlkAllocatorState::BLK_ALLOCATOR_DONE) {
                m_cv.wait(lk);
                BLKALLOC_LOG(TRACE, varsize_blk_alloc, "Region state : done");
            }

            if (m_region_state == BlkAllocatorState::BLK_ALLOCATOR_WAIT_ALLOC) {
                m_region_state = BlkAllocatorState::BLK_ALLOCATOR_ALLOCATING;
                allocate_seg = m_wait_alloc_segment;
                slab_indx = m_wait_slab_indx;
                allocate = true;
                BLKALLOC_LOG(TRACE, varsize_blk_alloc, "Region state : wait-alloc -> allocating");

<<<<<<< HEAD
            } else if (m_region_state == BlkAllocatorState::BLK_ALLOCATOR_EXITING) {
                BLKALLOC_LOG(INFO, varsize_blk_alloc, "TODO: Handle exiting message more periodically");
=======
            } else if (m_region_state == BLK_ALLOCATOR_EXITING) {
                BLKALLOC_LOG(TRACE, varsize_blk_alloc, "TODO: Handle exiting message more periodically");
>>>>>>> 234230e0
                break;
            }
        }
        if (allocate) {
            BLKALLOC_LOG(TRACE, varsize_blk_alloc, "Fill cache for segment");
            fill_cache(&allocate_seg, slab_indx);
            {
                // acquire lock
                std::unique_lock< std::mutex > lk(m_mutex);
                m_wait_alloc_segment = nullptr;
                if (m_region_state != BlkAllocatorState::BLK_ALLOCATOR_EXITING) { m_region_state = BlkAllocatorState::BLK_ALLOCATOR_DONE; }
                m_cv.notify_all();
            }
            BLKALLOC_LOG(TRACE, varsize_blk_alloc, "Done with fill cache for segment");
        }
    }
}

bool VarsizeBlkAllocator::is_blk_alloced(const BlkId& b) const {
    if (!m_inited) { return true; }
    if (!m_cache_bm->is_bits_set(b.get_id(), b.get_nblks())) {
        BLKALLOC_ASSERT(RELEASE, 0, "Expected bits to reset");
        return false;
    }
    return (BlkAllocator::is_blk_alloced_on_disk(b));
}

void VarsizeBlkAllocator::inited() {
    m_cache_bm->copy(*(get_disk_bm()));
    m_thread_id = sisl::named_thread("blkalloc_sweep", bind_this(VarsizeBlkAllocator::allocator_state_machine, 0));
    LOGINFO("blk allocator inited");
    BlkAllocator::inited();
}

/* Check cache to see what blks are available */
uint64_t VarsizeBlkAllocator::get_best_fit_cache(const uint64_t blks_rqstd) const {

    auto slab_index = get_config().get_slab(blks_rqstd).first;
    while (slab_index > 0) {
        if (m_slab_entries[slab_index]._a.load()) { return (get_config().get_slab_lower_bound(slab_index)); }
        slab_index--;
    }

    return 0;
}

BlkAllocStatus VarsizeBlkAllocator::alloc(const uint8_t nblks, const blk_alloc_hints& hints,
                                          std::vector< BlkId >& out_blkid) {
    uint8_t blks_alloced = 0;
    uint32_t retry_cnt = 0;

    uint8_t blks_rqstd = nblks;

    BLKALLOC_ASSERT(LOGMSG, m_inited, "Alloc before initialized");
    BLKALLOC_LOG(TRACE, varsize_blk_alloc, "nblks={}, hints multiplier={}", nblks, hints.multiplier);
    BLKALLOC_ASSERT_CMP(LOGMSG, nblks % hints.multiplier, ==, 0);

#ifdef _PRERELEASE
    if (homestore_flip->test_flip("varsize_blkalloc_no_blks", nblks)) { return BlkAllocStatus::BLK_ALLOC_SPACEFULL; }

    auto split_cnt = homestore_flip->get_test_flip< int >("blkalloc_split_blk");
    if (!hints.is_contiguous && split_cnt && nblks > split_cnt.get()) {
        blks_rqstd = sisl::round_up((nblks / split_cnt.get()), hints.multiplier);
        BLKALLOC_LOG(DEBUG, varsize_blk_alloc, "blocks requested={}, nblks={}, split_cnt={}", blks_rqstd, nblks,
                     split_cnt.get());
    }
#endif

    COUNTER_INCREMENT(m_metrics, num_alloc, 1);

    do {
        BlkId blkid;
        COUNTER_INCREMENT(m_metrics, num_split, 1);
        if (blks_rqstd > HS_STATIC_CONFIG(engine.max_blk_cnt)) {
            blks_rqstd = sisl::round_down(HS_STATIC_CONFIG(engine.max_blk_cnt), hints.multiplier);
        }
        if (alloc(blks_rqstd, hints, &blkid, true) != BlkAllocStatus::BLK_ALLOC_SUCCESS) {
            /* check the cache to see what blocks are available and get those
             * blocks from the btree cache.
             */
            auto new_blks_rqstd = get_best_fit_cache(blks_rqstd);

            /* It is because of a bug in btree where we can keep checking for the leaf node
             * in the btree cache which doesn't have any keys. This code will go away once we
             * have the range query implemented in btree.
             */
            if (new_blks_rqstd >= blks_rqstd) {
                blks_rqstd = sisl::round_up((blks_rqstd / 2), hints.multiplier);
            } else {
                blks_rqstd = new_blks_rqstd;
            }
            if (blks_rqstd == 0) {
                /* It should never happen. It means we are running out of space */
                blks_rqstd = nblks - blks_alloced;
                BLKALLOC_LOG(ERROR, varsize_blk_alloc, "Could not allocate any blocks. Running out of space");
            }
        } else {
            blks_alloced += blkid.get_nblks();
            BLKALLOC_LOG(TRACE, varsize_blk_alloc, "blks_alloced={}, hints multiplier={}", blks_alloced,
                         hints.multiplier);
            BLKALLOC_ASSERT_CMP(LOGMSG, blks_alloced % hints.multiplier, ==, 0);

            blks_rqstd = nblks - blks_alloced;
            BLKALLOC_ASSERT_CMP(LOGMSG, blkid.get_nblks(), !=, 0);
            out_blkid.push_back(blkid);
        }

        retry_cnt++;
        BLKALLOC_LOG(TRACE, varsize_blk_alloc, "Retry count={}", retry_cnt);
    } while (blks_alloced != nblks &&
             !hints.is_contiguous && // fail immediately if this is a request for contiguous blks;
             retry_cnt < HS_DYNAMIC_CONFIG(blkallocator->max_varsize_blk_alloc_attempt));

    BLKALLOC_LOG(TRACE, varsize_blk_alloc, "blks_alloced={}, blocks requested={}", blks_alloced, nblks);

    if (blks_alloced != nblks) {
        if (hints.is_contiguous) {
            BLKALLOC_LOG(ERROR, varsize_blk_alloc,
                    "Not enough contiguous requested blks available, blks_alloced != nblks : {}  {}",
                    blks_alloced, nblks);
        } else {
            if (m_cache_n_entries.load(std::memory_order_acquire) != 0) { m_blk_cache->print_tree(); }
            BLKALLOC_LOG(ERROR, varsize_blk_alloc,
                    "Blk allocation failed. blks_alloced != nblks : {}  {}", blks_alloced, nblks);
        }

        COUNTER_INCREMENT(m_metrics, alloc_fail, 1);

        /* free blks */
        for (uint32_t i = 0; i < out_blkid.size(); ++i) {
            free(out_blkid[i]);
        }

        out_blkid.clear();
        return BlkAllocStatus::BLK_ALLOC_SPACEFULL;
    }

    return BlkAllocStatus::BLK_ALLOC_SUCCESS;
}

BlkAllocStatus VarsizeBlkAllocator::alloc(const uint8_t nblks, const blk_alloc_hints& hints, BlkId* const out_blkid,
                                          const bool best_fit) {
    BlkAllocStatus ret = BlkAllocStatus::BLK_ALLOC_SUCCESS;
    bool found = false;

    // TODO: Instead of given value, try to have leeway like 10% of both sides as range for desired_temp or bkt.
    VarsizeAllocCacheEntry start_entry(BLKID_RANGE_FIRST, PAGEID_RANGE_FIRST, nblks, hints.desired_temp);
    VarsizeAllocCacheEntry end_entry(BLKID_RANGE_LAST, PAGEID_RANGE_LAST, BLKCOUNT_RANGE_LAST, TEMP_RANGE_LAST);
    VarsizeAllocCacheEntry actual_entry;

    BtreeSearchRange regex(start_entry, true, /* start_incl */ end_entry, false, /* end incl */
                           _MultiMatchSelector::BEST_FIT_TO_CLOSEST_FOR_REMOVE);

    EmptyClass dummy_val;
    uint32_t attempt = 1;
    while (true) {
        auto status = m_blk_cache->remove_any(regex, &actual_entry, &dummy_val);
        found = (status == btree_status_t::success);
        if (found) {
#ifdef _PRERELEASE
            if (homestore_flip->test_flip("blkalloc_no_blks_cache", nblks)) {
                EmptyClass dummy;
                m_blk_cache->put(actual_entry, dummy, btree_put_type::INSERT_ONLY_IF_NOT_EXISTS);
                found = false;
            }
#endif
            if (best_fit) {
                if (actual_entry.get_blk_count() < hints.multiplier) {
                    /* it should be atleast equal to hints multiplier. If not then wait for cache to populate */
                    EmptyClass dummy;
                    m_blk_cache->put(actual_entry, dummy, btree_put_type::INSERT_ONLY_IF_NOT_EXISTS);
                    found = false;
                } else {
                    /* trigger blk allocator to populate cache */
                    if (actual_entry.get_blk_count() != nblks) {
                        auto slab_indx = get_config().get_slab(nblks).first;
                        request_more_blks(nullptr, slab_indx);
                    }
                    break;
                }
            } else {
                if (actual_entry.get_blk_count() < nblks) {
                    found = false;
                    EmptyClass dummy;
                    m_blk_cache->put(actual_entry, dummy, btree_put_type::INSERT_ONLY_IF_NOT_EXISTS);
                } else {
                    break;
                }
            }
        }

        // Wait for cache to refill and then retry original request
        if (attempt > HS_DYNAMIC_CONFIG(blkallocator->max_cache_fill_varsize_blk_alloc_attempt)) {
            BLKALLOC_LOG(TRACE, varsize_blk_alloc, "Exceeding max retries {} to allocate. Failing the alloc",
                         HS_DYNAMIC_CONFIG(blkallocator->max_cache_fill_varsize_blk_alloc_attempt));
            for (auto i = 0U; i < m_slab_entries.size(); i++) {
                BLKALLOC_LOG(TRACE, varsize_blk_alloc, "Capacity of slab {} = {}", i,
                             m_slab_entries[i]._a.load(std::memory_order_acq_rel));
            }
            COUNTER_INCREMENT(m_metrics, num_attempts_failed, 1);
            break;
        } else {
            BLKALLOC_LOG(TRACE, varsize_blk_alloc,
                         "Attempt #{} to allocate nblks={} temperature={} failed. Waiting for cache to be filled",
                         attempt, (uint32_t)nblks, hints.desired_temp);
            COUNTER_INCREMENT(m_metrics, num_retry, 1);
        }

        auto slab_indx = get_config().get_slab(nblks).first;
        request_more_blks_wait(nullptr, slab_indx);
        attempt++;
    }

    if (!found) { return BlkAllocStatus::BLK_ALLOC_SPACEFULL; }

    /* get excess blks */
    int excess_nblks = actual_entry.get_blk_count() - nblks;
    if (excess_nblks < 0) {
        BLKALLOC_ASSERT_CMP(LOGMSG, best_fit, ==, true);
        /* it has to be multiplier of hints */
        excess_nblks = actual_entry.get_blk_count() % hints.multiplier;
    }
    BLKALLOC_ASSERT_CMP(LOGMSG, excess_nblks, >=, 0);

    auto slab_index = get_config().get_slab(actual_entry.get_blk_count()).first;
    m_slab_entries[slab_index]._a.fetch_sub(actual_entry.get_blk_count(), std::memory_order_acq_rel);
    decr_slab_counter(slab_index, actual_entry.get_blk_count());

    /* If we have more blks than what we need, insert the remaining blks to
       the bitmap. We can give either the leading blocks or trailing blocks.
       In case one of them is part of less number of pages than others, it
       is better to pick the lesser ones.
     */
    uint64_t alloc_blks = actual_entry.get_blk_count() - excess_nblks;
    if (excess_nblks > 0) {
        uint64_t blknum = actual_entry.get_blk_num();
        int leading_npages = (int)(blknum_to_phys_pageid(blknum + alloc_blks) - actual_entry.get_phys_page_id());
        int trailing_npages = (int)(blknum_to_phys_pageid(blknum + actual_entry.get_blk_count()) -
                                    blknum_to_phys_pageid(blknum + excess_nblks));

        VarsizeAllocCacheEntry excess_entry;
        if (leading_npages <= trailing_npages) {
            out_blkid->set(blknum, alloc_blks);
            gen_cache_entry(blknum + alloc_blks, (uint32_t)excess_nblks, &excess_entry);
        } else {
            out_blkid->set(blknum + excess_nblks, alloc_blks);
            gen_cache_entry(blknum, (uint32_t)excess_nblks, &excess_entry);
        }
        EmptyClass dummy;
        m_blk_cache->put(excess_entry, dummy, btree_put_type::INSERT_ONLY_IF_NOT_EXISTS);

        auto slab_index = get_config().get_slab(excess_nblks).first;
        m_slab_entries[slab_index]._a.fetch_add(excess_nblks, std::memory_order_acq_rel);
        incr_slab_counter(slab_index, excess_nblks);

    } else {
        out_blkid->set(actual_entry.get_blk_num(), alloc_blks);
    }
    m_alloc_blk_cnt.fetch_add(alloc_blks, std::memory_order_relaxed);
    m_cache_n_entries.fetch_sub(alloc_blks, std::memory_order_acq_rel);
    return ret;
}

bool VarsizeBlkAllocator::try_add_blks_to_cache(const BlkId& b) {
    BlkAllocPortion* portion = blknum_to_portion(b.get_id());
    BlkAllocSegment* segment = blknum_to_segment(b.get_id());

    {
        auto lock{portion->portion_auto_lock()};

        /* Check if cache is full */
        if (m_cache_n_entries.load(std::memory_order_acq_rel) >=
                                get_config().get_max_cache_blks()) {
            BLKALLOC_LOG(TRACE, varsize_blk_alloc, "Cache is full. Entry count = {}",
                                    m_cache_n_entries.load(std::memory_order_acq_rel));
            return false;
        }
        /* Check if relevant slab is empty */
        auto slab_index = get_config().get_slab(b.get_nblks()).first;
        if (m_slab_entries[slab_index]._a.load(std::memory_order_acq_rel) >=
                                get_config().get_slab_capacity(slab_index)) {
            BLKALLOC_LOG(TRACE, varsize_blk_alloc, "Slab {} is full, capacity = {}",
                    slab_index, m_slab_entries[slab_index]._a.load(std::memory_order_acq_rel));
            return false;
        }

        /* Create cache entry */
        set_blk_temperature(b.get_id(), 1);
        VarsizeAllocCacheEntry entry;
        gen_cache_entry(b.get_id(), b.get_nblks(), &entry);

        EmptyClass dummy;
        m_blk_cache->put(entry, dummy, btree_put_type::INSERT_ONLY_IF_NOT_EXISTS);
        auto cnt = m_alloc_blk_cnt.fetch_sub(b.get_nblks(), std::memory_order_relaxed);
        BLKALLOC_ASSERT_CMP(LOGMSG, cnt, >=, 0);

        m_slab_entries[slab_index]._a.fetch_add(b.get_nblks(), std::memory_order_acq_rel);
        incr_slab_counter(slab_index, b.get_nblks());
        BLKALLOC_LOG(TRACE, varsize_blk_alloc,
                "Added {} blocks to slab {}, slab capacity = {}, temp = {}",
                b.get_nblks(), slab_index,
                m_slab_entries[slab_index]._a.load(std::memory_order_acq_rel),
                get_blk_temperature(b.get_id()));

        m_cache_n_entries.fetch_add(b.get_nblks(), std::memory_order_acq_rel);
    }

    segment->reportFragmentation(b.get_nblks(), 1);
    return true;
}

void VarsizeBlkAllocator::free(const BlkId& b) {

    if (!m_inited) {
        BLKALLOC_LOG(TRACE, varsize_blk_alloc, "Free not required for blk id = {}", b.get_id());
        return;
    }
    if (try_add_blks_to_cache(b)) return;

    BlkAllocPortion* portion = blknum_to_portion(b.get_id());
    BlkAllocSegment* segment = blknum_to_segment(b.get_id());

    /* No need to set in cache if it is not recovered. When recovery is complete we copy the
     * disk_bm to cache bm.
     */
    {
        auto lock{portion->auto_lock()};
        BLKALLOC_ASSERT(RELEASE, m_cache_bm->is_bits_set(b.get_id(), b.get_nblks()),
                                                        "Expected bits to reset");
        segment->add_free_blks(b.get_nblks());
        m_cache_bm->reset_bits(b.get_id(), b.get_nblks());
        auto cnt = m_alloc_blk_cnt.fetch_sub(b.get_nblks(), std::memory_order_relaxed);
        BLKALLOC_ASSERT_CMP(LOGMSG, cnt, >=, 0);
    }
}

// This runs on per region thread and is at present single threaded.
/* we are going through the segments which has maximum free blks so that we can ensure that all slabs are populated.
 * We might need to find a efficient way of doing it later. It stop processing the segment when any slab greater
 * then slab_indx is full.
 */
void VarsizeBlkAllocator::fill_cache(BlkAllocSegment** const pSeg, const int slab_indx) {
    uint64_t nadded_blks = 0;

    BLKALLOC_ASSERT_NULL(LOGMSG, *pSeg);
    /* While cache is not full */
    uint32_t total_segments = 0;
    uint32_t max_blks = 0;
    for (uint32_t i = 0; i < m_segments.size(); ++i) {
        if (m_segments[i]->get_free_blks() > max_blks) {
            *pSeg = m_segments[i];
            max_blks = m_segments[i]->get_free_blks();
        }
    }

    if (*pSeg == nullptr) {
        LOGINFO("There are no free blocks in var size blk allocator");
        return;
    }

    uint64_t start_portion_num = (*pSeg)->get_clock_hand();
    while (m_cache_n_entries.load(std::memory_order_acquire) < get_config().get_max_cache_blks()) {

        bool refill_needed = true;
<<<<<<< HEAD
        assert(slab_indx >= 0);
//        if (slab_indx < 0) { slab_indx = 0; }
=======
        BLKALLOC_ASSERT_CMP(LOGMSG, slab_indx, >=, 0);
        if (slab_indx < 0) { slab_indx = 0; }
>>>>>>> 234230e0
        for (auto i = slab_indx; i < (int)m_slab_entries.size(); ++i) {
            // Low water mark for cache slabs is half of full capacity
            auto count = m_slab_entries[i]._a.load(std::memory_order_acq_rel);
            if (count <= get_config().get_slab_capacity(i) / 2) {
                BLKALLOC_LOG(TRACE, varsize_blk_alloc, "Hit low water mark for slab {} capacity = {}", i,
                             m_slab_entries[i]._a.load(std::memory_order_acq_rel));
            } else {
                // atleast one slab is full.Wake up the IO thread
                refill_needed = false;
                /* break; // commented out so that logs for all slabs can be printed
                 */
            }
        }
        if (!refill_needed) break; // Atleast one slab has sufficient blocks

        BLKALLOC_LOG(TRACE, varsize_blk_alloc, "Refill cache");
        uint64_t portion_num = (*pSeg)->get_clock_hand();
        nadded_blks += fill_cache_in_portion(portion_num, *pSeg);
        if (nadded_blks > 0) {
            /* We got some blks. wake the IO threads if there are waiting. This thread will continue to
             * populate the desired slab.
             */
            std::unique_lock< std::mutex > lk(m_mutex);
            m_cv.notify_all();
        }

        // Goto next group within the segment.
        (*pSeg)->inc_clock_hand();
        portion_num = (*pSeg)->get_clock_hand();

        if (portion_num == start_portion_num) {
            // Came one full circle, no need to look more.
            break;
        }
    }

    if (nadded_blks) {
        BLKALLOC_ASSERT_CMP(LOGMSG, (*pSeg)->get_free_blks(), >=, nadded_blks);
        (*pSeg)->remove_free_blks(nadded_blks);
        BLKALLOC_LOG(TRACE, varsize_blk_alloc, "Bitset sweep thread added {} blks to blk cache", nadded_blks);
    } else {
        BLKALLOC_LOG(TRACE, varsize_blk_alloc, "Bitset sweep failed to add any blocks to blk cache");
    }
}

uint64_t VarsizeBlkAllocator::fill_cache_in_portion(const uint64_t seg_portion_num, BlkAllocSegment* const seg) {
    EmptyClass dummy;
    uint64_t n_added_blks = 0;
    uint64_t n_fragments = 0;

    uint64_t portion_num = seg->get_seg_num() * get_portions_per_segment() + seg_portion_num;
    BLKALLOC_ASSERT_CMP(LOGMSG, m_cfg.get_total_portions(), >, portion_num);
    BlkAllocPortion& portion = *(get_blk_portions(portion_num));
    auto num_blks_per_portion = get_config().get_blks_per_portion();
    auto cur_blk_id = portion_num * num_blks_per_portion;
    auto end_blk_id = cur_blk_id + num_blks_per_portion;
    uint32_t num_blks_per_phys_page = get_config().get_blks_per_phys_page();

    {
        auto lock{portion.portion_auto_lock()};
        /* TODO: Consider caching the m_cache_n_entries and give some leeway
         *       to max cache blks and thus avoid atomic operations
         */
        while ((m_cache_n_entries.load(std::memory_order_acq_rel) < get_config().get_max_cache_blks()) &&
               (cur_blk_id < end_blk_id)) {

            // Get next reset bits and insert to cache and then reset those bits
            auto b = m_cache_bm->get_next_contiguous_upto_n_reset_bits(cur_blk_id, MAX_NBLKS);
            BLKALLOC_ASSERT_CMP(LOGMSG, b.nbits, <=, MAX_NBLKS);

            /* If there are no free blocks are none within the assigned portion */
            if (!b.nbits || b.start_bit >= end_blk_id) { break; }

            /* Limit cache update to within portion boundary */
            if (b.start_bit + b.nbits > end_blk_id) { b.nbits = end_blk_id - b.start_bit; }

            /* Create cache entry for start till end or upto next page boundary,
               whichever is earlier. This will be used if start is not aligned
               with a page boundary
             */
            uint64_t total_bits = 0;
            unsigned int nbits = b.start_bit % num_blks_per_phys_page;
            if (nbits) {
                nbits = std::min(num_blks_per_phys_page - nbits, b.nbits);
                auto slab_index = get_config().get_slab(nbits).first;
                if (m_slab_entries[slab_index]._a.load(std::memory_order_acq_rel) <
                    get_config().get_slab_capacity(slab_index)) {
                    VarsizeAllocCacheEntry entry;
                    gen_cache_entry(b.start_bit, nbits, &entry);
#ifndef NDEBUG
                    BLKALLOC_ASSERT(DEBUG, m_cache_bm->is_bits_reset(b.start_bit, nbits), "Expected bits to reset");
#endif
                    m_blk_cache->put(entry, dummy, btree_put_type::INSERT_ONLY_IF_NOT_EXISTS);
                    // TODO: Trap the return status of insert
                    m_cache_bm->set_bits(b.start_bit, nbits);
                    total_bits += nbits;
                    m_slab_entries[slab_index]._a.fetch_add(nbits, std::memory_order_acq_rel);
                    incr_slab_counter(slab_index, nbits);
                    BLKALLOC_LOG(TRACE, varsize_blk_alloc, "Freed {} blocks for slab {}, remaining slab capacity = {}",
                                 nbits, slab_index, m_slab_entries[slab_index]._a.load(std::memory_order_acq_rel));
                } else {
                    BLKALLOC_LOG(TRACE, varsize_blk_alloc, "Slab {} is full, capacity = {}", slab_index,
                                 m_slab_entries[slab_index]._a.load(std::memory_order_acq_rel));
                }
                b.nbits -= nbits;
                b.start_bit += nbits;
            }

            /* Create cache entry for end page, if end page has partial entry */
            /* At this point start is aligned with blks end point or page boundary,
               whichever occurs earlier
             */
            cur_blk_id = b.start_bit + b.nbits;
            nbits = cur_blk_id % num_blks_per_phys_page;
            if (b.nbits && nbits) {
                /* If code enters this section, it means that start is aligned to a page
                   boundary
                 */
                BLKALLOC_ASSERT_CMP(LOGMSG, b.start_bit % num_blks_per_phys_page, ==, 0);
                auto start = cur_blk_id - nbits;
                auto slab_index = get_config().get_slab(nbits).first;
                if (m_slab_entries[slab_index]._a.load(std::memory_order_acq_rel) <
                    get_config().get_slab_capacity(slab_index)) {
                    VarsizeAllocCacheEntry entry;
                    gen_cache_entry(start, nbits, &entry);
#ifndef NDEBUG
                    BLKALLOC_ASSERT(DEBUG, m_cache_bm->is_bits_reset(start, nbits), "Expected cache_bm bits to reset");
#endif
                    m_blk_cache->put(entry, dummy, btree_put_type::INSERT_ONLY_IF_NOT_EXISTS);
                    // TODO: Trap the return status of insert
                    m_cache_bm->set_bits(start, nbits);
                    total_bits += nbits;
                    m_slab_entries[slab_index]._a.fetch_add(nbits, std::memory_order_acq_rel);
                    incr_slab_counter(slab_index, nbits);
                    BLKALLOC_LOG(TRACE, varsize_blk_alloc, "Freed {} blocks for slab {}, remaining slab capacity = {}",
                                 nbits, slab_index, m_slab_entries[slab_index]._a.load(std::memory_order_acq_rel));
                } else {
                    BLKALLOC_LOG(TRACE, varsize_blk_alloc, "Slab {} is full, capacity = {}", slab_index,
                                 m_slab_entries[slab_index]._a.load(std::memory_order_acq_rel));
                }
                b.nbits -= nbits;
            }

            /* Create cache entry for complete pages between start and end */
            if (b.nbits) {
                /* If code enters this section, it means that start is aligned to a page
                   boundary and nbits left is a multiple of page size
                 */
                BLKALLOC_ASSERT_CMP(LOGMSG, b.start_bit % num_blks_per_phys_page, ==, 0);
                BLKALLOC_ASSERT_CMP(LOGMSG, b.nbits % num_blks_per_phys_page, ==, 0);
                auto slab_index = get_config().get_slab(b.nbits).first;
                if (m_slab_entries[slab_index]._a.load(std::memory_order_acq_rel) <
                    get_config().get_slab_capacity(slab_index)) {
                    VarsizeAllocCacheEntry entry;
                    gen_cache_entry(b.start_bit, b.nbits, &entry);
#ifndef NDEBUG
                    BLKALLOC_ASSERT(DEBUG, m_cache_bm->is_bits_reset(b.start_bit, b.nbits),
                                    "Expected cache_bm bits to reset");
#endif
                    m_blk_cache->put(entry, dummy, btree_put_type::INSERT_ONLY_IF_NOT_EXISTS);
                    // TODO: Trap the return status of insert
                    m_cache_bm->set_bits(b.start_bit, b.nbits);
                    total_bits += b.nbits;
                    m_slab_entries[slab_index]._a.fetch_add(b.nbits, std::memory_order_acq_rel);
                    incr_slab_counter(slab_index, b.nbits);
                    BLKALLOC_LOG(TRACE, varsize_blk_alloc, "Freed {} blocks for slab {}, remaining slab capacity = {}",
                                 b.nbits, slab_index, m_slab_entries[slab_index]._a.load(std::memory_order_acq_rel));
                } else {
                    BLKALLOC_LOG(TRACE, varsize_blk_alloc, "Slab {} is full, capacity = {}", slab_index,
                                 m_slab_entries[slab_index]._a.load(std::memory_order_acq_rel));
                }
            }

            // Update the counters
            if (total_bits) {
                n_added_blks += total_bits;
                n_fragments++;
                m_cache_n_entries.fetch_add(total_bits, std::memory_order_acq_rel);
            }
        }
    }
    seg->reportFragmentation(n_added_blks, n_fragments);
    return n_added_blks;
}

// Run in non-region threads. It can be called by multiple threads simultaneously.
// Request for more blocks from a specified segment. If BlkSegment is NULL, then it picks the 1st segment to
// allocate from.
void VarsizeBlkAllocator::request_more_blks(BlkAllocSegment* const seg, const int slab_indx) {
    bool allocate = false;
    {
        // acquire lock
        std::unique_lock< std::mutex > lk(m_mutex);
        if (m_region_state == BlkAllocatorState::BLK_ALLOCATOR_DONE) {
            m_wait_alloc_segment = seg;
            m_wait_slab_indx = slab_indx;
            m_region_state = BlkAllocatorState::BLK_ALLOCATOR_WAIT_ALLOC;
            allocate = true;
        }
    } // release lock

    if (allocate) { m_cv.notify_all(); }
}

void VarsizeBlkAllocator::request_more_blks_wait(BlkAllocSegment* const seg, const int slab_indx) {
    /* TODO: rishabh if segment is not NULL then this function won't work */
    std::unique_lock< std::mutex > lk(m_mutex);
    BLKALLOC_ASSERT_NULL(LOGMSG, seg);
    if (m_region_state == BlkAllocatorState::BLK_ALLOCATOR_DONE) {
        m_wait_alloc_segment = seg;
        m_wait_slab_indx = slab_indx;
        m_region_state = BlkAllocatorState::BLK_ALLOCATOR_WAIT_ALLOC;
        m_cv.notify_all();
    }
    // Wait for notification that it is done
    if (m_region_state != BlkAllocatorState::BLK_ALLOCATOR_DONE && m_region_state != BlkAllocatorState::BLK_ALLOCATOR_EXITING) { m_cv.wait(lk); }
}

std::string VarsizeBlkAllocator::state_string(BlkAllocatorState state) const {
    if (state == BlkAllocatorState::BLK_ALLOCATOR_DONE) {
        return "BLK_REGION_DONE";
    } else if (state == BlkAllocatorState::BLK_ALLOCATOR_WAIT_ALLOC) {
        return "BLK_REGION_WAIT_ALLOC";
    } else if (state == BlkAllocatorState::BLK_ALLOCATOR_ALLOCATING) {
        return "BLK_REGION_ALLOCATING";
    } else if (state == BlkAllocatorState::BLK_ALLOCATOR_EXITING) {
        return "BLK_REGION_EXITING";
    } else {
        return "STATUS_UNKNOWN";
    }
}

std::string VarsizeBlkAllocator::to_string() const {
    ostringstream oss;
    oss << "ThreadId=" << m_thread_id.get_id() << " RegionState=" << state_string(m_region_state)
        << " Total cache entries = " << m_cache_n_entries.load(std::memory_order_relaxed);
    return oss.str();
}

int VarsizeAllocCacheEntry::is_in_range(const uint64_t val, const uint64_t start, const bool start_incl, const uint64_t end,
                                        const bool end_incl) const {
    if (val < start) {
        return -1;
    } else if ((val == start) && (!start_incl)) {
        return -1;
    } else if (val > end) {
        return 1;
    } else if ((val == end) && (!end_incl)) {
        return 1;
    } else {
        return 0;
    }
}

int VarsizeAllocCacheEntry::compare_range(const BtreeSearchRange& range) const {
    auto start_entry = (VarsizeAllocCacheEntry*)range.get_start_key();
    auto end_entry = (VarsizeAllocCacheEntry*)range.get_end_key();

    int ret = is_in_range(this->get_blk_count(), start_entry->get_blk_count(), range.is_start_inclusive(),
                          end_entry->get_blk_count(), range.is_end_inclusive());
    if (ret != 0) { return ret; }

    ret = is_in_range(this->get_temperature(), start_entry->get_temperature(), range.is_start_inclusive(),
                      end_entry->get_temperature(), range.is_end_inclusive());
    if (ret != 0) { return ret; }

    ret = is_in_range(this->get_phys_page_id(), start_entry->get_phys_page_id(), range.is_start_inclusive(),
                      end_entry->get_phys_page_id(), range.is_end_inclusive());
    return ret;
}

#if 0
int VarsizeAllocCacheEntry::compare_range(const VarsizeAllocCacheEntry *start, bool start_incl,
                                          const VarsizeAllocCacheEntry *end, bool end_incl) const {
    int ret = is_in_range(this->get_blk_count(), start->get_blk_count(), start_incl, end->get_blk_count(),
                          end_incl);
    if (ret != 0) {
        return ret;
    }

    ret = is_in_range(this->get_temperature(), start->get_temperature(), start_incl, end->get_temperature(),
                      end_incl);
    if (ret != 0) {
        return ret;
    }

    ret = is_in_range(this->get_page_id(), start->get_page_id(), start_incl, end->get_page_id(), end_incl);
    return ret;
}
#endif

int VarsizeAllocCacheEntry::compare(const BtreeKey* o) const {
    auto* other = (VarsizeAllocCacheEntry*)o;
    if (get_blk_count() < other->get_blk_count()) {
        return -1;
    } else if (get_blk_count() > other->get_blk_count()) {
        return 1;
    } else if (get_temperature() < other->get_temperature()) {
        return -1;
    } else if (get_temperature() > other->get_temperature()) {
        return 1;
    } else if (get_phys_page_id() < other->get_phys_page_id()) {
        return -1;
    } else if (get_phys_page_id() > other->get_phys_page_id()) {
        return 1;
    } else if (get_blk_num() < other->get_blk_num()) {
        return -1;
    } else if (get_blk_num() > other->get_blk_num()) {
        return 1;
    } else {
        return 0;
    }
}
} // namespace homestore<|MERGE_RESOLUTION|>--- conflicted
+++ resolved
@@ -69,83 +69,6 @@
     if (init) { inited(); }
 }
 
-<<<<<<< HEAD
-void VarsizeBlkAllocator::incr_counter(const unsigned int index, const unsigned int val) {
-    switch (index) {
-    case 0:
-        COUNTER_INCREMENT(m_metrics, blkalloc_slab0_capacity, val);
-        break;
-    case 1:
-        COUNTER_INCREMENT(m_metrics, blkalloc_slab1_capacity, val);
-        break;
-    case 2:
-        COUNTER_INCREMENT(m_metrics, blkalloc_slab2_capacity, val);
-        break;
-    case 3:
-        COUNTER_INCREMENT(m_metrics, blkalloc_slab3_capacity, val);
-        break;
-    case 4:
-        COUNTER_INCREMENT(m_metrics, blkalloc_slab4_capacity, val);
-        break;
-    case 5:
-        COUNTER_INCREMENT(m_metrics, blkalloc_slab5_capacity, val);
-        break;
-    case 6:
-        COUNTER_INCREMENT(m_metrics, blkalloc_slab6_capacity, val);
-        break;
-    case 7:
-        COUNTER_INCREMENT(m_metrics, blkalloc_slab7_capacity, val);
-        break;
-    case 8:
-        COUNTER_INCREMENT(m_metrics, blkalloc_slab8_capacity, val);
-        break;
-    case 9:
-        COUNTER_INCREMENT(m_metrics, blkalloc_slab9_capacity, val);
-        break;
-    default:
-        BLKALLOC_LOG(DEBUG, varsize_blk_alloc, "Invalid index={} for slab counter increment", index);
-    }
-}
-
-void VarsizeBlkAllocator::decr_counter(const unsigned int index, const unsigned int val) {
-    switch (index) {
-    case 0:
-        COUNTER_DECREMENT(m_metrics, blkalloc_slab0_capacity, val);
-        break;
-    case 1:
-        COUNTER_DECREMENT(m_metrics, blkalloc_slab1_capacity, val);
-        break;
-    case 2:
-        COUNTER_DECREMENT(m_metrics, blkalloc_slab2_capacity, val);
-        break;
-    case 3:
-        COUNTER_DECREMENT(m_metrics, blkalloc_slab3_capacity, val);
-        break;
-    case 4:
-        COUNTER_DECREMENT(m_metrics, blkalloc_slab4_capacity, val);
-        break;
-    case 5:
-        COUNTER_DECREMENT(m_metrics, blkalloc_slab5_capacity, val);
-        break;
-    case 6:
-        COUNTER_DECREMENT(m_metrics, blkalloc_slab6_capacity, val);
-        break;
-    case 7:
-        COUNTER_DECREMENT(m_metrics, blkalloc_slab7_capacity, val);
-        break;
-    case 8:
-        COUNTER_DECREMENT(m_metrics, blkalloc_slab8_capacity, val);
-        break;
-    case 9:
-        COUNTER_DECREMENT(m_metrics, blkalloc_slab9_capacity, val);
-        break;
-    default:
-        BLKALLOC_LOG(DEBUG, varsize_blk_alloc, "Invalid index={} for slab counter decrement", index);
-    }
-}
-
-=======
->>>>>>> 234230e0
 uint64_t VarsizeBlkAllocator::get_portions_per_segment() {
     return (m_cfg.get_total_portions() / m_cfg.get_total_segments());
 }
@@ -172,14 +95,9 @@
 
 // Runs only in per sweep thread. In other words, this is a single threaded state machine.
 void VarsizeBlkAllocator::allocator_state_machine() {
-<<<<<<< HEAD
-    BLKALLOC_LOG(INFO, , "Starting new blk sweep thread, thread num = {}", sisl::ThreadLocalContext::my_thread_num());
-    BlkAllocSegment* allocate_seg{ nullptr };
-=======
     BLKALLOC_LOG(TRACE, varsize_blk_alloc, "Starting new blk sweep thread, thread num = {}",
-                                                    sisl::ThreadLocalContext::my_thread_num());
-    BlkAllocSegment* allocate_seg = nullptr;
->>>>>>> 234230e0
+     			 sisl::ThreadLocalContext::my_thread_num());
+    BlkAllocSegment* allocate_seg{nullptr};
     int slab_indx;
     bool allocate = false;
 
@@ -201,14 +119,8 @@
                 slab_indx = m_wait_slab_indx;
                 allocate = true;
                 BLKALLOC_LOG(TRACE, varsize_blk_alloc, "Region state : wait-alloc -> allocating");
-
-<<<<<<< HEAD
             } else if (m_region_state == BlkAllocatorState::BLK_ALLOCATOR_EXITING) {
-                BLKALLOC_LOG(INFO, varsize_blk_alloc, "TODO: Handle exiting message more periodically");
-=======
-            } else if (m_region_state == BLK_ALLOCATOR_EXITING) {
                 BLKALLOC_LOG(TRACE, varsize_blk_alloc, "TODO: Handle exiting message more periodically");
->>>>>>> 234230e0
                 break;
             }
         }
@@ -573,13 +485,8 @@
     while (m_cache_n_entries.load(std::memory_order_acquire) < get_config().get_max_cache_blks()) {
 
         bool refill_needed = true;
-<<<<<<< HEAD
-        assert(slab_indx >= 0);
-//        if (slab_indx < 0) { slab_indx = 0; }
-=======
         BLKALLOC_ASSERT_CMP(LOGMSG, slab_indx, >=, 0);
         if (slab_indx < 0) { slab_indx = 0; }
->>>>>>> 234230e0
         for (auto i = slab_indx; i < (int)m_slab_entries.size(); ++i) {
             // Low water mark for cache slabs is half of full capacity
             auto count = m_slab_entries[i]._a.load(std::memory_order_acq_rel);
