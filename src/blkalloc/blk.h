/*
 * blk.h
 *
 *  Created on: 03-Nov-2016
 *      Author: hkadayam
 */

#ifndef SRC_BLKALLOC_BLK_H_
#define SRC_BLKALLOC_BLK_H_

#include <iostream>
#include <cassert>
#include <sstream>
#include <cstring>
#include "homeds/array/flexarray.hpp"
#include "homeds/memory/mempiece.hpp"
<<<<<<< HEAD
#include <fds/utils.hpp>
#include "main/homestore_config.hpp"
=======
#include "homeds/utility/useful_defs.hpp"
#include "common/homestore_config.hpp"
>>>>>>> 51dbfd5e

//#include "device/device.h"

namespace homestore {

/* This structure represents the application wide unique block number. It also encomposses the number of blks. */

struct BlkId {
    uint64_t m_id : ID_BITS;               // Block number which is unique within the chunk
    uint64_t m_nblks : NBLKS_BITS;         // Total number of blocks starting from previous block number
    uint64_t m_chunk_num : CHUNK_NUM_BITS; // Chunk number - which is unique for the entire application

    static uint64_t invalid_internal_id() { return ((1ul << (BLKID_SIZE_BITS)) - 1); }

<<<<<<< HEAD
    static uint64_t constexpr max_blks_in_op() { return (uint64_t)(sisl::pow(2, NBLKS_BITS)); }
=======
    static uint64_t constexpr max_blks_in_op() { return (uint64_t)(homeds::pow(2, NBLKS_BITS)); }
>>>>>>> 51dbfd5e

    static homeds::blob get_blob(const BlkId& id) {
        homeds::blob b;
        b.bytes = (uint8_t*)&id;
        b.size = BLKID_SIZE;

        return b;
    }

#define begin_of(b) (b.m_id)
#define end_of(b) (b.m_id + b.m_nblks)

    static int compare(const BlkId& one, const BlkId& two) {
        if (one.m_chunk_num > two.m_chunk_num) {
            return -1;
        } else if (one.m_chunk_num < two.m_chunk_num) {
            return 1;
        }

        if (one.m_id > two.m_id) {
            return -1;
        } else if (one.m_id < two.m_id) {
            return 1;
        }

        if (one.m_nblks > two.m_nblks) {
            return -1;
        } else if (one.m_nblks < two.m_nblks) {
            return 1;
        }

        return 0;
    }

    uint64_t to_integer() const {
<<<<<<< HEAD
        uint64_t i = 0;
=======
        uint64_t i;
>>>>>>> 51dbfd5e
        std::memcpy(&i, (const uint64_t*)this, sizeof(BlkId));
        return i;
    }

    explicit BlkId(uint64_t id) { set(id, id >> ID_BITS, id >> (ID_BITS + CHUNK_NUM_BITS)); }

    BlkId(uint64_t id, uint8_t nblks, uint16_t chunk_num = 0) { set(id, nblks, chunk_num); }

    BlkId() { set(UINT64_MAX, UINT8_MAX, UINT16_MAX); }

    BlkId(BlkId& other) = default;
    BlkId get_blkid_at(uint32_t offset, uint32_t pagesz) const {
        assert(offset % pagesz == 0);
        uint32_t remaining_size = ((m_nblks - (offset / pagesz)) * pagesz);
        return (get_blkid_at(offset, remaining_size, pagesz));
    }

    BlkId get_blkid_at(uint32_t offset, uint32_t size, uint32_t pagesz) const {
        assert(size % pagesz == 0);
        assert(offset % pagesz == 0);

        BlkId other;

        other.m_id = m_id + (offset / pagesz);
        other.m_nblks = (size / pagesz);
        other.m_chunk_num = m_chunk_num;

        assert(other.m_id < m_id + m_nblks);
        assert((other.m_id + other.m_nblks) <= (m_id + m_nblks));
        return other;
    }

    BlkId(const BlkId& other) = default;
    BlkId& operator=(const BlkId& other) = default;

    void set(uint64_t id, uint8_t nblks, uint16_t chunk_num = 0) {
        m_id = id;
        m_nblks = nblks;
        m_chunk_num = chunk_num;
    }

    void set(BlkId& bid) { set(bid.get_id(), bid.get_nblks(), bid.get_chunk_num()); }

    void set(uint64_t bid) { set(bid, bid >> ID_BITS, bid >> (ID_BITS + CHUNK_NUM_BITS)); }

    void set_id(uint64_t id) { m_id = id; }

    uint64_t get_id() const { return m_id; }

    void set_nblks(uint8_t nblks) { m_nblks = nblks; }

    uint8_t get_nblks() const { return m_nblks; }

    uint16_t get_chunk_num() const { return m_chunk_num; }

    /* A blkID represent a page size which is assigned to a blk allocator */
    uint32_t data_size(uint32_t page_size) const { return (m_nblks * page_size); }

    std::string to_string() const {
        std::stringstream ss;
        ss << "Bid=" << m_id << " nblks=" << (uint32_t)m_nblks << " chunk=" << (uint32_t)m_chunk_num;
        return ss.str();
    }
    friend std::ostream& operator<<(std::ostream& os, const BlkId& ve) {
        os << ve.to_string();
        return os;
    }
} __attribute__((__packed__));

#define BLKID32_INVALID ((uint32_t)(-1))
#define BLKID64_INVALID ((uint64_t)(-1))

#if 0
struct SingleBlk {
    BlkId m_blk_id;
    uint32_t  m_nblks;
    homeds::MemVector < 1 > m_mem;

    SingleBlk(uint64_t id, uint16_t chunk_num, uint32_t size) :
            m_blk_id(id, chunk_num),
            m_nblks(size) {}
    explicit SingleBlk(BlkId bid) :
            m_blk_id(bid),
            m_nblks(0) {
    }
    SingleBlk() : SingleBlk((uint64_t)-1, (uint16_t)-1, 0) {}

    BlkId get_id() const {
        return m_blk_id;
    }

    void set_id(uint64_t id, uint16_t chunk_num) {
        m_blk_id.set(id, chunk_num);
    }

    void set_id(const BlkId bid) {
        m_blk_id.m_internal_id = bid.m_internal_id;
    }

    homeds::MemVector<1> &get_mem() {
        return m_mem;
    }

    const homeds::MemVector<1> &get_mem_const() const {
        return m_mem;
    }

    void set_mem(homeds::blob b) {
        m_mem.set_piece(b);
    }

    uint32_t get_size() const {
        return m_nblks;
    }

    void set_size(uint32_t size) {
        m_nblks = size;
    }
};

#define EXPECTED_BLK_PIECES 1
#define EXPECTED_MEM_PIECE_PER_BLK 2

struct MemPiece {
    const uint8_t *m_mem;
    uint32_t m_nblks;

    MemPiece(const uint8_t *mem, uint32_t sz) {
        m_mem = mem; m_nblks = sz;
    }
};

class BlkPiece {
private:
    blkid64_t m_blk_id;
    uint32_t  m_nblks;   // Its actual size in this piece. Note: This can be more than pageSize

    uint32_t m_bufsize;
    homeds::FlexArray< MemPiece, EXPECTED_MEM_PIECE_PER_BLK > m_bufs;

public:
    BlkPiece(blkid64_t id, uint32_t size, uint8_t *mem) :
            m_blk_id(id),
            m_nblks(size),
            m_bufsize(size) {
        MemPiece m(mem, size);
        m_bufs.push_back(m);
    }

    BlkPiece(blkid64_t id, uint32_t size) :
            m_blk_id(id),
            m_nblks(size) {
        m_bufsize = 0;
    }

    BlkPiece() : BlkPiece(BLKID64_INVALID, 0, nullptr) {}

    void set_blk_id(blkid64_t id) {
        m_blk_id = id;
    }

    void set_size(uint32_t size) {
        m_nblks = size;
    }

    void set_buf(const uint8_t *mem, uint32_t mem_size) {
        assert(mem_size == m_nblks);
        assert(m_bufs.size() == 0);

        MemPiece m(mem, mem_size);
        m_bufs.push_back(m);
    }

    void add_buf(uint8_t *mem, uint32_t mem_size) {
        m_bufsize += mem_size;

        MemPiece m(mem, mem_size);
        m_bufs.push_back(m);
    }

    uint32_t get_size() const {
        return m_nblks;
    }

    blkid64_t get_blk_id() const {
        return m_blk_id;
    }

    uint32_t get_buf(uint8_t **mem) const {
        return 0;
    }
};

//#define toDynPieceNum(np) (np - MAX_STATIC_BLK_PIECES)
#define total_piece_size(np, b) ((np)*b->getSizeofPiece())

//#define dynPieceSize(np)  ((toDynPieceNum(np) - 1)/DYNAMIC_BLK_PIECE_CHUNK + 1) *


/* A Blk class represents a single cohesive unit of data we exchange. It could be
 * either in memory or ssd or anything in future. Underneath it can have multiple
 * pieces to form one unit, however allocation and freeing all happens as one unit.
 */
class Blk {
private:
    homeds::FlexArray< BlkPiece, EXPECTED_BLK_PIECES > m_pieces;

protected:
    homeds::FlexArray< BlkPiece, EXPECTED_BLK_PIECES > &get_pieces() {
        return m_pieces;
    }

public:
    Blk() = default;
    Blk(BlkPiece &piece) {
        add_piece(piece);
    }

    uint16_t get_npieces() {
        return m_pieces.size();
    }

    template< class... Args >
    uint32_t emplace_piece(Args &&... args) {
        return m_pieces.emplace_back(std::forward<Args>(args)...);
    }

    uint32_t add_piece(BlkPiece &piece) {
        return m_pieces.push_back(piece);
    }

    void merge(Blk &other) {
        for (auto i = 0; i < other.get_npieces(); i++) {
            add_piece(other.get_piece(i));
        }
    }

    virtual uint32_t get_total_size() {
        uint32_t size = 0;
        for (auto i = 0; i < m_pieces.size(); i++) {
            size += get_piece(i).get_size();
        }
        return size;
    }

    BlkPiece &get_piece(uint32_t num) {
        return m_pieces[num];
    }
};
#endif
} // namespace homestore
#endif /* SRC_BLKALLOC_BLK_H_ */<|MERGE_RESOLUTION|>--- conflicted
+++ resolved
@@ -14,13 +14,8 @@
 #include <cstring>
 #include "homeds/array/flexarray.hpp"
 #include "homeds/memory/mempiece.hpp"
-<<<<<<< HEAD
 #include <fds/utils.hpp>
-#include "main/homestore_config.hpp"
-=======
-#include "homeds/utility/useful_defs.hpp"
 #include "common/homestore_config.hpp"
->>>>>>> 51dbfd5e
 
 //#include "device/device.h"
 
@@ -35,11 +30,7 @@
 
     static uint64_t invalid_internal_id() { return ((1ul << (BLKID_SIZE_BITS)) - 1); }
 
-<<<<<<< HEAD
     static uint64_t constexpr max_blks_in_op() { return (uint64_t)(sisl::pow(2, NBLKS_BITS)); }
-=======
-    static uint64_t constexpr max_blks_in_op() { return (uint64_t)(homeds::pow(2, NBLKS_BITS)); }
->>>>>>> 51dbfd5e
 
     static homeds::blob get_blob(const BlkId& id) {
         homeds::blob b;
@@ -75,11 +66,7 @@
     }
 
     uint64_t to_integer() const {
-<<<<<<< HEAD
         uint64_t i = 0;
-=======
-        uint64_t i;
->>>>>>> 51dbfd5e
         std::memcpy(&i, (const uint64_t*)this, sizeof(BlkId));
         return i;
     }
