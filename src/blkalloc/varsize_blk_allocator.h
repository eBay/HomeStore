//
// Created by Kadayam, Hari on 14/10/17.
//
#pragma once

#include "blk_allocator.h"
#include <boost/heap/binomial_heap.hpp>
#include <condition_variable>
#include <vector>
#include <atomic>
#include <flip/flip.hpp>
#include <sds_logging/logging.h>
#include <boost/preprocessor/cat.hpp>
#include <boost/preprocessor/control/if.hpp>
#include <boost/preprocessor/stringize.hpp>

using namespace homeds::btree;

namespace homestore {
/****************** VarsizeBlkAllocator Section **********************/

// clang-format off

#define BLKALLOC_LOG(level, mod, ...)                         \
    LOG##level##MOD(                                    \
        BOOST_PP_IF(BOOST_PP_IS_EMPTY(mod), base, mod), \
        "[blkalloc = {}]",                              \
        m_cfg.get_name(),                               \
        ##__VA_ARGS__)

#define _BLKALLOC_ASSERT_MSG(asserttype, ...)                           \
    "\n**********************************************************\n"    \
    "[blkalloc = {}\n]", "Metrics = {}\n" "{}"                          \
    "\n**********************************************************\n",   \
    m_cfg.get_name(),                                                   \
    asserttype##_METRICS_DUMP_MSG,                                      \
    sds_logging::format_log_msg(__VA_ARGS__)

// clang-format on

#define BLKALLOC_ASSERT(asserttype, cond, ...)  \
    asserttype##_ASSERT(cond, _BLKALLOC_ASSERT_MSG(asserttype, ##__VA_ARGS__))
#define BLKALLOC_ASSERT_OP(asserttype, optype, val1, val2, ...)   \
    asserttype##_ASSERT_##optype(val1, val2, _BLKALLOC_ASSERT_MSG(asserttype, ##__VA_ARGS__))
<<<<<<< HEAD
#define BLKALLOC_ASSERT_EQ(asserttype, ...) BLKALLOC_ASSERT_OP(asserttype, EQ, ##__VA_ARGS__)
#define BLKALLOC_ASSERT_NE(asserttype, ...) BLKALLOC_ASSERT_OP(asserttype, NE, ##__VA_ARGS__)
#define BLKALLOC_ASSERT_GT(asserttype, ...) BLKALLOC_ASSERT_OP(asserttype, GT, ##__VA_ARGS__)
#define BLKALLOC_ASSERT_GE(asserttype, ...) BLKALLOC_ASSERT_OP(asserttype, GE, ##__VA_ARGS__)
#define BLKALLOC_ASSERT_LT(asserttype, ...) BLKALLOC_ASSERT_OP(asserttype, LT, ##__VA_ARGS__)
#define BLKALLOC_ASSERT_LE(asserttype, ...) BLKALLOC_ASSERT_OP(asserttype, LE, ##__VA_ARGS__)
=======
>>>>>>> ffbd831b
#define BLKALLOC_DEBUG_ASSERT(...)          BLKALLOC_ASSERT(DEBUG, __VA_ARGS__)
#define BLKALLOC_RELEASE_ASSERT(...)        BLKALLOC_ASSERT(RELEASE, __VA_ARGS__)
#define BLKALLOC_LOG_ASSERT(...)            BLKALLOC_ASSERT(LOGMSG, __VA_ARGS__)
#define BLKALLOC_DEBUG_ASSERT_CMP(optype, ...)      \
                                            BLKALLOC_ASSERT_OP(DEBUG, optype, ##__VA_ARGS__)
#define BLKALLOC_RELEASE_ASSERT_CMP(optype, ...)    \
                                            BLKALLOC_ASSERT_OP(RELEASE, optype, ##__VA_ARGS__)
#define BLKALLOC_LOG_ASSERT_CMP(optype, ...)        \
                                            BLKALLOC_ASSERT_OP(LOGMSG, optype, ##__VA_ARGS__)

template <typename T>
struct atomwrapper {
    std::atomic<T> _a;
    atomwrapper(T val) : _a(val) {}
    atomwrapper(const std::atomic<T> &a) : _a(a.load()) {}
    atomwrapper(const atomwrapper &other) : _a(other._a.load()) {}
    atomwrapper &operator=(const atomwrapper &other) { _a.store(other._a.load()); }
};

class VarsizeBlkAllocConfig : public BlkAllocConfig {
private:
    uint32_t m_phys_page_size;
    uint32_t m_nsegments;
    uint32_t m_blks_per_portion;
    uint32_t m_blks_per_temp_group;
    uint64_t m_max_cache_blks;
    std::vector<uint32_t> m_slab_nblks;
    std::vector<uint32_t> m_slab_capacity;

public:
    //! VarsizeBlkAllocConfig constructor type 1
    /*!
      Default constructor
    */
    VarsizeBlkAllocConfig() : VarsizeBlkAllocConfig(0, 0, "") {}

    //! VarsizeBlkAllocConfig constructor type 2
    /*!
      \param name as std::string argument signifies name of block allocator
    */
    VarsizeBlkAllocConfig(const std::string& name) : VarsizeBlkAllocConfig(0, 0, name) {}

    //! VarsizeBlkAllocConfig constructor type 3
    /*!
      \param blk_size as uint64 argument signifies block size
      \param n_blks as uint64 argument signifies number of blocks
      \param name as std::string argument signifies name of block allocator
    */
    VarsizeBlkAllocConfig(uint64_t blk_size, uint64_t n_blks, const std::string& name) :
            BlkAllocConfig(blk_size, n_blks, name),
            m_nsegments(1),
            m_blks_per_portion(n_blks),
            m_blks_per_temp_group(n_blks),
            m_max_cache_blks(0) {
    }

    //! Set Physical Page Size
    /*!
      \param page_size an uint32 argument
      \return void
    */
    void set_phys_page_size(uint32_t page_size) {
        m_phys_page_size = page_size;
    }

    //! Set Total Segments
    /*!
      \param nsegments an uint32 argument signifies number of segments
      \return void
    */
    void set_total_segments(uint32_t nsegments) {
        m_nsegments = nsegments;
    }

    //! Set Blocks per Portion
    /*!
      \param pg_per_portion an uint32 argument signifies pages per portion
      \return void
    */
    void set_blks_per_portion(uint32_t pg_per_portion) {
        assert(pg_per_portion % get_blks_per_phys_page() == 0);
        m_blks_per_portion = pg_per_portion;
    }

    //! Set Max Cache Blocks
    /*!
      \param ncache_entries an uint32 argument signifies max blocks in cache
      \return void
    */
    void set_max_cache_blks(uint64_t ncache_entries) {
        m_max_cache_blks = ncache_entries;
    }
    
    //! Set Block Count per Slab
    /*!
      \param nblks a uint32 vector argument signifies block count for all slabs
      \param weights a float vector argument signifies weights for all slabs
      \return void
    */
    void set_slab(  std::vector<uint32_t> nblks,
                    std::vector<float> weights  ) {
        assert(nblks.size()+1 == weights.size());
        m_slab_nblks.swap(nblks);
        for (auto i = 0U; i < weights.size(); i++) {
            m_slab_capacity.push_back((uint32_t)(m_max_cache_blks*weights[i]));
        }
    }

    //! Set Blocks per Temp group
    /*!
      \param npgs_per_temp_group an uint64 argument signifies number of pages per temp group
      \return void
    */
    void set_blks_per_temp_group(uint64_t npgs_per_temp_group) {
        m_blks_per_temp_group = npgs_per_temp_group;
    }

    //! Get Physical Page Size
    /*!
      \return physical page size as uint32
    */
    uint32_t get_phys_page_size() const {
        return m_phys_page_size;
    }

    //! Get Total Segments
    /*!
      \return number of segments as uint32
    */
    uint32_t get_total_segments() const {
        return m_nsegments;
    }

    //! Get Blocks per Portion
    /*!
      \return blocks per portion as uint64
    */
    uint64_t get_blks_per_portion() const {
        return m_blks_per_portion;
    }

    //! Get Blocks per Segment
    /*!
      \return blocks per segment as uint64
    */
    uint64_t get_blks_per_segment() const {
        return (uint64_t) (get_total_blks() / get_total_segments());
    }

    //! Get Total Portions
    /*!
      \return portion count as uint64
    */
    uint64_t get_total_portions() const {
        assert(get_total_blks() % get_blks_per_portion() == 0);
            return get_total_blks() / get_blks_per_portion();
    }

    //! Get Max Cache Blocks
    /*!
      \return max cache blocks as uint64
    */
    uint64_t get_max_cache_blks() const {
        return m_max_cache_blks;
    }

    //! Get Blocks per Temp Group
    /*!
      \return blocks per temp group as uint64
    */
    uint64_t get_blks_per_temp_group() const {
        return m_blks_per_temp_group;
    }

    //! Get Blocks per Physical Page
    /*!
      \return blocks per physical page as uint32
    */
    uint32_t get_blks_per_phys_page() const {
        return get_phys_page_size() / get_blk_size();
    }

    //! Get Temp Group Count
    /*!
      \return temp group count as uint32
    */
    uint32_t get_total_temp_group() const {
        if (get_total_blks() % get_blks_per_temp_group() == 0) {
            return (uint32_t) (get_total_blks() / get_blks_per_temp_group());
        } else {
            return (uint32_t) ((get_total_blks() / get_blks_per_temp_group()) + 1);
        }
    }

    //! Get Slab Count
    /*!
      \return slab count as uint32
    */
    uint32_t get_slab_cnt() const {
        return m_slab_capacity.size();
    }

    //! Get Slab Capacity
    /*!
      \return slab capacity as uint32
    */
    uint32_t get_slab_capacity(uint32_t index) const {
        return m_slab_capacity[index];
    }

    //! Get slab
    /*!
      \param nblks an uint32 argument signifies number of blocks
      \return slab index and capacity as a std::pair of uint32s
    */
    std::pair<uint32_t,uint32_t> get_slab(uint32_t nblks) const {
        uint32_t i = m_slab_nblks.size();
        for(; i > 0 && nblks < m_slab_nblks[i-1]; i--);
        return std::make_pair(i, m_slab_capacity[i]);
    }

    //! Get lower bound of a particular slab
    /*!
      \param indx an uint32 argument signifies slab index
      \return lower bound of slab pointed by indx as uint32
    */
    uint32_t get_slab_lower_bound(uint32_t indx) const {
        /* m_slab_nblks[i] has the blocks from m_slab_nblks[i - 1] to m_slab_nblks[i] */
        return(m_slab_nblks[indx - 1]);
    }

    std::string to_string() {
        std::stringstream ss;
        ss << BlkAllocConfig::to_string() << " Pagesize=" << get_phys_page_size() << " Totalsegments="
           << get_total_segments()
           << " BlksPerPortion=" << get_blks_per_portion() << " MaxCacheBlks=" << get_max_cache_blks();
        return ss.str();
    }
};

class BlkAllocSegment {
public:
    class CompareSegAvail {
    public:
        bool operator()(BlkAllocSegment *seg1, BlkAllocSegment *seg2) const {
            return (seg1->get_free_blks() < seg2->get_free_blks());
        }
    };

    //typedef boost::heap::binomial_heap< BlkAllocSegment *, boost::heap::compare< BlkAllocSegment::CompareSegAvail>> SegQueue;
    typedef boost::heap::binomial_heap< BlkAllocSegment *, boost::heap::compare< CompareSegAvail>> SegQueue;

private:
    uint64_t m_alloc_clock_hand;
    std::atomic<uint64_t> m_free_blks = 0;
    uint64_t m_total_blks;
    uint64_t m_total_portions;
    uint32_t m_seg_num; // Segment sequence number

public:
    BlkAllocSegment(uint64_t nblks, uint32_t seg_num, uint64_t nportions) :
                m_total_portions(nportions) {
        set_total_blks(nblks);
        add_free_blks(nblks);
        set_seg_num(seg_num);
        set_clock_hand(0);
    }

    virtual ~BlkAllocSegment() {
    }

    uint64_t get_clock_hand() const {
        return m_alloc_clock_hand % m_total_portions;
    }

    void set_clock_hand(uint64_t hand) {
        m_alloc_clock_hand = hand;
    }

    void inc_clock_hand() {
        ++m_alloc_clock_hand;
    }

    bool operator<(BlkAllocSegment &other_seg) const {
        return (this->get_free_blks() < other_seg.get_free_blks());
    }

    void add_free_blks(uint64_t nblks) {
        m_free_blks.fetch_add(nblks, std::memory_order_acq_rel);
    }

    void remove_free_blks(uint64_t nblks) {
        if (get_free_blks() < nblks) return;
        m_free_blks.fetch_sub(nblks, std::memory_order_acq_rel);
    }

    uint64_t get_free_blks() const {
        return m_free_blks.load(std::memory_order_acq_rel);
    }

    void set_total_blks(uint64_t a) {
        m_total_blks = a;
    }

    uint64_t get_total_blks() const {
        return m_total_blks;
    }

    void set_seg_num(uint32_t n) {
        m_seg_num = n;
    }

    uint32_t get_seg_num() const {
        return m_seg_num;
    }
};

class BlkAllocPortion {
private:
    pthread_mutex_t m_blk_lock;

public:
#ifndef NDEBUG
    uint32_t m_blk_portion_id;
#endif

    BlkAllocPortion() {
        pthread_mutex_init(&m_blk_lock, NULL);
    }

    ~BlkAllocPortion() {
        pthread_mutex_destroy(&m_blk_lock);
    }

    void lock() {
        pthread_mutex_lock(&m_blk_lock);
    }

    void unlock() {
        pthread_mutex_unlock(&m_blk_lock);
    }
};

class BlkAllocTemperatureGroup {
private:
    uint8_t m_temperature; // Temperature of the group.

public:
#ifndef NDEBUG
    uint32_t m_temp_group_id;
#endif

public:
    void set_temperature(uint8_t t) {
        m_temperature = t;
    }

    uint8_t get_temperature() const {
        return m_temperature;
    }
}__attribute__((packed));

class VarsizeAllocCacheEntry : public BtreeKey {
private:
    typedef struct __attribute__((packed, aligned(1))) {
        uint64_t m_phys_page_id:36; // Page id and blk num inside page
        uint64_t m_blk_num:36;
        uint64_t m_nblks:10;   // Total number of blocks
        uint64_t m_temp :14;   // Temperature of each page
    } blob_t;

    blob_t *m_blob;
    blob_t m_in_place_blob;

public:
    VarsizeAllocCacheEntry() {
        m_blob = &m_in_place_blob;
        set_phys_page_id(0UL);
        set_blk_num(0UL);
        set_blk_count(0U);
        set_temperature(0U);
    }

    VarsizeAllocCacheEntry(uint64_t page_id, uint64_t blknum, uint32_t nblks, uint32_t temp) {
        m_blob = &m_in_place_blob;
        set_phys_page_id(page_id);
        set_blk_num(blknum);
        set_blk_count(nblks);
        set_temperature(temp);
    }

    explicit VarsizeAllocCacheEntry(const VarsizeAllocCacheEntry& other) {
        copy_blob(other.get_blob());
    }

    VarsizeAllocCacheEntry& operator=(const VarsizeAllocCacheEntry& other) {
        copy_blob(other.get_blob());
        return *this;
    }

    void set_blk_num(uint64_t blknum) {
        m_blob->m_blk_num = blknum;
    }

    void set_blk_count(uint32_t blkcount) {
        m_blob->m_nblks = blkcount;
    }

    void set_temperature(uint32_t temp) {
        m_blob->m_temp = temp;
    }

    void set_phys_page_id(uint64_t page_id) {
        m_blob->m_phys_page_id = page_id;
    }

    uint64_t get_blk_num() const {
        return (m_blob->m_blk_num);
    }

    uint32_t get_blk_count() const {
        return (uint32_t) (m_blob->m_nblks);
    }

    uint32_t get_temperature() const {
        return (uint32_t) (m_blob->m_temp);
    }

    uint64_t get_phys_page_id() const {
        return (uint32_t) (m_blob->m_phys_page_id);
    }

    int compare(const BtreeKey *o) const override;
    int compare_range(const BtreeSearchRange &range) const override;

    homeds::blob get_blob() const override {
        homeds::blob b;
        b.bytes = (uint8_t *)m_blob;
        b.size = sizeof(blob_t);
        return b;
    }

    void set_blob(const homeds::blob &b) override {
        assert(b.size == sizeof(blob_t));
        m_blob = (blob_t *)b.bytes;
    }

    void copy_blob(const homeds::blob &b) override {
        assert(b.size == sizeof(blob_t));
        memcpy(&m_in_place_blob, b.bytes, b.size);
        m_blob = &m_in_place_blob;
    }

    uint32_t get_blob_size() const override {
        return (sizeof(blob_t));
    }

    static uint32_t get_fixed_size() {
        return (sizeof(blob_t));
    }

    void set_blob_size(uint32_t size) override {
    }

    void print() {
        cout << "free blk count: " << get_blk_count() << " temp: " << get_temperature() << " blknum: "
             << get_blk_num();
    }

    std::string to_string() const  {
        std::stringstream ss;
        ss << "free blk count: " << get_blk_count() << " temp: " << get_temperature() << " blknum: " << get_blk_num();
        return ss.str();
    }

private:
    int is_in_range(uint64_t val, uint64_t start, bool start_incl, uint64_t end, bool end_incl) const;

#if 0
    int compare_range(const VarsizeAllocCacheEntry *start, bool start_incl, const VarsizeAllocCacheEntry *end,
                      bool end_incl) const;
#endif
};

class BlkAllocMetrics : public sisl::MetricsGroupWrapper {
public:
    explicit BlkAllocMetrics(const char* inst_name) :
                sisl::MetricsGroupWrapper("BlkAlloc", inst_name) {
        REGISTER_COUNTER(   blkalloc_slab0_capacity,
                            "Block allocator slab 0 capacity",
                            sisl::_publish_as::publish_as_gauge );
        REGISTER_COUNTER(   blkalloc_slab1_capacity,
                            "Block allocator slab 1 capacity",
                            sisl::_publish_as::publish_as_gauge );
        REGISTER_COUNTER(   blkalloc_slab2_capacity,
                            "Block allocator slab 2 capacity",
                            sisl::_publish_as::publish_as_gauge );
        REGISTER_COUNTER(   blkalloc_slab3_capacity,
                            "Block allocator slab 3 capacity",
                            sisl::_publish_as::publish_as_gauge );
        REGISTER_COUNTER(   blkalloc_slab4_capacity,
                            "Block allocator slab 4 capacity",
                            sisl::_publish_as::publish_as_gauge );
        REGISTER_COUNTER(   blkalloc_slab5_capacity,
                            "Block allocator slab 5 capacity",
                            sisl::_publish_as::publish_as_gauge );
        REGISTER_COUNTER(   blkalloc_slab6_capacity,
                            "Block allocator slab 6 capacity",
                            sisl::_publish_as::publish_as_gauge );
        REGISTER_COUNTER(   blkalloc_slab7_capacity,
                            "Block allocator slab 7 capacity",
                            sisl::_publish_as::publish_as_gauge );
        REGISTER_COUNTER(   blkalloc_slab8_capacity,
                            "Block allocator slab 8 capacity",
                            sisl::_publish_as::publish_as_gauge );
        REGISTER_COUNTER(   blkalloc_slab9_capacity,
                            "Block allocator slab 9 capacity",
                            sisl::_publish_as::publish_as_gauge );
        register_me_to_farm();
    }
};

#if 0
class VarsizeAllocCacheSearch : public BtreeSearchRange {
public:
    VarsizeAllocCacheSearch(VarsizeAllocCacheEntry &start_entry, bool start_incl,
                            VarsizeAllocCacheEntry &end_entry, bool end_incl,
                            bool left_leaning, VarsizeAllocCacheEntry *out_entry) :
            BtreeSearchRange(start_entry, start_incl, end_entry, end_incl, left_leaning) {}

    bool is_full_match(BtreeRangeKey *rkey) const override {
        return true;
    }

    int compare(BtreeKey *other) const override {
        assert(0); // Comparision of 2 search keys is not required feature yet.
        BtreeSearchRange *regex = (BtreeSearchRange *) other;
        return 0;
    }

    uint8_t *get_blob(uint32_t *psize) const override {
        return nullptr;
    }

    void set_blob(const uint8_t *blob, uint32_t size) override {
    }

    void copy_blob(const uint8_t *blob, uint32_t size) override {
    }

    uint32_t get_blob_size() const override {
        return 0;
    }

    void set_blob_size(uint32_t size) override {
    }
};
#endif

#define VarsizeBlkAllocatorBtree Btree< btree_store_type::MEM_BTREE, VarsizeAllocCacheEntry, \
                                                     EmptyClass, btree_node_type::SIMPLE, \
                                                     btree_node_type::SIMPLE>

/* VarsizeBlkAllocator provides a flexibility in allocation. It provides following features:
 *
 * 1. Could allocate variable number of blks in single allocation
 * 2. Provides the option of allocating blocks based on requested temperature.
 * 3. Caching of available blocks instead of scanning during allocation.
 *
 */
class VarsizeBlkAllocator : public BlkAllocator {
    uint32_t m_last_indx = 0 ;
public:
    VarsizeBlkAllocator(VarsizeBlkAllocConfig &cfg, bool init);
    virtual ~VarsizeBlkAllocator();

    BlkAllocStatus alloc(uint8_t nblks, const blk_alloc_hints &hints,
                        BlkId *out_blkid, bool best_fit = false) override;
    BlkAllocStatus alloc(uint8_t nblks, const blk_alloc_hints &hints, 
                                 std::vector<BlkId> &out_blkid) override;
    void free(const BlkId &b) override;

    std::string to_string() const override;
    void allocator_state_machine();

    virtual BlkAllocStatus alloc(BlkId &out_blkid) override;
    virtual void inited() override;
    virtual bool is_blk_alloced(BlkId &in_bid) override;

private:
    VarsizeBlkAllocConfig m_cfg; // Config for Varsize
    std::thread m_thread_id; // Thread pointer for this region
    std::mutex m_mutex;    // Mutex to protect regionstate & cb
    std::condition_variable m_cv; // CV to signal thread
    BlkAllocatorState m_region_state;

    homeds::Bitset *m_alloc_bm;   // Bitset of all allocation

#ifndef NDEBUG
    homeds::Bitset *m_alloced_bm;   // Bitset of all allocation
#endif

    VarsizeBlkAllocatorBtree *m_blk_cache; // Blk Entry caches

    std::vector<BlkAllocSegment*> m_segments; // Lookup map for segment id - segment
    BlkAllocSegment *m_wait_alloc_segment = nullptr; // A flag/hold variable, for caller thread
    // to pass which segment to look for sweep

    // Overall page and page group tables
    std::vector< BlkAllocPortion > m_blk_portions;
    std::vector< BlkAllocTemperatureGroup > m_temp_groups;

    std::atomic< uint32_t > m_cache_n_entries; // Total number of blk entries to cache
    std::vector<atomwrapper<uint32_t>> m_slab_entries; // Blk cnt for each slab in cache
    BlkAllocMetrics m_metrics;
    bool m_init;

private:
    const VarsizeBlkAllocConfig &get_config() const override {
        return (VarsizeBlkAllocConfig &) m_cfg;
    }
    uint64_t get_portions_per_segment();

    // Thread related functions
    std::string state_string(BlkAllocatorState state) const;

    // Sweep and cache related functions
    void request_more_blks(BlkAllocSegment *seg = nullptr);
    void request_more_blks_wait(BlkAllocSegment *seg = nullptr);
    void fill_cache(BlkAllocSegment *seg);
    uint64_t fill_cache_in_portion(uint64_t portion_num, BlkAllocSegment *seg);

    // Convenience routines
    uint64_t blknum_to_phys_pageid(uint64_t blknum) const {
        return blknum / get_config().get_blks_per_phys_page();
    }

    uint32_t offset_within_phys_page(uint64_t blknum) const {
        return blknum % get_config().get_blks_per_phys_page();
    }

    uint64_t blknum_to_portion_num(uint64_t blknum) const {
        return blknum / get_config().get_blks_per_portion();
    }

    BlkAllocPortion *blknum_to_portion(uint64_t blknum) {
        return &m_blk_portions[blknum_to_portion_num(blknum)];
    }

    const BlkAllocPortion *blknum_to_portion_const(uint64_t blknum) const {
        return &m_blk_portions[blknum_to_portion_num(blknum)];
    }

    uint64_t blknum_to_segment_num(uint64_t blknum) const {
        auto seg_num = blknum / get_config().get_blks_per_segment();
        assert(seg_num < m_cfg.get_total_segments());
        return seg_num;
    }

    BlkAllocSegment *blknum_to_segment(uint64_t blknum) const {
        return m_segments[blknum_to_segment_num(blknum)];
    }

    uint32_t blknum_to_tempgroup_num(uint64_t blknum) const {
        return ((uint32_t) blknum / get_config().get_blks_per_temp_group());
    }

    const BlkAllocTemperatureGroup *blknum_to_tempgroup_const(uint64_t blknum) const {
        return &m_temp_groups[blknum_to_tempgroup_num(blknum)];
    }

    BlkAllocTemperatureGroup *blknum_to_tempgroup(uint64_t blknum) {
        return &m_temp_groups[blknum_to_tempgroup_num(blknum)];
    }

    uint8_t get_blk_temperature(uint64_t blknum) const {
        return blknum_to_tempgroup_const(blknum)->get_temperature();
    }

    void set_blk_temperature(uint64_t blknum, uint8_t t) {
        blknum_to_tempgroup(blknum)->set_temperature(t);
    }

    // This method generates a cache entry based on given blknumber and count.
    void gen_cache_entry(uint64_t blknum, uint32_t blk_count, VarsizeAllocCacheEntry *out_entry) {
        out_entry->set_blk_num(blknum);
        out_entry->set_blk_count(blk_count);
        out_entry->set_phys_page_id(blknum_to_phys_pageid(blknum));
        out_entry->set_temperature(get_blk_temperature(blknum));
    }
    uint64_t get_best_fit_cache(uint64_t blks_rqstd);
<<<<<<< HEAD
    void incrCounter(unsigned int index, unsigned int val);
    void decrCounter(unsigned int index, unsigned int val);
=======
    void incr_counter(unsigned int index, unsigned int val);
    void decr_counter(unsigned int index, unsigned int val);
>>>>>>> ffbd831b
};

#define BLKID_RANGE_FIRST    0UL
#define PAGEID_RANGE_FIRST   0UL
#define BLKCOUNT_RANGE_FIRST 0U
#define TEMP_RANGE_FIRST     0U

#define BLKID_RANGE_LAST     (uint64_t)-1
#define PAGEID_RANGE_LAST    (uint32_t)-1
#define BLKCOUNT_RANGE_LAST  (uint32_t)-1
#define TEMP_RANGE_LAST      (uint32_t)-1

} // namespace homestore<|MERGE_RESOLUTION|>--- conflicted
+++ resolved
@@ -42,15 +42,6 @@
     asserttype##_ASSERT(cond, _BLKALLOC_ASSERT_MSG(asserttype, ##__VA_ARGS__))
 #define BLKALLOC_ASSERT_OP(asserttype, optype, val1, val2, ...)   \
     asserttype##_ASSERT_##optype(val1, val2, _BLKALLOC_ASSERT_MSG(asserttype, ##__VA_ARGS__))
-<<<<<<< HEAD
-#define BLKALLOC_ASSERT_EQ(asserttype, ...) BLKALLOC_ASSERT_OP(asserttype, EQ, ##__VA_ARGS__)
-#define BLKALLOC_ASSERT_NE(asserttype, ...) BLKALLOC_ASSERT_OP(asserttype, NE, ##__VA_ARGS__)
-#define BLKALLOC_ASSERT_GT(asserttype, ...) BLKALLOC_ASSERT_OP(asserttype, GT, ##__VA_ARGS__)
-#define BLKALLOC_ASSERT_GE(asserttype, ...) BLKALLOC_ASSERT_OP(asserttype, GE, ##__VA_ARGS__)
-#define BLKALLOC_ASSERT_LT(asserttype, ...) BLKALLOC_ASSERT_OP(asserttype, LT, ##__VA_ARGS__)
-#define BLKALLOC_ASSERT_LE(asserttype, ...) BLKALLOC_ASSERT_OP(asserttype, LE, ##__VA_ARGS__)
-=======
->>>>>>> ffbd831b
 #define BLKALLOC_DEBUG_ASSERT(...)          BLKALLOC_ASSERT(DEBUG, __VA_ARGS__)
 #define BLKALLOC_RELEASE_ASSERT(...)        BLKALLOC_ASSERT(RELEASE, __VA_ARGS__)
 #define BLKALLOC_LOG_ASSERT(...)            BLKALLOC_ASSERT(LOGMSG, __VA_ARGS__)
@@ -742,13 +733,8 @@
         out_entry->set_temperature(get_blk_temperature(blknum));
     }
     uint64_t get_best_fit_cache(uint64_t blks_rqstd);
-<<<<<<< HEAD
-    void incrCounter(unsigned int index, unsigned int val);
-    void decrCounter(unsigned int index, unsigned int val);
-=======
     void incr_counter(unsigned int index, unsigned int val);
     void decr_counter(unsigned int index, unsigned int val);
->>>>>>> ffbd831b
 };
 
 #define BLKID_RANGE_FIRST    0UL
