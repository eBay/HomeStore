--- conflicted
+++ resolved
@@ -266,13 +266,7 @@
     BLKALLOC_ASSERT_CMP(LOGMSG, nblks % hints.multiplier, ==, 0);
 
 #ifdef _PRERELEASE
-<<<<<<< HEAD
-    if (homestore_flip->test_flip("varsize_blkalloc_no_blks")) {
-        return BLK_ALLOC_SPACEFULL;
-    }
-=======
     if (homestore_flip->test_flip("varsize_blkalloc_no_blks", nblks)) { return BLK_ALLOC_SPACEFULL; }
->>>>>>> 4e9cf0fb
 
     auto split_cnt = homestore_flip->get_test_flip< int >("blkalloc_split_blk");
     if (!hints.is_contiguous && split_cnt && nblks > split_cnt.get()) {
