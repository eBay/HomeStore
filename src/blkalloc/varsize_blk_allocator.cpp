/*
 * varsize_blk_allocator.cpp
 *
 *  Created on: Jun 17, 2015
 *      Author: Hari Kadayam
 */

#include "varsize_blk_allocator.h"
#include <iostream>
#include <cassert>
#include <thread>
#include "homeds/btree/mem_btree.hpp"
#include <sds_logging/logging.h>

#ifndef NDEBUG
bool blk_alloc_test = false;
#endif

SDS_LOGGING_DECL(varsize_blk_alloc)

namespace homestore {

void thread_func(VarsizeBlkAllocator *b) {
    b->allocator_state_machine();
}

VarsizeBlkAllocator::VarsizeBlkAllocator(VarsizeBlkAllocConfig &cfg, bool init) :
        BlkAllocator(cfg),
        m_cfg(cfg),
        m_region_state(BLK_ALLOCATOR_DONE),
        m_blk_portions(cfg.get_total_portions()),
        m_temp_groups(cfg.get_total_temp_group()),
        m_cache_n_entries(0),
        m_metrics(cfg.get_name().c_str()),
        m_init(false) {

    // TODO: Raise exception when blk_size > page_size or total blks is less than some number etc...
    m_alloc_bm = new homeds::Bitset(cfg.get_total_blks());

#ifndef NDEBUG
    m_alloced_bm = new homeds::Bitset(cfg.get_total_blks());

    for (auto i = 0U; i < cfg.get_total_temp_group(); i++) {
        m_temp_groups[i].m_temp_group_id = i;
    }

    for (auto i = 0U; i < cfg.get_total_portions(); i++) {
        m_blk_portions[i].m_blk_portion_id = i;
    }
#endif

    // Initialize the slab counters
    for (auto i = 0U; i < cfg.get_slab_cnt(); i++) {
        atomwrapper<uint32_t> a_i(0);
        m_slab_entries.push_back(a_i);
        BLKALLOC_LOG(INFO, varsize_blk_alloc, "Capacity of slab {} = {}",
                   i, m_slab_entries[i]._a.load(std::memory_order_acq_rel));
    }

    // Create segments with as many blk groups as configured.
    uint64_t seg_nblks = cfg.get_total_blks() / cfg.get_total_segments();
    uint64_t portions_per_seg = get_portions_per_segment();
    BLKALLOC_LOG(INFO, varsize_blk_alloc,
            "Segment Count = {}, Blocks per segment = {}, portions={}",
                cfg.get_total_segments(), seg_nblks, portions_per_seg);
    for (auto i = 0U; i < cfg.get_total_segments(); i++) {
        BlkAllocSegment *seg = new BlkAllocSegment(seg_nblks, i, portions_per_seg);
        m_segments.push_back(seg);
    }

    // Create a btree to cache temperature, blks info (blk num, page id etc..)
    BtreeConfig btree_cfg(cfg.get_name().c_str());
    btree_cfg.set_max_objs(cfg.get_max_cache_blks());
    btree_cfg.set_max_key_size(sizeof(VarsizeAllocCacheEntry));
    btree_cfg.set_max_value_size(0);
    m_blk_cache = VarsizeBlkAllocatorBtree::create_btree(btree_cfg, nullptr);

    // Start a thread which will do sweeping job of free segments
    if (init) {
        inited();
    }
}

void VarsizeBlkAllocator::incrCounter(unsigned int index, unsigned int val) {
    switch (index) {
        case 0:  COUNTER_INCREMENT(m_metrics, blkalloc_slab0_capacity, val); break;
        case 1:  COUNTER_INCREMENT(m_metrics, blkalloc_slab1_capacity, val); break;
        case 2:  COUNTER_INCREMENT(m_metrics, blkalloc_slab2_capacity, val); break;
        case 3:  COUNTER_INCREMENT(m_metrics, blkalloc_slab3_capacity, val); break;
        case 4:  COUNTER_INCREMENT(m_metrics, blkalloc_slab4_capacity, val); break;
        case 5:  COUNTER_INCREMENT(m_metrics, blkalloc_slab5_capacity, val); break;
        case 6:  COUNTER_INCREMENT(m_metrics, blkalloc_slab6_capacity, val); break;
        case 7:  COUNTER_INCREMENT(m_metrics, blkalloc_slab7_capacity, val); break;
        case 8:  COUNTER_INCREMENT(m_metrics, blkalloc_slab8_capacity, val); break;
        case 9:  COUNTER_INCREMENT(m_metrics, blkalloc_slab9_capacity, val); break;
        default: BLKALLOC_LOG(INFO, varsize_blk_alloc,
                                    "Invalid index for slab counter increment");
    }
}

void VarsizeBlkAllocator::decrCounter(unsigned int index, unsigned int val) {
    switch (index) {
        case 0:  COUNTER_DECREMENT(m_metrics, blkalloc_slab0_capacity, val); break;
        case 1:  COUNTER_DECREMENT(m_metrics, blkalloc_slab1_capacity, val); break;
        case 2:  COUNTER_DECREMENT(m_metrics, blkalloc_slab2_capacity, val); break;
        case 3:  COUNTER_DECREMENT(m_metrics, blkalloc_slab3_capacity, val); break;
        case 4:  COUNTER_DECREMENT(m_metrics, blkalloc_slab4_capacity, val); break;
        case 5:  COUNTER_DECREMENT(m_metrics, blkalloc_slab5_capacity, val); break;
        case 6:  COUNTER_DECREMENT(m_metrics, blkalloc_slab6_capacity, val); break;
        case 7:  COUNTER_DECREMENT(m_metrics, blkalloc_slab7_capacity, val); break;
        case 8:  COUNTER_DECREMENT(m_metrics, blkalloc_slab8_capacity, val); break;
        case 9:  COUNTER_DECREMENT(m_metrics, blkalloc_slab9_capacity, val); break;
        default: BLKALLOC_LOG(INFO, varsize_blk_alloc,
                                    "Invalid index for slab counter decrement");
    }
}

uint64_t VarsizeBlkAllocator::get_portions_per_segment() {
    return (m_cfg.get_total_portions() / m_cfg.get_total_segments());
}

VarsizeBlkAllocator::~VarsizeBlkAllocator() {
    {
        std::lock_guard< std::mutex > lk(m_mutex);
        if (m_region_state != BLK_ALLOCATOR_EXITING) {
            BLKALLOC_LOG(INFO, varsize_blk_alloc,
                "Region state = {}, set to {}",
                m_region_state, BLK_ALLOCATOR_EXITING);
            m_region_state = BLK_ALLOCATOR_EXITING;
        }
    }

    m_cv.notify_all();
    if (m_thread_id.joinable()) {
        m_thread_id.join();
    }
    delete(m_blk_cache);
    delete(m_alloc_bm);
#ifndef NDEBUG
    delete(m_alloced_bm);
#endif
    for (auto i = 0U; i < m_cfg.get_total_segments(); i++) {
        delete(m_segments[i]);
        BLKALLOC_LOG(INFO, varsize_blk_alloc, "Deleted segment {}", i);
    }
}

#define MAX_BLK_ALLOC_ATTEMPT 3

// Runs only in per sweep thread. In other words, this is a single threaded state machine.
void VarsizeBlkAllocator::allocator_state_machine() {
    BLKALLOC_LOG(INFO, varsize_blk_alloc, "Starting new blk sweep thread");
    BlkAllocSegment *allocate_seg = nullptr;
    bool allocate = false;

    while (true) {
        allocate_seg = nullptr;
        allocate = false;
        {
            std::unique_lock< std::mutex > lk(m_mutex);

            if (m_region_state == BLK_ALLOCATOR_DONE) {
                m_cv.wait(lk);
                BLKALLOC_LOG(INFO, varsize_blk_alloc, "Region state : done");
            }

            if (m_region_state == BLK_ALLOCATOR_WAIT_ALLOC) {
                m_region_state = BLK_ALLOCATOR_ALLOCATING;
                allocate_seg = m_wait_alloc_segment;
                allocate = true;
                BLKALLOC_LOG(INFO, varsize_blk_alloc,
                        "Region state : wait-alloc -> allocating");

            } else if (m_region_state == BLK_ALLOCATOR_EXITING) {
                BLKALLOC_LOG(INFO, varsize_blk_alloc,
                        "TODO: Handle exiting message more periodically");
                break;
            }
        }
        if (allocate) {
            BLKALLOC_LOG(TRACE, varsize_blk_alloc, "Fill cache for segment");
            fill_cache(allocate_seg);
            {
                // acquire lock
                std::unique_lock< std::mutex > lk(m_mutex);
                m_wait_alloc_segment = nullptr;
                if (m_region_state != BLK_ALLOCATOR_EXITING) {
                    m_region_state = BLK_ALLOCATOR_DONE;
                }
                m_cv.notify_all();
            }
            BLKALLOC_LOG(TRACE, varsize_blk_alloc, "Done with fill cache for segment");
        }
    }
}

#define MAX_RETRY_CNT 1000

bool
VarsizeBlkAllocator::is_blk_alloced(BlkId &b) {
    auto ret = m_alloced_bm->is_bits_set_reset(b.get_id(), b.get_nblks(), true);
    BLKALLOC_LOG(INFO, varsize_blk_alloc,
            "Is allocated: id={}, nblks={}, status={}",
            b.get_id(), b.get_nblks(), ret);
#ifndef NDEBUG
    return(m_alloced_bm->is_bits_set_reset(b.get_id(), b.get_nblks(), true));
#else
    return true;
#endif
}

BlkAllocStatus 
VarsizeBlkAllocator::alloc(BlkId &in_bid) {
#ifndef NDEBUG
    m_alloced_bm->set_bits(in_bid.get_id(), in_bid.get_nblks());
#endif
    m_alloc_bm->set_bits(in_bid.get_id(), in_bid.get_nblks());
    BLKALLOC_LOG(INFO, varsize_blk_alloc,
            "Allocated: id={}, nblks={}", in_bid.get_id(), in_bid.get_nblks());
    return BLK_ALLOC_SUCCESS;
}

void 
VarsizeBlkAllocator::inited() {
    if (!m_init) {
        m_thread_id = std::thread(thread_func, this);
    }
    m_init = true;
}

BlkAllocStatus VarsizeBlkAllocator::alloc(uint8_t nblks, 
                   const blk_alloc_hints &hints, std::vector<BlkId> &out_blkid) {
    uint8_t blks_alloced = 0;
    int retry_cnt = 0;

    uint8_t blks_rqstd = nblks;

    BLKALLOC_LOG(DEBUG, varsize_blk_alloc, "init status={}", m_init);
    BLKALLOC_LOG_ASSERT(m_init);

    BLKALLOC_LOG(DEBUG, varsize_blk_alloc,
            "nblks={}, hints multiplier={}", nblks, hints.multiplier);
    BLKALLOC_LOG_ASSERT(nblks % hints.multiplier == 0);

<<<<<<< HEAD
#ifndef NDEBUG
    if (!hints.is_contiguous && nblks  != 1) {
        blks_rqstd = ALIGN_SIZE((nblks / 2), hints.multiplier);
        BLKALLOC_LOG(DEBUG, varsize_blk_alloc,
            "blocks requested={}", blks_rqstd);
=======
#ifdef _PRERELEASE
    if (homestore_flip->test_flip("varsize_blkalloc_no_blks", nblks)) {
        return BLK_ALLOC_SPACEFULL;
    }

    auto split_cnt = homestore_flip->get_test_flip<int>("blkalloc_split_blk", nblks);
    if (!hints.is_contiguous && nblks  != 1 && split_cnt) {
        blks_rqstd = ALIGN_SIZE((nblks / split_cnt.get()), hints.multiplier);
>>>>>>> 47888e5f
    }
#endif

    while (blks_alloced != nblks && retry_cnt < MAX_RETRY_CNT) {
        BlkId blkid;
        if (alloc(blks_rqstd, hints, &blkid, true) != BLK_ALLOC_SUCCESS) {
            /* check the cache to see what blocks are available and get those
             * blocks from the btree cache.
             */
            blks_rqstd = get_best_fit_cache(blks_rqstd);
            if (blks_rqstd == 0) {
                /* It should never happen. It means we are running out of space */
                blks_rqstd = nblks - blks_alloced;
                BLKALLOC_LOG(ERROR, varsize_blk_alloc,
                        "Could not allocated any blocks. Running out of space");
            }
            retry_cnt++;
            BLKALLOC_LOG(INFO, varsize_blk_alloc, "Retry count={}", retry_cnt);
            continue;
        }
        BLKALLOC_LOG(INFO, varsize_blk_alloc, "Blocks allocated={}", blks_alloced);
        blks_alloced += blkid.get_nblks();
        BLKALLOC_LOG(DEBUG, varsize_blk_alloc,
            "blks_alloced={}, hints multiplier={}", blks_alloced, hints.multiplier);
        BLKALLOC_LOG_ASSERT(blks_alloced % hints.multiplier == 0);

        blks_rqstd = nblks - blks_alloced;
        out_blkid.push_back(blkid);
        retry_cnt++;
        BLKALLOC_LOG(INFO, varsize_blk_alloc, "Retry count={}", retry_cnt);
    }
#ifndef NDEBUG
    if(blks_alloced != nblks)
        BLKALLOC_LOG(ERROR, varsize_blk_alloc, "blks_alloced != nblks : {}  {}",blks_alloced, nblks);
#endif
    BLKALLOC_LOG(DEBUG, varsize_blk_alloc,
            "blks_alloced={}, blocks requested={}", blks_alloced, nblks);
    BLKALLOC_LOG_ASSERT(blks_alloced == nblks);
    if (blks_alloced != nblks) {
        BLKALLOC_LOG_ASSERT(blks_alloced < nblks);
        /* free blks */
        for (auto it = out_blkid.begin(); it != out_blkid.end(); ++it) {
            free(*it);
            it = out_blkid.erase(it);
        }
        return BLK_ALLOC_SPACEFULL;
    }
    return BLK_ALLOC_SUCCESS;
}

/* Check cache to see what blks are available */
uint64_t VarsizeBlkAllocator::get_best_fit_cache(uint64_t blks_rqstd) {
    
    auto slab_index = get_config().get_slab(blks_rqstd).first;
    while (slab_index > 0) {
        if (m_slab_entries[slab_index]._a.load()) {
            return(get_config().get_slab_lower_bound(slab_index));
        }
        slab_index--;
    }

    return 0;
}

BlkAllocStatus VarsizeBlkAllocator::alloc(uint8_t nblks, const blk_alloc_hints &hints, BlkId *out_blkid, 
                                            bool best_fit) {
    BlkAllocStatus ret = BLK_ALLOC_SUCCESS;
    bool found = false;

    // TODO: Instead of given value, try to have leeway like 10% of both sides as range for desired_temp or bkt.
    VarsizeAllocCacheEntry start_entry(BLKID_RANGE_FIRST, PAGEID_RANGE_FIRST, nblks, hints.desired_temp);
    VarsizeAllocCacheEntry end_entry(BLKID_RANGE_LAST, PAGEID_RANGE_LAST, BLKCOUNT_RANGE_LAST, TEMP_RANGE_LAST);
    VarsizeAllocCacheEntry actual_entry;

    BtreeSearchRange regex(start_entry, true, /* start_incl */ end_entry, false, /* end incl */
                                         _MultiMatchSelector::BEST_FIT_TO_CLOSEST_FOR_REMOVE);
    
    EmptyClass dummy_val;
    int attempt = 1;
    while (true) {
        auto status = m_blk_cache->remove_any(regex, &actual_entry, &dummy_val);
        found = (status == btree_status_t::success);
        
        if (found) {
#ifdef _PRERELEASE
            if (homestore_flip->test_flip("blkalloc_no_blks_cache", nblks)) {
                EmptyClass dummy;
                m_blk_cache->put(actual_entry, dummy, btree_put_type::INSERT_ONLY_IF_NOT_EXISTS);
                found = false;
            }
#endif
            if (best_fit) {
                if (actual_entry.get_blk_count() < hints.multiplier) {
                    /* it should be atleast equal to hints multiplier. If not then wait for cache to populate */
                    EmptyClass dummy;
                    m_blk_cache->put(actual_entry, dummy, btree_put_type::INSERT_ONLY_IF_NOT_EXISTS);
                    found = false;
                } else {
                    /* trigger blk allocator to populate cache */
                    if (actual_entry.get_blk_count() != nblks) {
                        request_more_blks(nullptr);
                    }
                    break;
                }
            } else {
                if (actual_entry.get_blk_count() < nblks) {
                    found = false;
                    EmptyClass dummy;
                    m_blk_cache->put(actual_entry, dummy, btree_put_type::INSERT_ONLY_IF_NOT_EXISTS);
                } else {
                    break;
                }
            }
        }

        // Wait for cache to refill and then retry original request
        if (attempt > MAX_BLK_ALLOC_ATTEMPT) {
            BLKALLOC_LOG(TRACE, varsize_blk_alloc,
                    "Exceeding max retries {} to allocate. Failing the alloc", 
                    MAX_BLK_ALLOC_ATTEMPT);
            for (auto i = 0U; i < m_slab_entries.size(); i++) {
                BLKALLOC_LOG(TRACE, varsize_blk_alloc, "Capacity of slab {} = {}", i, 
                            m_slab_entries[i]._a.load(std::memory_order_acq_rel));
            }
            break;
        } else {
            BLKALLOC_LOG(TRACE, varsize_blk_alloc, 
                    "Attempt #{} to allocate nblks={} temperature={} failed. Waiting for cache to be filled",
                    attempt, (uint32_t)nblks, hints.desired_temp);
        }

        request_more_blks_wait(nullptr);
        attempt++;
    }

    if (!found) {
        return BLK_ALLOC_SPACEFULL;
    }

    /* get excess blks */
    int excess_nblks = actual_entry.get_blk_count() - nblks;
    if (excess_nblks < 0) {
        BLKALLOC_LOG_ASSERT(best_fit);
        /* it has to be multiplier of hints */
        excess_nblks = actual_entry.get_blk_count() % hints.multiplier;
    }
    BLKALLOC_LOG_ASSERT(excess_nblks >= 0);

    auto slab_index = get_config().get_slab(actual_entry.get_blk_count()).first;
    m_slab_entries[slab_index]._a.fetch_sub(actual_entry.get_blk_count(),
                                                    std::memory_order_acq_rel);
    decrCounter(slab_index, actual_entry.get_blk_count());

    /* If we have more blks than what we need, insert the remaining blks to
       the bitmap. We can give either the leading blocks or trailing blocks.
       In case one of them is part of less number of pages than others, it
       is better to pick the lesser ones.
     */
    uint64_t alloc_blks = actual_entry.get_blk_count() - excess_nblks;
    if (excess_nblks > 0) {
        uint64_t blknum = actual_entry.get_blk_num();
        int leading_npages =
            (int)(blknum_to_phys_pageid(blknum + alloc_blks) - actual_entry.get_phys_page_id());
        int trailing_npages =
            (int)(blknum_to_phys_pageid(blknum + actual_entry.get_blk_count()) -
                                        blknum_to_phys_pageid(blknum + excess_nblks));

        VarsizeAllocCacheEntry excess_entry;
        if (leading_npages <= trailing_npages) {
            out_blkid->set(blknum, alloc_blks);
            gen_cache_entry(blknum + alloc_blks, (uint32_t)excess_nblks, &excess_entry);
        } else {
            out_blkid->set(blknum + excess_nblks, alloc_blks);
            gen_cache_entry(blknum, (uint32_t)excess_nblks, &excess_entry);
        }
        EmptyClass dummy;
        m_blk_cache->put(excess_entry, dummy, btree_put_type::INSERT_ONLY_IF_NOT_EXISTS);

        auto slab_index = get_config().get_slab(excess_nblks).first;
        m_slab_entries[slab_index]._a.fetch_add(excess_nblks, std::memory_order_acq_rel);
        incrCounter(slab_index, excess_nblks);

    } else {
        out_blkid->set(actual_entry.get_blk_num(), alloc_blks);
    }

#ifndef NDEBUG
    BlkAllocPortion *portion = blknum_to_portion(out_blkid->get_id());
    portion->lock();
    m_alloced_bm->set_bits(out_blkid->get_id(), out_blkid->get_nblks());
    portion->unlock();
#endif

    m_cache_n_entries.fetch_sub(alloc_blks, std::memory_order_acq_rel);
    return ret;
}

void VarsizeBlkAllocator::free(const BlkId &b) {
<<<<<<< HEAD
    if (m_flip->test_flip("modify_bitmap")) {
        BLKALLOC_LOG(TRACE, varsize_blk_alloc, "Flip hit in free(). Won't free blocks.");
        return;
    }
=======
>>>>>>> 47888e5f
    BlkAllocPortion *portion = blknum_to_portion(b.get_id());
    BlkAllocSegment *segment = blknum_to_segment(b.get_id());
    
    segment->add_free_blks(b.get_nblks());
    portion->lock();
    // Reset the bits
    BLKALLOC_LOG_ASSERT(m_alloc_bm->is_bits_set_reset(b.get_id(), b.get_nblks(), true));
#ifndef NDEBUG
    BLKALLOC_DEBUG_ASSERT(m_alloced_bm->is_bits_set_reset(b.get_id(), b.get_nblks(), true));
    m_alloced_bm->reset_bits(b.get_id(), b.get_nblks());
#endif
    m_alloc_bm->reset_bits(b.get_id(), b.get_nblks());
    portion->unlock();

    //std::cout << "Resetting " << p.get_blk_id() << " for nblks = " << nblks << " Bitmap state= \n";
    //m_alloc_bm->print();
}

// This runs on per region thread and is at present single threaded.
void VarsizeBlkAllocator::fill_cache(BlkAllocSegment *seg) {
    uint64_t nadded_blks = 0;

    BLKALLOC_LOG_ASSERT(seg == nullptr);
    /* While cache is not full */
    uint32_t total_segments = 0;
    /* we are going through all the segments so that we can ensure that all slabs are populated. 
     * We might need to find a efficient way of doing it later.
     */
    while (total_segments < m_segments.size()) {
        seg = m_segments[m_last_indx++ % m_segments.size()];
        ++total_segments;
        uint64_t start_portion_num = seg->get_clock_hand();
        while (m_cache_n_entries.load(std::memory_order_acquire) <
                get_config().get_max_cache_blks()) {

            bool refill_needed = false;
            auto sum = 0U;
            for (auto i = 0U; i < m_slab_entries.size(); i++) {
                // Low water mark for cache slabs is half of full capacity
                auto count = m_slab_entries[i]._a.load(std::memory_order_acq_rel);
                sum += count;
                if (count && count <= get_config().get_slab_capacity(i)/2) {
                    BLKALLOC_LOG(TRACE, varsize_blk_alloc, "Hit low water mark for slab {} capacity = {}",
                            i, m_slab_entries[i]._a.load(std::memory_order_acq_rel));
                    refill_needed = true;
                    break;
                }
            }
            if (!refill_needed && sum) break; // Atleast one slab has sufficient blocks

            BLKALLOC_LOG(TRACE, varsize_blk_alloc, "Refill cache");
            uint64_t portion_num = seg->get_clock_hand();
            nadded_blks += fill_cache_in_portion(portion_num, seg);

            // Goto next group within the segment.
            seg->inc_clock_hand();
            portion_num = seg->get_clock_hand();

            if (portion_num == start_portion_num) {
                // Came one full circle, no need to look more.
                break;
            }
        }

        if (nadded_blks) {
            BLKALLOC_LOG_ASSERT(seg->get_free_blks() >= nadded_blks);
            seg->remove_free_blks(nadded_blks);
            BLKALLOC_LOG(TRACE, varsize_blk_alloc, "Bitset sweep thread added {} blks to blk cache", nadded_blks);
            break;
        } else {
            BLKALLOC_LOG(TRACE, varsize_blk_alloc, "Bitset sweep failed to add any blocks to blk cache");
        }
    }
}

uint64_t VarsizeBlkAllocator::fill_cache_in_portion(uint64_t seg_portion_num, BlkAllocSegment *seg) {
    EmptyClass dummy;
    uint64_t n_added_blks = 0;

    uint64_t portion_num = seg->get_seg_num() * get_portions_per_segment() + seg_portion_num;
    BLKALLOC_LOG_ASSERT(m_cfg.get_total_portions() > portion_num);
    BlkAllocPortion &portion = m_blk_portions[portion_num];
    auto num_blks_per_portion = get_config().get_blks_per_portion();
    auto cur_blk_id = portion_num * num_blks_per_portion;
    auto end_blk_id = cur_blk_id + num_blks_per_portion;
    uint32_t num_blks_per_phys_page = get_config().get_blks_per_phys_page();

    portion.lock();
    /* TODO: Consider caching the m_cache_n_entries and give some leeway
     *       to max cache blks and thus avoid atomic operations
     */
    while ((m_cache_n_entries.load(std::memory_order_acq_rel) <
                get_config().get_max_cache_blks()) && (cur_blk_id < end_blk_id)) {

        // Get next reset bits and insert to cache and then reset those bits
        auto b = m_alloc_bm->get_next_contiguous_reset_bits(cur_blk_id);
        BLKALLOC_LOG_ASSERT(b.nbits <= MAX_NBLKS);

        /* If there are no free blocks are none within the assigned portion */
        if (!b.nbits || b.start_bit >= end_blk_id) {
            break;
        }

        /* Limit cache update to within portion boundary */
        if (b.start_bit + b.nbits > end_blk_id) {
            b.nbits = end_blk_id - b.start_bit;
        }

        /* Create cache entry for start till end or upto next page boundary,
           whichever is earlier. This will be used if start is not aligned
           with a page boundary
         */
        uint64_t total_bits = 0;
        unsigned int nbits = b.start_bit % num_blks_per_phys_page;
        if (nbits) {
            nbits = std::min(num_blks_per_phys_page - nbits, b.nbits);
            auto slab_index = get_config().get_slab(nbits).first;
            if (m_slab_entries[slab_index]._a.load(std::memory_order_acq_rel) <
                                        get_config().get_slab_capacity(slab_index)) {
                VarsizeAllocCacheEntry entry;
                gen_cache_entry(b.start_bit, nbits, &entry);
#ifndef NDEBUG
                BLKALLOC_DEBUG_ASSERT(m_alloc_bm->is_bits_set_reset(b.start_bit, nbits, false));
                BLKALLOC_DEBUG_ASSERT(m_alloced_bm->is_bits_set_reset(b.start_bit, nbits,false));
#endif
                m_blk_cache->put(entry, dummy, btree_put_type::INSERT_ONLY_IF_NOT_EXISTS);
                // TODO: Trap the return status of insert
                m_alloc_bm->set_bits(b.start_bit, nbits);
                total_bits += nbits;
                m_slab_entries[slab_index]._a.fetch_add(nbits, std::memory_order_acq_rel);
                incrCounter(slab_index, nbits);
                BLKALLOC_LOG(TRACE, varsize_blk_alloc, "Freed {} blocks for slab {}, remaining slab capacity = {}",
                    nbits, slab_index,
                    m_slab_entries[slab_index]._a.load(std::memory_order_acq_rel));
            } else {
                BLKALLOC_LOG(TRACE, varsize_blk_alloc ,"Slab {} is full, capacity = {}", slab_index,
                    m_slab_entries[slab_index]._a.load(std::memory_order_acq_rel));
            }
            b.nbits -= nbits;
            b.start_bit += nbits;
        }

        /* Create cache entry for end page, if end page has partial entry */
        /* At this point start is aligned with blks end point or page boundary,
           whichever occurs earlier
         */
        cur_blk_id = b.start_bit + b.nbits;
        nbits = cur_blk_id % num_blks_per_phys_page;
        if (b.nbits && nbits) {
            /* If code enters this section, it means that start is aligned to a page
               boundary
             */
            BLKALLOC_LOG_ASSERT(b.start_bit % num_blks_per_phys_page == 0);
            auto start = cur_blk_id - nbits;
            auto slab_index = get_config().get_slab(nbits).first;
            if (m_slab_entries[slab_index]._a.load(std::memory_order_acq_rel) <
                                        get_config().get_slab_capacity(slab_index)) {
                VarsizeAllocCacheEntry entry;
                gen_cache_entry(start, nbits, &entry);
#ifndef NDEBUG
                BLKALLOC_DEBUG_ASSERT(m_alloc_bm->is_bits_set_reset(start, nbits, false));
                BLKALLOC_DEBUG_ASSERT(m_alloced_bm->is_bits_set_reset(start, nbits,false));
#endif
                m_blk_cache->put(entry, dummy, btree_put_type::INSERT_ONLY_IF_NOT_EXISTS);
                // TODO: Trap the return status of insert
                m_alloc_bm->set_bits(start, nbits);
                total_bits += nbits;
                m_slab_entries[slab_index]._a.fetch_add(nbits, std::memory_order_acq_rel);
                incrCounter(slab_index, nbits);
                BLKALLOC_LOG(TRACE, varsize_blk_alloc,
                    "Freed {} blocks for slab {}, remaining slab capacity = {}",
                    nbits, slab_index,
                    m_slab_entries[slab_index]._a.load(std::memory_order_acq_rel));
            } else {
                BLKALLOC_LOG(TRACE, varsize_blk_alloc, "Slab {} is full, capacity = {}", slab_index,
                    m_slab_entries[slab_index]._a.load(std::memory_order_acq_rel));
            }
            b.nbits -= nbits;
        }

        /* Create cache entry for complete pages between start and end */
        if (b.nbits) {
            /* If code enters this section, it means that start is aligned to a page
               boundary and nbits left is a multiple of page size
             */
            BLKALLOC_LOG_ASSERT(b.start_bit % num_blks_per_phys_page == 0);
            BLKALLOC_LOG_ASSERT(b.nbits % num_blks_per_phys_page == 0);
            auto slab_index = get_config().get_slab(b.nbits).first;
            if (m_slab_entries[slab_index]._a.load(std::memory_order_acq_rel) <
                                        get_config().get_slab_capacity(slab_index)) {
                VarsizeAllocCacheEntry entry;
                gen_cache_entry(b.start_bit, b.nbits, &entry);
#ifndef NDEBUG
                BLKALLOC_DEBUG_ASSERT(m_alloc_bm->is_bits_set_reset(b.start_bit, b.nbits, false));
                BLKALLOC_DEBUG_ASSERT(m_alloced_bm->is_bits_set_reset(b.start_bit, b.nbits,false));
#endif
                m_blk_cache->put(entry, dummy, btree_put_type::INSERT_ONLY_IF_NOT_EXISTS);
                // TODO: Trap the return status of insert
                m_alloc_bm->set_bits(b.start_bit, b.nbits);
                total_bits += b.nbits;
                m_slab_entries[slab_index]._a.fetch_add(b.nbits, std::memory_order_acq_rel);
                incrCounter(slab_index, b.nbits);
                BLKALLOC_LOG(TRACE, varsize_blk_alloc,
                    "Freed {} blocks for slab {}, remaining slab capacity = {}",
                    b.nbits, slab_index,
                    m_slab_entries[slab_index]._a.load(std::memory_order_acq_rel));
            } else {
                BLKALLOC_LOG(TRACE, varsize_blk_alloc,
                    "Slab {} is full, capacity = {}", slab_index,
                    m_slab_entries[slab_index]._a.load(std::memory_order_acq_rel));
            }
        }

        // Update the counters
        n_added_blks += total_bits;
        m_cache_n_entries.fetch_add(total_bits, std::memory_order_acq_rel);
    }
    portion.unlock();
    return n_added_blks;
}

// Run in non-region threads. It can be called by multiple threads simultaneously.
// Request for more blocks from a specified segment. If BlkSegment is NULL, then it picks the 1st segment to allocate from.
void VarsizeBlkAllocator::request_more_blks(BlkAllocSegment *seg) {
    bool allocate = false;
    {
        // acquire lock
        std::unique_lock< std::mutex > lk(m_mutex);
        if (m_region_state == BLK_ALLOCATOR_DONE) {
            m_wait_alloc_segment = seg;
            m_region_state = BLK_ALLOCATOR_WAIT_ALLOC;
            allocate = true;
        }
    } // release lock

    if (allocate) {
        m_cv.notify_all();
    }
}

void VarsizeBlkAllocator::request_more_blks_wait(BlkAllocSegment *seg) {
    /* TODO: rishabh if segment is not NULL then this function won't work */ 
    std::unique_lock< std::mutex > lk(m_mutex);
    BLKALLOC_LOG_ASSERT(!seg);
    if (m_region_state == BLK_ALLOCATOR_DONE) {
            m_wait_alloc_segment = seg;
            m_region_state = BLK_ALLOCATOR_WAIT_ALLOC;
            m_cv.notify_all();
    }
    // Wait for notification that it is done
    while (m_region_state != BLK_ALLOCATOR_DONE && m_region_state != BLK_ALLOCATOR_EXITING) {
        m_cv.wait(lk);
    }
}

std::string VarsizeBlkAllocator::state_string(BlkAllocatorState state) const {
    if (state == BLK_ALLOCATOR_DONE) {
        return "BLK_REGION_DONE";
    } else if (state == BLK_ALLOCATOR_WAIT_ALLOC) {
        return "BLK_REGION_WAIT_ALLOC";
    } else if (state == BLK_ALLOCATOR_ALLOCATING) {
        return "BLK_REGION_ALLOCATING";
    } else if (state == BLK_ALLOCATOR_EXITING) {
        return "BLK_REGION_EXITING";
    } else {
        return "STATUS_UNKNOWN";
    }
}

std::string VarsizeBlkAllocator::to_string() const {
    ostringstream oss;
    oss << "ThreadId=" << m_thread_id.get_id() << " RegionState=" << state_string(m_region_state) <<
            " Total cache entries = " << m_cache_n_entries.load(std::memory_order_relaxed);
    return oss.str();
}

int VarsizeAllocCacheEntry::is_in_range(uint64_t val, uint64_t start, bool start_incl, uint64_t end, bool end_incl) const {
    if (val < start) {
        return -1;
    } else if ((val == start) && (!start_incl)) {
        return -1;
    } else if (val > end) {
        return 1;
    } else if ((val == end) && (!end_incl)) {
        return 1;
    } else {
        return 0;
    }
}

int VarsizeAllocCacheEntry::compare_range(const BtreeSearchRange &range) const {
    auto start_entry = (VarsizeAllocCacheEntry *)range.get_start_key();
    auto end_entry = (VarsizeAllocCacheEntry *)range.get_end_key();

    int ret = is_in_range(this->get_blk_count(), start_entry->get_blk_count(), range.is_start_inclusive(),
                          end_entry->get_blk_count(), range.is_end_inclusive());
    if (ret != 0) {
        return ret;
    }

    ret = is_in_range(this->get_temperature(), start_entry->get_temperature(), range.is_start_inclusive(),
                      end_entry->get_temperature(), range.is_end_inclusive());
    if (ret != 0) {
        return ret;
    }

    ret = is_in_range(this->get_phys_page_id(), start_entry->get_phys_page_id(), range.is_start_inclusive(),
                      end_entry->get_phys_page_id(), range.is_end_inclusive());
    return ret;
}

#if 0
int VarsizeAllocCacheEntry::compare_range(const VarsizeAllocCacheEntry *start, bool start_incl,
                                          const VarsizeAllocCacheEntry *end, bool end_incl) const {
    int ret = is_in_range(this->get_blk_count(), start->get_blk_count(), start_incl, end->get_blk_count(),
                          end_incl);
    if (ret != 0) {
        return ret;
    }

    ret = is_in_range(this->get_temperature(), start->get_temperature(), start_incl, end->get_temperature(),
                      end_incl);
    if (ret != 0) {
        return ret;
    }

    ret = is_in_range(this->get_page_id(), start->get_page_id(), start_incl, end->get_page_id(), end_incl);
    return ret;
}
#endif

int VarsizeAllocCacheEntry::compare(const BtreeKey *o) const {
    auto *other = (VarsizeAllocCacheEntry *) o;
    if (get_blk_count() < other->get_blk_count()) {
        return -1;
    } else if (get_blk_count() > other->get_blk_count()) {
        return 1;
    } else if (get_temperature() < other->get_temperature()) {
        return -1;
    } else if (get_temperature() > other->get_temperature()) {
        return 1;
    } else if (get_phys_page_id() < other->get_phys_page_id()) {
        return -1;
    } else if (get_phys_page_id() > other->get_phys_page_id()) {
        return 1;
    } else if (get_blk_num() < other->get_blk_num()) {
        return -1;
    } else if (get_blk_num() > other->get_blk_num()) {
        return 1;
    } else {
        return 0;
    }
}
} //namespace homestore<|MERGE_RESOLUTION|>--- conflicted
+++ resolved
@@ -242,13 +242,6 @@
             "nblks={}, hints multiplier={}", nblks, hints.multiplier);
     BLKALLOC_LOG_ASSERT(nblks % hints.multiplier == 0);
 
-<<<<<<< HEAD
-#ifndef NDEBUG
-    if (!hints.is_contiguous && nblks  != 1) {
-        blks_rqstd = ALIGN_SIZE((nblks / 2), hints.multiplier);
-        BLKALLOC_LOG(DEBUG, varsize_blk_alloc,
-            "blocks requested={}", blks_rqstd);
-=======
 #ifdef _PRERELEASE
     if (homestore_flip->test_flip("varsize_blkalloc_no_blks", nblks)) {
         return BLK_ALLOC_SPACEFULL;
@@ -257,7 +250,9 @@
     auto split_cnt = homestore_flip->get_test_flip<int>("blkalloc_split_blk", nblks);
     if (!hints.is_contiguous && nblks  != 1 && split_cnt) {
         blks_rqstd = ALIGN_SIZE((nblks / split_cnt.get()), hints.multiplier);
->>>>>>> 47888e5f
+        BLKALLOC_LOG(DEBUG, varsize_blk_alloc,
+                "blocks requested={}, nblks={}, split_cnt={}",
+                blks_rqstd, nblks, split_cnt.get());
     }
 #endif
 
@@ -456,13 +451,6 @@
 }
 
 void VarsizeBlkAllocator::free(const BlkId &b) {
-<<<<<<< HEAD
-    if (m_flip->test_flip("modify_bitmap")) {
-        BLKALLOC_LOG(TRACE, varsize_blk_alloc, "Flip hit in free(). Won't free blocks.");
-        return;
-    }
-=======
->>>>>>> 47888e5f
     BlkAllocPortion *portion = blknum_to_portion(b.get_id());
     BlkAllocSegment *segment = blknum_to_segment(b.get_id());
     
