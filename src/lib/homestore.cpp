/*********************************************************************************
 * Modifications Copyright 2017-2019 eBay Inc.
 *
 *
 * Licensed under the Apache License, Version 2.0 (the "License");
 * you may not use this file except in compliance with the License.
 * You may obtain a copy of the License at
 *    https://www.apache.org/licenses/LICENSE-2.0
 *
 * Unless required by applicable law or agreed to in writing, software distributed
 * under the License is distributed on an "AS IS" BASIS, WITHOUT WARRANTIES OR
 * CONDITIONS OF ANY KIND, either express or implied. See the License for the
 * specific language governing permissions and limitations under the License.
 *
 *********************************************************************************/
#include <cstdint>
#include <mutex>
#include <stdexcept>
#include <boost/intrusive_ptr.hpp>

#include <sisl/fds/malloc_helper.hpp>
#include <sisl/fds/buffer.hpp>
#include <sisl/logging/logging.h>
#include <sisl/cache/lru_evictor.hpp>

#include <homestore/blkdata_service.hpp>
#include <homestore/meta_service.hpp>
#include <homestore/logstore_service.hpp>
#include <homestore/index_service.hpp>
#include <homestore/homestore.hpp>
#include <homestore/checkpoint/cp_mgr.hpp>

#include "index/wb_cache.hpp"
#include "common/homestore_utils.hpp"
#include "common/homestore_config.hpp"
#include "common/homestore_assert.hpp"
#include "common/homestore_status_mgr.hpp"
#include "device/physical_dev.hpp"
#include "device/device.h"
#include "device/virtual_dev.hpp"
#include "common/resource_mgr.hpp"
#include "meta/meta_sb.hpp"
#include "logstore/log_store_family.hpp"
#include "replication/service/generic_repl_svc.h"

/*
 * IO errors handling by homestore.
 * Write error :- Reason :- Disk error, space full,btree node read fail
 *                Handling :- Writeback cache,logdev and meta blk mgr doesn't handle any write errors.
 *                            It panics the system for write errors.
 * Read error :- Reason :- Disk error
 *               Handling :- logdev doesn't support any read error. It panic for read errors.
 * If HS see write error/read error during recovery then it panic the system.
 */
namespace homestore {
HomeStoreSafePtr HomeStore::s_instance{nullptr};

static std::unique_ptr< IndexServiceCallbacks > s_index_cbs;
static shared< ChunkSelector > s_custom_chunk_selector{nullptr};
static shared< ReplApplication > s_repl_app{nullptr};

HomeStore* HomeStore::instance() {
    if (s_instance == nullptr) { s_instance = std::make_shared< HomeStore >(); }
    return s_instance.get();
}

HomeStore& HomeStore::with_data_service(cshared< ChunkSelector >& custom_chunk_selector) {
    m_services.svcs |= HS_SERVICE::DATA;
    m_services.svcs &= ~HS_SERVICE::REPLICATION; // ReplicationDataSvc or DataSvc are mutually exclusive
    s_custom_chunk_selector = std::move(custom_chunk_selector);
    return *this;
}

HomeStore& HomeStore::with_index_service(std::unique_ptr< IndexServiceCallbacks > cbs) {
    m_services.svcs |= HS_SERVICE::INDEX;
    s_index_cbs = std::move(cbs);
    return *this;
}

HomeStore& HomeStore::with_log_service() {
    m_services.svcs |= HS_SERVICE::LOG_REPLICATED | HS_SERVICE::LOG_LOCAL;
    return *this;
}

HomeStore& HomeStore::with_repl_data_service(cshared< ReplApplication >& repl_app,
                                             cshared< ChunkSelector >& custom_chunk_selector) {
    m_services.svcs |= HS_SERVICE::REPLICATION | HS_SERVICE::LOG_REPLICATED | HS_SERVICE::LOG_LOCAL;
    m_services.svcs &= ~HS_SERVICE::DATA; // ReplicationDataSvc or DataSvc are mutually exclusive
    s_repl_app = repl_app;
    s_custom_chunk_selector = std::move(custom_chunk_selector);
    return *this;
}

bool HomeStore::start(const hs_input_params& input, hs_before_services_starting_cb_t svcs_starting_cb) {
    auto& hs_config = HomeStoreStaticConfig::instance();
    hs_config.input = input;

    if (input.devices.empty()) {
        LOGERROR("No devices provided to start homestore");
        throw std::invalid_argument("null device list");
    }

    m_before_services_starting_cb = std::move(svcs_starting_cb);

    ///////////// Startup resource status and other manager outside core services /////////////////////////
    sisl::ObjCounterRegistry::enable_metrics_reporting();
    sisl::MallocMetrics::enable();
    m_status_mgr = std::make_unique< HomeStoreStatusMgr >();
    m_resource_mgr = std::make_unique< ResourceMgr >();

#ifdef _PRERELEASE
    flip::Flip::instance().start_rpc_server();
#endif

    static std::once_flag flag1;
    std::call_once(flag1, [this]() {
        m_periodic_logger =
            sisl::logging::CreateCustomLogger("homestore", "_periodic", false, true /* tee_to_stdout_stderr */);
    });
    sisl::logging::SetLogPattern("[%D %T.%f] [%^%L%$] [%t] %v", m_periodic_logger);

    HomeStoreDynamicConfig::init_settings_default();

    LOGINFO("Homestore is loading with following services: {}", m_services.list());
    if (has_meta_service()) { m_meta_service = std::make_unique< MetaBlkService >(); }
    if (has_log_service()) { m_log_service = std::make_unique< LogStoreService >(); }
    if (has_data_service()) { m_data_service = std::make_unique< BlkDataService >(std::move(s_custom_chunk_selector)); }
    if (has_index_service()) { m_index_service = std::make_unique< IndexService >(std::move(s_index_cbs)); }
    if (has_repl_data_service()) {
        m_repl_service = GenericReplService::create(std::move(s_repl_app));
        m_data_service = std::make_unique< BlkDataService >(std::move(s_custom_chunk_selector));
    }
    m_cp_mgr = std::make_unique< CPManager >();
    m_dev_mgr = std::make_unique< DeviceManager >(input.devices, bind_this(HomeStore::create_vdev_cb, 2));

    if (!m_dev_mgr->is_first_time_boot()) {
        m_dev_mgr->load_devices();
        hs_utils::set_btree_mempool_size(m_dev_mgr->atomic_page_size({HSDevType::Fast}));
        do_start();
        return false;
    } else {
        return true;
    }
}

void HomeStore::format_and_start(std::map< uint32_t, hs_format_params >&& format_opts) {
    auto total_pct_sum = 0.0f;
    for (const auto& [svc_type, fparams] : format_opts) {
        total_pct_sum += fparams.size_pct;
    }

    if (total_pct_sum > 100.0f) {
        LOGERROR("Total percentage of all services is greater than 100.0f, total_pct_sum={}", total_pct_sum);
        throw std::invalid_argument("total percentage of all services is greater than 100.0f");
    }

    m_dev_mgr->format_devices();
    hs_utils::set_btree_mempool_size(m_dev_mgr->atomic_page_size({HSDevType::Fast}));

    std::vector< folly::Future< std::error_code > > futs;
    for (const auto& [svc_type, fparams] : format_opts) {
        if (fparams.size_pct == 0) { continue; }

        if ((svc_type & HS_SERVICE::META) && has_meta_service()) {
            m_meta_service->create_vdev(pct_to_size(fparams.size_pct, HSDevType::Fast), fparams.num_chunks);
        } else if ((svc_type & HS_SERVICE::LOG_REPLICATED) && has_log_service()) {
            futs.emplace_back(m_log_service->create_vdev(pct_to_size(fparams.size_pct, HSDevType::Fast),
                                                         LogStoreService::DATA_LOG_FAMILY_IDX, fparams.num_chunks));
        } else if ((svc_type & HS_SERVICE::LOG_LOCAL) && has_log_service()) {
            futs.emplace_back(m_log_service->create_vdev(pct_to_size(fparams.size_pct, HSDevType::Fast),
                                                         LogStoreService::CTRL_LOG_FAMILY_IDX, fparams.num_chunks));
        } else if ((svc_type & HS_SERVICE::DATA) && has_data_service()) {
            m_data_service->create_vdev(pct_to_size(fparams.size_pct, HSDevType::Data), fparams.block_size,
                                        fparams.alloc_type, fparams.chunk_sel_type, fparams.num_chunks);
        } else if ((svc_type & HS_SERVICE::INDEX) && has_index_service()) {
            m_index_service->create_vdev(pct_to_size(fparams.size_pct, HSDevType::Fast), fparams.num_chunks);
        } else if ((svc_type & HS_SERVICE::REPLICATION) && has_repl_data_service()) {
            m_data_service->create_vdev(pct_to_size(fparams.size_pct, HSDevType::Data), fparams.block_size,
                                        fparams.alloc_type, fparams.chunk_sel_type, fparams.num_chunks);
        }
    }

    if (!futs.empty()) {
        auto tlist = folly::collectAllUnsafe(futs).get();
        for (auto const& t : tlist) {
            auto const err = t.value();
            HS_REL_ASSERT(!err, "IO error during format of vdev, error={}", err.message());
        }
    }
    do_start();
}

void HomeStore::do_start() {
    const auto& inp_params = HomeStoreStaticConfig::instance().input;

    uint64_t cache_size = resource_mgr().get_cache_size();
    m_evictor = std::make_shared< sisl::LRUEvictor >(cache_size, 1000);

    if (m_before_services_starting_cb) { m_before_services_starting_cb(); }

    LOGINFO("HomeStore starting first_time_boot?={} dynamic_config_version={}, cache_size={}, static_config: {}",
            m_dev_mgr->is_first_time_boot(), HS_DYNAMIC_CONFIG(version), cache_size,
            HomeStoreStaticConfig::instance().to_json().dump(4));

    m_meta_service->start(m_dev_mgr->is_first_time_boot());
    m_cp_mgr->start(is_first_time_boot());
    m_resource_mgr->set_total_cap(m_dev_mgr->total_capacity());

    if (has_index_service()) { m_index_service->start(); }

    if (has_data_service()) {
        m_data_service->start();
    } else if (has_repl_data_service()) {
        m_data_service->start();
        s_cast< GenericReplService* >(m_repl_service.get())->start();
    }

    // In case of custom recovery, let consumer starts the recovery and it is consumer module's responsibilities
    // to start log store
    if (has_log_service() && inp_params.auto_recovery) { m_log_service->start(is_first_time_boot() /* format */); }

    m_init_done = true;
}

void HomeStore::shutdown() {
    if (!m_init_done) {
        LOGWARN("Homestore shutdown is called before init is completed");
        return;
    }

    LOGINFO("Homestore shutdown is started");

<<<<<<< HEAD
=======
    m_cp_mgr->shutdown();
    m_cp_mgr.reset();

    if (has_repl_data_service()) {
        s_cast< GenericReplService* >(m_repl_service.get())->stop();
        m_repl_service.reset();
    }

>>>>>>> 5e78e915
    if (has_index_service()) {
        m_index_service->stop();
        // m_index_service.reset();
    }
    if (has_repl_data_service()) {
        s_cast< GenericReplService* >(m_repl_service.get())->stop();
        m_repl_service.reset();
    }

    if (has_log_service()) {
        m_log_service->stop();
        m_log_service.reset();
    }

    if (has_meta_service()) {
        m_meta_service->stop();
        m_meta_service.reset();
    }

    if (has_data_service()) { m_data_service.reset(); }

    m_dev_mgr->close_devices();
    m_dev_mgr.reset();

#ifdef _PRERELEASE
    flip::Flip::instance().stop_rpc_server();
#endif

    HomeStore::reset_instance();
    LOGINFO("Homestore is completed its shutdown");
}

#if 0
cap_attrs HomeStore::get_system_capacity() const {
    cap_attrs cap;
    // if (has_data_service()) {
    //     cap.used_data_size = get_data_blkstore()->used_size();
    //     cap.data_capacity = get_data_blkstore()->get_size();
    // }
    if (has_index_service()) {
        cap.used_index_size = m_index_service->used_size();
        cap.meta_capacity += m_index_service->total_size();
    }
    if (has_log_service()) {
        cap.used_log_size = m_log_service->used_size();
        cap.meta_capacity += m_log_service->total_size();
    }
    if (has_meta_service()) {
        cap.used_metablk_size = m_meta_service->used_size();
        cap.meta_capacity += m_meta_service->total_size();
    }
    cap.used_total_size = cap.used_data_size + cap.used_index_size + cap.used_log_size + cap.used_metablk_size;
    return cap;
}
#endif

bool HomeStore::is_first_time_boot() const { return m_dev_mgr->is_first_time_boot(); }

bool HomeStore::has_index_service() const { return m_services.svcs & HS_SERVICE::INDEX; }
bool HomeStore::has_data_service() const { return m_services.svcs & HS_SERVICE::DATA; }
bool HomeStore::has_repl_data_service() const { return m_services.svcs & HS_SERVICE::REPLICATION; }
bool HomeStore::has_meta_service() const { return m_services.svcs & HS_SERVICE::META; }
bool HomeStore::has_log_service() const {
    auto const s = m_services.svcs;
    return (s & (HS_SERVICE::LOG_REPLICATED | HS_SERVICE::LOG_LOCAL));
}

#if 0
void HomeStore::init_cache() {
    auto& hs_config = HomeStoreStaticConfig::instance();
    const auto& input = hs_config.input;

    /* Btree leaf node in index btree should accamodate minimum 2 entries to do the split. And on a average
     * a value consume 2 bytes (for checksum) per blk and few bytes for each IO and node header.
     * max_blk_cnt represents max number of blks blk allocator should give in a blk. We are taking
     * conservatively 4 entries in a node with avg size of 2 for each blk.
     * Note :- This restriction will go away once btree start supporinting higher size value.
     */
    hs_config.engine.max_blks_in_blkentry =
        std::min(static_cast< uint32_t >(BlkId::max_blks_in_op()), get_indx_mgr_page_size() / (4 * 2));
    hs_config.engine.min_io_size = std::min(input.min_virtual_page_size, get_indx_mgr_page_size());
    hs_config.engine.memvec_max_io_size = {static_cast< uint64_t >(
        HS_STATIC_CONFIG(engine.min_io_size) * ((static_cast< uint64_t >(1) << MEMPIECE_ENCODE_MAX_BITS) - 1))};
    hs_config.engine.max_vol_io_size = hs_config.engine.memvec_max_io_size;

    m_data_pagesz = input.min_virtual_page_size;

    LOGINFO("HomeStore starting with dynamic config version: {} static config: {}", HS_DYNAMIC_CONFIG(version),
            hs_config.to_json().dump(4));

    /* create cache */
    uint64_t cache_size = ResourceMgrSI().get_cache_size();
    m_cache = std::make_unique< CacheType >(cache_size, get_indx_mgr_page_size());
}
#endif

shared< VirtualDev > HomeStore::create_vdev_cb(const vdev_info& vinfo, bool load_existing) {
    shared< VirtualDev > ret_vdev;
    auto& hs_config = HomeStoreStaticConfig::instance();
    auto vdev_context = r_cast< const hs_vdev_context* >(vinfo.get_user_private());

    switch (vdev_context->type) {
    case hs_vdev_type_t::DATA_LOGDEV_VDEV:
        if (has_log_service()) {
            ret_vdev = m_log_service->open_vdev(vinfo, LogStoreService::DATA_LOG_FAMILY_IDX, load_existing);
        }
        break;

    case hs_vdev_type_t::CTRL_LOGDEV_VDEV:
        if (has_log_service()) {
            ret_vdev = m_log_service->open_vdev(vinfo, LogStoreService::CTRL_LOG_FAMILY_IDX, load_existing);
        }
        break;

    case hs_vdev_type_t::META_VDEV:
        if (has_meta_service()) { ret_vdev = m_meta_service->open_vdev(vinfo, load_existing); }
        break;

    case hs_vdev_type_t::INDEX_VDEV:
        if (has_index_service()) { ret_vdev = m_index_service->open_vdev(vinfo, load_existing); }
        break;

    case hs_vdev_type_t::DATA_VDEV:
        if (has_data_service() || has_repl_data_service()) {
            ret_vdev = m_data_service->open_vdev(vinfo, load_existing);
        }
        break;

    default:
        HS_LOG_ASSERT(0, "Unknown vdev_type {}", vdev_context->type);
    }

    return ret_vdev;
}

uint64_t HomeStore::pct_to_size(float pct, HSDevType dev_type) const {
    uint64_t sz = uint64_cast((pct * static_cast< double >(m_dev_mgr->total_capacity())) / 100);
    return sisl::round_up(sz, m_dev_mgr->optimal_page_size(dev_type));
}

/////////////////////////////////////////// static HomeStore member functions /////////////////////////////////
// void HomeStore::fake_reboot() {}

#if 0
std::string cap_attrs::to_string() const {
    return fmt::format("used_data_size={}, used_index_size={}, used_log_size={}, used_metablk_size={}, "
                       "used_total_size={}, initial_total_size={}, initial_total_data_meta_size={}",
                       in_bytes(used_data_size), in_bytes(used_index_size), in_bytes(used_log_size),
                       in_bytes(used_metablk_size), in_bytes(used_total_size), in_bytes(initial_total_size),
                       in_bytes(initial_total_data_meta_size));
}
#endif

nlohmann::json hs_input_params::to_json() const {
    nlohmann::json json;
    json["devices"] = nlohmann::json::array();
    for (const auto& d : devices) {
        json["devices"].push_back(d.to_string());
    }
    json["data_open_flags"] = data_open_flags;
    json["fast_open_flags"] = fast_open_flags;
    json["is_read_only"] = is_read_only;

    json["app_mem_size"] = in_bytes(app_mem_size);
    json["hugepage_size"] = in_bytes(hugepage_size);
    json["auto_recovery?"] = auto_recovery;
    return json;
}

nlohmann::json hs_engine_config::to_json() const {
    nlohmann::json json;
    json["max_chunks"] = max_chunks;
    json["max_vdevs"] = max_vdevs;
    json["max_pdevs"] = max_pdevs;
    json["max_blks_in_blkentry"] = max_blks_in_blkentry;
    return json;
}
} // namespace homestore<|MERGE_RESOLUTION|>--- conflicted
+++ resolved
@@ -230,8 +230,6 @@
 
     LOGINFO("Homestore shutdown is started");
 
-<<<<<<< HEAD
-=======
     m_cp_mgr->shutdown();
     m_cp_mgr.reset();
 
@@ -240,7 +238,6 @@
         m_repl_service.reset();
     }
 
->>>>>>> 5e78e915
     if (has_index_service()) {
         m_index_service->stop();
         // m_index_service.reset();
