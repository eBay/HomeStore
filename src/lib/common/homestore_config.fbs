native_include "sisl/utility/non_null_ptr.hpp";

namespace homestorecfg;

attribute "hotswap";
attribute "deprecated";

table BlkAllocator {
    /* Number of attempts we try to allocate from cache before giving up */
    max_varsize_blk_alloc_attempt: uint32 = 2 (hotswap);

    /* Total number of segments the blkallocator is divided upto */
    max_segments: uint32 = 1;

    /* Total number of blk temperature supported. Having more temperature helps better block allocation if the
     * classification is set correctly during blk write */
    num_blk_temperatures: uint8 = 1;

    /* The entire blk space is divided into multiple portions and atomicity and temperature are assigned to
     * portion. Having large number of portions provide lot of lock sharding and also more room for fine grained
     * temperature of blk, but increases the memory usage */
    num_blks_per_portion: uint32 = 16384;

    /* Count of free blks cache in-terms of device size */
    free_blk_cache_count_by_vdev_percent: double = 80.0;

    /* Percentage of overall memory allocated for blkallocator free blks cache. The memory allocated effictively is the
     * min of memory occupied by (free_blk_cache_size_by_vdev_percent, max_free_blk_cache_memory_percent) */
    max_free_blk_cache_memory_percent: double = 1.0;

    /* Free blk cache slab distribution percentage
     * An example assuming blk_size=4K is      [4K,   8K,   16K,  32K,  64K,  128K, 256K, 512K, 1M,  2M,  4M,  8M,  16M]
     * free_blk_slab_distribution : [double] = [20.0, 10.0, 10.0, 10.0, 35.0, 3.0,  3.0,  3.0,  2.0, 1.0, 1.0, 1.0, 1.0] */
    free_blk_slab_distribution : [double];

    /* Percentage of free blks in a slab dedicated for reuse of blks to avoid write amplification. By reusing
     * the same blocks we are writing soon enough before SSD has to garbage collect, so that not many garbage
     * nodes are present in the system */
    free_blk_reuse_pct: double = 70;

    /* Threshold percentage below which we start refilling the cache on that slab */
    free_blk_cache_refill_threshold_pct: double = 60;

    /* Frequency at which blk cache refill is scheduled proactively so that a slab doesn't run out of space. This is
     * specified in ms. Default to 5 minutes. Having this value too low will cause more CPU usage in scanning
     * the bitmap, setting too high will cause run-out-of-slabs during allocation and thus cause increased write latency */
    free_blk_cache_refill_frequency_ms: uint64 =  300000;

    /* Number of global variable block size allocator sweeping threads */
    num_slab_sweeper_threads: uint32 = 2;

    /* real time bitmap feature on/off */
    realtime_bitmap_on: bool = false;
}

table Btree {
    max_nodes_to_rebalance: uint32 = 3;

    mem_btree_page_size: uint32 = 8192;
}

table Cache {
    /* Number of entries we ideally want to have per hash bucket. This number if small, will reduce contention and
     * speed of read/writes, but at the cost of increased memory */
    entries_per_hash_bucket: uint32 = 2;

    /* Number of eviction partitions. More the partitions better the parallelization of requests, but lesser the
     * effectiveness of cache, since it could get evicted sooner than expected, if distribution of key hashing is not
     * even.*/
    num_evictor_partitions: uint32 = 32;
}

table Device {
    max_error_before_marking_dev_down: uint32 = 100 (hotswap);

    // Outstanding IOs expected per thread. Exceeding this will result in io_submit failure
    max_outstanding_ios_per_aio_thread: uint32 = 200;

    // Max completions to process per event in a thread
    max_completions_process_per_event_per_thread: uint32 = 200;

    // DIRECT_IO mode, switch for HDD IO mode;
    direct_io_mode: bool = false;
}

table LogStore {
    // Size it needs to group upto before it flushes
    flush_threshold_size: uint64 = 64 (hotswap);

    // Time interval to wake up to check if flush is needed
    flush_timer_frequency_us: uint64 = 500 (hotswap);

    // Max time between 2 flushes. while it wakes up every flush timer, it checks if it needs to force a flush of
    // logs if it exceeds this limit
    max_time_between_flush_us: uint64 = 300 (hotswap);

    // Bulk read size to load during initial recovery
    bulk_read_size: uint64 = 524288 (hotswap);

    // How blks we need to read before confirming that we have not seen a corrupted block
    recovery_max_blks_read_for_additional_check: uint32 = 20;

    // Max size upto which data will be inlined instead of creating a separate value
    optimal_inline_data_size: uint64 = 512 (hotswap);

    // Max iteration flush thread run before yielding
    try_flush_iteration: uint64 = 10240(hotswap);

    // Logdev flushes in multiples of this size, setting to 0 will make it use default device optimal size
    flush_size_multiple_logdev: uint64 = 512;

    // Logdev will flush the logs only in a dedicated thread. Turn this on, if flush IO doesn't want to
    // intervene with data IO path.
    flush_only_in_dedicated_thread: bool = true;
}

table Generic {
    // cp timer in us
    cp_timer_us: uint64 = 60000000 (hotswap);

    // writeback cache flush threads
    cache_flush_threads : int32 = 1;

    cp_watchdog_timer_sec : uint32 = 10; // it checks if cp stuck every 10 seconds

    cache_max_throttle_cnt : uint32 = 4; // writeback cache max q depth

    cache_min_throttle_cnt : uint32 = 4; // writeback cache min q deoth

    // if this value is set to 0, no sanity check will be run;
    sanity_check_level: uint32 = 1 (hotswap);

    // max iteration of unmap done in a cp
    max_unmap_iterations : uint32 = 64;

    // number of threads for btree writes;
    num_btree_write_threads : uint32 = 2;

    // percentage of cache used to create indx mempool. It should be more than 100 to
    // take into account some floating buffers in writeback cache.
    indx_mempool_percent : uint32 = 110;

    // Number of chunks in journal chunk pool.
    journal_chunk_pool_capacity: uint32 = 5;

    // Check for repl_dev cleanup in this interval
    repl_dev_cleanup_interval_sec : uint32 = 60;
}

table ResourceLimits {
    /* it is going to use 2 times of this space because of two concurrent cps */
    dirty_buf_percent: uint32 = 1 (hotswap);

    /* it is going to use 2 times of this space because of two concurrent cps */
    free_blk_cnt: uint32 = 10000000 (hotswap);
    free_blk_size_percent: uint32 = 2 (hotswap);

    /* Percentage of memory allocated for homestore cache */
    cache_size_percent: uint32 = 65;

    /* precentage of memory used during recovery */
    memory_in_recovery_precent: uint32 = 40;

    /* journal size used percentage high watermark -- trigger cp */
    journal_vdev_size_percent: uint32 = 50;

    /* journal size used percentage critical watermark -- trigger truncation */
    journal_vdev_size_percent_critical: uint32 = 90;

    /* [not used] journal descriptor size (NuObject: Per PG) Threshold in MB -- ready for truncation */
    journal_descriptor_size_threshold_mb: uint32 = 2048(hotswap);

    /* num entries that raft logstore wants to reserve -- its truncate should not across this */
    /* 0 means HomeStore doesn't reserve anything and let nuraft controlls the truncation */
    raft_logstore_reserve_threshold: uint32 = 0 (hotswap);   
    
    /* resource audit timer in ms */
    resource_audit_timer_ms: uint32 = 120000;

    /* We crash if volume is 95 percent filled and no disk space left */
    vol_threshhold_used_size_p: uint32 = 95;
}

table MetaBlkStore {
    // turn on/off compression feature
    compress_feature_on : bool = true (hotswap);

    // turn on/off skip header check
    skip_header_size_check : bool = false (hotswap);

    // Compress buffer larger than this memory limit in MB will not trigger compress;
    max_compress_memory_size_mb: uint32 = 512 (hotswap);

    // Inital memory allocated for compress buffer
    init_compress_memory_size_mb: uint32 = 10 (hotswap);

    // Try to do compress only when input buffer is larger than this size
    min_compress_size_mb: uint32 = 1 (hotswap);

    // Percentage of compress ratio that allowed for compress to take place
    compress_ratio_limit: uint32 = 75 (hotswap);

    // percentage of *free* root fs while dump to file for get_status;
    percent_of_free_space: uint32 = 10 (hotswap);

    // meta sanity check interval
    sanity_check_interval: uint32 = 10 (hotswap);
}

table Consensus {
    // Backoff for any rpc failure
    rpc_backoff_ms: uint32 = 250;

    // Frequency of Raft heartbeat
    heartbeat_period_ms: uint32 = 250;

    // Re-election timeout low and high mark
    elect_to_low_ms: uint32 = 800;
    elect_to_high_ms: uint32 = 1700;

    // When a new member is being synced, the batch size of number of logs to be shipped
    log_sync_batch_size: int32 = 100;

    // Log distance with which snapshot/compact needs to happen. 0 means snapshot is disabled
    snapshot_freq_distance: uint32 = 2000;

    // Num reserved log items while triggering compact from raft server, only consumed by nuraft server;
    num_reserved_log_items: uint32 = 20000;

    // Max append batch size
    max_append_batch_size: int32 = 64;

    // Threshold of log gap from leader to consider a replica as stale
    stale_log_gap_hi_threshold: int32 = 200;

    // Threshold of log gap from leader to consider a replica as come out of stale and became fresh
    stale_log_gap_lo_threshold: int32 = 30;

    // Minimum log gap a replica has to be from leader before joining the replica set.
    min_log_gap_to_join: int32 = 30;
    
    // amount of time in millis to wait on data write before fetch data from remote;
    wait_data_write_timer_ms: uint64 = 1500 (hotswap);
    
    // Leadership expiry (=0 indicates 20 times heartbeat period), set -1 to never expire
    leadership_expiry_ms: int32 = 0;

    // data fetch max size limit in KB (2MB by default)
    data_fetch_max_size_kb: uint32 = 2048;

    // Timeout for data to be received after raft entry after which raft entry is rejected.
    data_receive_timeout_ms: uint64 = 10000;

<<<<<<< HEAD
    // ReplDev Reqs timeout in seconds.
    repl_req_timeout_sec: uint32 = 300;
=======
    // Frequency to flush durable commit LSN in millis
    flush_durable_commit_interval_ms: uint64 = 500;
>>>>>>> d6ffad1f
}

table HomeStoreSettings {
    version: uint32 = 1;
    generic: Generic;
    blkallocator: BlkAllocator;
    cache: Cache;
    btree: Btree;
    device: Device;
    logstore: LogStore;
    resource_limits: ResourceLimits;
    metablk: MetaBlkStore;
    consensus: Consensus;
}

root_type HomeStoreSettings;<|MERGE_RESOLUTION|>--- conflicted
+++ resolved
@@ -251,13 +251,11 @@
     // Timeout for data to be received after raft entry after which raft entry is rejected.
     data_receive_timeout_ms: uint64 = 10000;
 
-<<<<<<< HEAD
     // ReplDev Reqs timeout in seconds.
     repl_req_timeout_sec: uint32 = 300;
-=======
+
     // Frequency to flush durable commit LSN in millis
     flush_durable_commit_interval_ms: uint64 = 500;
->>>>>>> d6ffad1f
 }
 
 table HomeStoreSettings {
