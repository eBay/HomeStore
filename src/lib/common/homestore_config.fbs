native_include "sisl/utility/non_null_ptr.hpp";

namespace homestorecfg;

attribute "hotswap";
attribute "deprecated";

table BlkAllocator {
    /* Number of attempts we try to allocate from cache before giving up */
    max_varsize_blk_alloc_attempt: uint32 = 2 (hotswap);

    /* Total number of segments the blkallocator is divided upto */
    max_segments: uint32 = 1;

    /* Total number of blk temperature supported. Having more temperature helps better block allocation if the
     * classification is set correctly during blk write */
    num_blk_temperatures: uint8 = 1;

    /* The entire blk space is divided into multiple portions and atomicity and temperature are assigned to
     * portion. Having large number of portions provide lot of lock sharding and also more room for fine grained
     * temperature of blk, but increases the memory usage */
    num_blks_per_portion: uint32 = 16384;

    /* Count of free blks cache in-terms of device size */
    free_blk_cache_count_by_vdev_percent: double = 80.0;

    /* Percentage of overall memory allocated for blkallocator free blks cache. The memory allocated effictively is the
     * min of memory occupied by (free_blk_cache_size_by_vdev_percent, max_free_blk_cache_memory_percent) */
    max_free_blk_cache_memory_percent: double = 1.0;

    /* Free blk cache slab distribution percentage
     * An example assuming blk_size=4K is      [4K,   8K,   16K,  32K,  64K,  128K, 256K, 512K, 1M,  2M,  4M,  8M,  16M]
     * free_blk_slab_distribution : [double] = [20.0, 10.0, 10.0, 10.0, 35.0, 3.0,  3.0,  3.0,  2.0, 1.0, 1.0, 1.0, 1.0] */
    free_blk_slab_distribution : [double];

    /* Percentage of free blks in a slab dedicated for reuse of blks to avoid write amplification. By reusing
     * the same blocks we are writing soon enough before SSD has to garbage collect, so that not many garbage
     * nodes are present in the system */
    free_blk_reuse_pct: double = 70;

    /* Threshold percentage below which we start refilling the cache on that slab */
    free_blk_cache_refill_threshold_pct: double = 60;

    /* Frequency at which blk cache refill is scheduled proactively so that a slab doesn't run out of space. This is
     * specified in ms. Default to 5 minutes. Having this value too low will cause more CPU usage in scanning
     * the bitmap, setting too high will cause run-out-of-slabs during allocation and thus cause increased write latency */
    free_blk_cache_refill_frequency_ms: uint64 =  300000;

    /* Number of global variable block size allocator sweeping threads */
    num_slab_sweeper_threads: uint32 = 2;

    /* real time bitmap feature on/off */
    realtime_bitmap_on: bool = false;
}

table Btree {
    max_nodes_to_rebalance: uint32 = 3;

    mem_btree_page_size: uint32 = 8192;
}

table Cache {
    /* Number of entries we ideally want to have per hash bucket. This number if small, will reduce contention and
     * speed of read/writes, but at the cost of increased memory */
    entries_per_hash_bucket: uint32 = 2;

    /* Number of eviction partitions. More the partitions better the parallelization of requests, but lesser the
     * effectiveness of cache, since it could get evicted sooner than expected, if distribution of key hashing is not
     * even.*/
    num_evictor_partitions: uint32 = 32;
}

table Device {
    max_error_before_marking_dev_down: uint32 = 100 (hotswap);

    // Outstanding IOs expected per thread. Exceeding this will result in io_submit failure
    max_outstanding_ios_per_aio_thread: uint32 = 200;

    // Max completions to process per event in a thread
    max_completions_process_per_event_per_thread: uint32 = 200;

    // DIRECT_IO mode, switch for HDD IO mode;
    direct_io_mode: bool = false;
}

table LogStore {
    // Size it needs to group upto before it flushes
    flush_threshold_size: uint64 = 64 (hotswap);

    // Time interval to wake up to check if flush is needed
    flush_timer_frequency_us: uint64 = 500 (hotswap);

    // Max time between 2 flushes. while it wakes up every flush timer, it checks if it needs to force a flush of
    // logs if it exceeds this limit
    max_time_between_flush_us: uint64 = 300 (hotswap);

    // Bulk read size to load during initial recovery
    bulk_read_size: uint64 = 524288 (hotswap);

    // How blks we need to read before confirming that we have not seen a corrupted block
    recovery_max_blks_read_for_additional_check: uint32 = 20;

    // Max size upto which data will be inlined instead of creating a separate value
    optimal_inline_data_size: uint64 = 512 (hotswap);

    // Max iteration flush thread run before yielding
    try_flush_iteration: uint64 = 10240(hotswap);

    // Logdev flushes in multiples of this size, setting to 0 will make it use default device optimal size
    flush_size_multiple_logdev: uint64 = 512;

    // Logdev will flush the logs only in a dedicated thread. Turn this on, if flush IO doesn't want to
    // intervene with data IO path.
    flush_only_in_dedicated_thread: bool = true;
}

table Generic {
    // cp timer in us
    cp_timer_us: uint64 = 60000000 (hotswap);

    // writeback cache flush threads
    cache_flush_threads : int32 = 1;

    cp_watchdog_timer_sec : uint32 = 10; // it checks if cp stuck every 10 seconds

    cache_max_throttle_cnt : uint32 = 4; // writeback cache max q depth

    cache_min_throttle_cnt : uint32 = 4; // writeback cache min q deoth

    // if this value is set to 0, no sanity check will be run;
    sanity_check_level: uint32 = 1 (hotswap);

    // max iteration of unmap done in a cp
    max_unmap_iterations : uint32 = 64;

    // number of threads for btree writes;
    num_btree_write_threads : uint32 = 2;

    // percentage of cache used to create indx mempool. It should be more than 100 to
    // take into account some floating buffers in writeback cache.
    indx_mempool_percent : uint32 = 110;

    // Number of chunks in journal chunk pool.
    journal_chunk_pool_capacity: uint32 = 5;
}

table ResourceLimits {
    /* it is going to use 2 times of this space because of two concurrent cps */
    dirty_buf_percent: uint32 = 1 (hotswap);

    /* it is going to use 2 times of this space because of two concurrent cps */
    free_blk_cnt: uint32 = 10000000 (hotswap);
    free_blk_size_percent: uint32 = 2 (hotswap);

    /* Percentage of memory allocated for homestore cache */
    cache_size_percent: uint32 = 65;

    /* precentage of memory used during recovery */
    memory_in_recovery_precent: uint32 = 40;

    /* journal size used percentage high watermark -- trigger cp */
    journal_vdev_size_percent: uint32 = 50;
<<<<<<< HEAD

    /* journal size used percentage critical watermark -- trigger truncation */
    journal_vdev_size_percent_critical: uint32 = 90;

    /* journal descriptor size (NuObject: Per PG) Threshold in MB -- ready for truncation */
    journal_descriptor_size_threshold_mb: uint32 = 2048(hotswap);

    /* logdev num entries that will trigger mark this ready for truncation */
    logdev_num_log_entries_threadhold: uint32 = 2000000(hotswap);   
    
    /* resource audit timer in ms */
    resource_audit_timer_ms: uint32 = 120000;
=======
>>>>>>> 78eb8e56

    /* journal size used percentage critical watermark -- trigger truncation */
    journal_vdev_size_percent_critical: uint32 = 90;

    /* logdev num entries that will trigger mark this ready for truncation */
    logdev_num_log_entries_threadhold: uint32 = 2000000(hotswap);   
    
    /* We crash if volume is 95 percent filled and no disk space left */
    vol_threshhold_used_size_p: uint32 = 95;
}

table MetaBlkStore {
    // turn on/off compression feature
    compress_feature_on : bool = true (hotswap);

    // turn on/off skip header check
    skip_header_size_check : bool = false (hotswap);

    // Compress buffer larger than this memory limit in MB will not trigger compress;
    max_compress_memory_size_mb: uint32 = 512 (hotswap);

    // Inital memory allocated for compress buffer
    init_compress_memory_size_mb: uint32 = 10 (hotswap);

    // Try to do compress only when input buffer is larger than this size
    min_compress_size_mb: uint32 = 1 (hotswap);

    // Percentage of compress ratio that allowed for compress to take place
    compress_ratio_limit: uint32 = 75 (hotswap);

    // percentage of *free* root fs while dump to file for get_status;
    percent_of_free_space: uint32 = 10 (hotswap);

    // meta sanity check interval
    sanity_check_interval: uint32 = 10 (hotswap);
}

table Consensus {
    // Backoff for any rpc failure
    rpc_backoff_ms: uint32 = 250;

    // Frequency of Raft heartbeat
    heartbeat_period_ms: uint32 = 250;

    // Re-election timeout low and high mark
    elect_to_low_ms: uint32 = 800;
    elect_to_high_ms: uint32 = 1700;

    // When a new member is being synced, the batch size of number of logs to be shipped
    log_sync_batch_size: int32 = 100;

    // Log distance with which snapshot/compact needs to happen. 0 means snapshot is disabled
    snapshot_freq_distance: int32 = 0;

    // Max append batch size
    max_append_batch_size: int32 = 64;

    // Threshold of log gap from leader to consider a replica as stale
    stale_log_gap_hi_threshold: int32 = 200;

    // Threshold of log gap from leader to consider a replica as come out of stale and became fresh
    stale_log_gap_lo_threshold: int32 = 30;

    // Minimum log gap a replica has to be from leader before joining the replica set.
    min_log_gap_to_join: int32 = 30;
    
    // amount of time in seconds to wait on data write before fetch data from remote;
    wait_data_write_timer_sec: uint32 =  30 (hotswap);
    
    // Leadership expiry 120 seconds
    leadership_expiry_ms: uint32 = 120000;

    // data fetch max size limit in MB
    data_fetch_max_size_mb: uint32 = 2;
    
    
}

table HomeStoreSettings {
    version: uint32 = 1;
    generic: Generic;
    blkallocator: BlkAllocator;
    cache: Cache;
    btree: Btree;
    device: Device;
    logstore: LogStore;
    resource_limits: ResourceLimits;
    metablk: MetaBlkStore;
    consensus: Consensus;
}

root_type HomeStoreSettings;<|MERGE_RESOLUTION|>--- conflicted
+++ resolved
@@ -160,7 +160,6 @@
 
     /* journal size used percentage high watermark -- trigger cp */
     journal_vdev_size_percent: uint32 = 50;
-<<<<<<< HEAD
 
     /* journal size used percentage critical watermark -- trigger truncation */
     journal_vdev_size_percent_critical: uint32 = 90;
@@ -173,8 +172,6 @@
     
     /* resource audit timer in ms */
     resource_audit_timer_ms: uint32 = 120000;
-=======
->>>>>>> 78eb8e56
 
     /* journal size used percentage critical watermark -- trigger truncation */
     journal_vdev_size_percent_critical: uint32 = 90;
