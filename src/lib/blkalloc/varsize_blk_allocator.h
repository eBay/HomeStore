/*********************************************************************************
 * Modifications Copyright 2017-2019 eBay Inc.
 *
 *
 * Licensed under the Apache License, Version 2.0 (the "License");
 * you may not use this file except in compliance with the License.
 * You may obtain a copy of the License at
 *    https://www.apache.org/licenses/LICENSE-2.0
 *
 * Unless required by applicable law or agreed to in writing, software distributed
 * under the License is distributed on an "AS IS" BASIS, WITHOUT WARRANTIES OR
 * CONDITIONS OF ANY KIND, either express or implied. See the License for the
 * specific language governing permissions and limitations under the License.
 *
 *********************************************************************************/
#pragma once

#include <algorithm>
#include <atomic>
#include <cmath>
#include <condition_variable>
#include <cstdint>
#include <memory>
#include <mutex>
#include <queue>
#include <string>
#include <thread>
#include <unordered_map>
#include <vector>

#include <sisl/flip/flip.hpp>
#include <sisl/metrics/metrics.hpp>
#include <sisl/logging/logging.h>

#include <homestore/blk.h>
#include "blk_allocator.h"
#include "blk_cache.h"
#include "common/homestore_assert.hpp"
#include "common/homestore_config.hpp"

namespace homestore {
typedef blk_num_t seg_num_t;

<<<<<<< HEAD
class VarsizeBlkAllocConfig : public BlkAllocConfig {
    friend class VarsizeBlkAllocator;
private:
    uint32_t m_phys_page_size;
    seg_num_t m_nsegments;
=======
struct VarsizeBlkAllocConfig : public BlkAllocConfig {
public:
    const uint32_t m_phys_page_size;
    const seg_num_t m_nsegments;
>>>>>>> a6bb858c
    const blk_cap_t m_blks_per_temp_group;
    blk_cap_t m_max_cache_blks;
    SlabCacheConfig m_slab_config;
    const bool m_use_slabs{true}; // use sweeping thread pool with slabs in variable size block allocator

public:
    VarsizeBlkAllocConfig() : VarsizeBlkAllocConfig{0, 0, 0, 0, ""} {}
    VarsizeBlkAllocConfig(const std::string& name) : VarsizeBlkAllocConfig{0, 0, 0, 0, name} {}

    VarsizeBlkAllocConfig(uint32_t blk_size, uint32_t ppage_sz, uint32_t align_sz, uint64_t size,
                          const std::string& name, bool realtime_bm_on = true, bool use_slabs = true) :
            BlkAllocConfig{blk_size, align_sz, size, name, realtime_bm_on},
            m_phys_page_size{ppage_sz},
            m_nsegments{HS_DYNAMIC_CONFIG(blkallocator.max_segments)},
            m_blks_per_temp_group{m_capacity / HS_DYNAMIC_CONFIG(blkallocator.num_blk_temperatures)},
            m_use_slabs{use_slabs} {
        // Initialize the max cache blks as minimum dictated by the number of blks or memory limits whichever is lower
        const blk_cap_t size_by_count{static_cast< blk_cap_t >(
            std::trunc(HS_DYNAMIC_CONFIG(blkallocator.free_blk_cache_count_by_vdev_percent) * m_capacity / 100.0))};
        const blk_cap_t size_by_mem{
            static_cast< blk_cap_t >(std::trunc(HS_DYNAMIC_CONFIG(blkallocator.max_free_blk_cache_memory_percent) *
                                                HS_STATIC_CONFIG(input.app_mem_size) / 100.0))};
        m_max_cache_blks = std::min(size_by_count, size_by_mem);

        // Initialize the slab config based on number of temperatures
        slab_idx_t slab_idx{0};
        uint64_t cum_slab_nblks{0};
        double cum_pct{0.0};

        HS_REL_ASSERT_GT(HS_DYNAMIC_CONFIG(blkallocator.free_blk_slab_distribution).size(), 0,
                         "Config does not have free blk slab distribution");
        const auto reuse_pct{HS_DYNAMIC_CONFIG(blkallocator.free_blk_reuse_pct)};
        const auto num_temp{HS_DYNAMIC_CONFIG(blkallocator.num_blk_temperatures)};
        const auto num_temp_slab_pct{(100.0 - reuse_pct) / static_cast< double >(num_temp)};

        m_slab_config.m_name = name;
        for (const auto& pct : HS_DYNAMIC_CONFIG(blkallocator.free_blk_slab_distribution)) {
            cum_pct += pct;
            SlabCacheConfig::_slab_config s_cfg;
            s_cfg.slab_size = static_cast< blk_count_t >(1) << slab_idx;
            s_cfg.max_entries = static_cast< blk_cap_t >((m_max_cache_blks / s_cfg.slab_size) * (pct / 100.0));
            s_cfg.m_name = name;
            s_cfg.refill_threshold_pct = HS_DYNAMIC_CONFIG(blkallocator.free_blk_cache_refill_threshold_pct);

            // Distribute the slab among different temperature based on config provided
            s_cfg.m_level_distribution_pct.reserve(num_temp + 1);
            s_cfg.m_level_distribution_pct.push_back(reuse_pct);
            for (blk_temp_t i{0}; i < num_temp; ++i) {
                s_cfg.m_level_distribution_pct.push_back(num_temp_slab_pct);
            }
            ++slab_idx;
            cum_slab_nblks += s_cfg.max_entries * s_cfg.slab_size;
            m_slab_config.m_per_slab_cfg.push_back(s_cfg);
        }

        // If after percentage calculation, if there are any remaining (possible if config doesn't add up to 100),
        // then put that in first slab.
        assert(cum_pct < 100.0 * (1.0 + std::numeric_limits< double >::epsilon()));
        if (cum_slab_nblks < m_max_cache_blks) {
            m_slab_config.m_per_slab_cfg[0].max_entries += m_max_cache_blks - cum_slab_nblks;
        }
    }

    VarsizeBlkAllocConfig(const VarsizeBlkAllocConfig& other) = default;
    VarsizeBlkAllocConfig(VarsizeBlkAllocConfig&&) noexcept = delete;
    VarsizeBlkAllocConfig& operator=(const VarsizeBlkAllocConfig&) = delete;
    VarsizeBlkAllocConfig& operator=(VarsizeBlkAllocConfig&&) noexcept = delete;
    virtual ~VarsizeBlkAllocConfig() override = default;

    ///////////// SlabConfig getter /////////////
    SlabCacheConfig get_slab_config() const { return m_slab_config; }

    //////////// Segments related getters/setters /////////////
    seg_num_t get_total_segments() const { return m_nsegments; }
    blk_cap_t get_blks_per_segment() const { return (m_capacity / m_nsegments); }

    //////////// Blks related getters/setters /////////////
    blk_cap_t get_max_cache_blks() const { return m_max_cache_blks; }
    blk_cap_t get_blks_per_temp_group() const { return m_blks_per_temp_group; }
    blk_cap_t get_blks_per_phys_page() const { return m_phys_page_size / m_blk_size; }

    //////////// Slab related getters/setters /////////////
    slab_idx_t get_slab_cnt() const { return m_slab_config.m_per_slab_cfg.size(); }
    blk_count_t get_slab_block_count(const slab_idx_t index) { return m_slab_config.m_per_slab_cfg[index].slab_size; }
    blk_cap_t get_slab_capacity(const slab_idx_t slab_idx) const {
        return m_slab_config.m_per_slab_cfg[slab_idx].max_entries;
    }
    blk_cap_t highest_slab_blks_count() const {
        const slab_idx_t index{get_slab_cnt()};
        return (index > 0) ? m_slab_config.m_per_slab_cfg[index - 1].slab_size : 0;
    }

    std::string to_string() const override {
        return fmt::format("IsSlabAlloc={}, {} Pagesize={} Totalsegments={} MaxCacheBlks={} Slabconfig=[{}]",
                           m_use_slabs, BlkAllocConfig::to_string(), in_bytes(m_phys_page_size), m_nsegments,
                           in_bytes(m_max_cache_blks), m_slab_config.to_string());
    }
};

class BlkAllocSegment {
private:
    blk_num_t m_total_portions;
    seg_num_t m_seg_num; // Segment sequence number
    blk_num_t m_alloc_clock_hand;

public:
    BlkAllocSegment(const seg_num_t seg_num, const blk_num_t nportions, const std::string& seg_name) :
            m_total_portions{nportions}, m_seg_num{seg_num}, m_alloc_clock_hand{0} {}

    BlkAllocSegment(const BlkAllocSegment&) = delete;
    BlkAllocSegment(BlkAllocSegment&&) noexcept = delete;
    BlkAllocSegment& operator=(const BlkAllocSegment&) = delete;
    BlkAllocSegment& operator=(BlkAllocSegment&&) noexcept = delete;
    virtual ~BlkAllocSegment() {}

    blk_num_t get_clock_hand() const { return m_alloc_clock_hand % m_total_portions; }
    void set_clock_hand(const blk_num_t hand) { m_alloc_clock_hand = hand; }
    void inc_clock_hand() { ++m_alloc_clock_hand; }

    // bool operator<(BlkAllocSegment& other_seg) const { return (this->get_free_blks() < other_seg.get_free_blks()); }

    void set_seg_num(const seg_num_t n) { m_seg_num = n; }
    seg_num_t get_seg_num() const { return m_seg_num; }
};

class BlkAllocMetrics : public sisl::MetricsGroup {
public:
    explicit BlkAllocMetrics(const char* inst_name) : sisl::MetricsGroup("BlkAlloc", inst_name) {
        REGISTER_COUNTER(num_alloc, "Number of blks alloc attempts");
        REGISTER_COUNTER(num_alloc_failure, "Number of blk alloc failures");
        REGISTER_COUNTER(num_alloc_partial, "Number of blk alloc partial allocations");
        REGISTER_COUNTER(num_retries, "Number of times it retried because of empty cache");
        REGISTER_COUNTER(num_blks_alloc_direct, "Number of blks alloc attempt directly because of empty cache");

        REGISTER_HISTOGRAM(frag_pct_distribution, "Distribution of fragmentation percentage",
                           HistogramBucketsType(LinearUpto64Buckets));

        register_me_to_farm();
    }

    BlkAllocMetrics(const BlkAllocMetrics&) = delete;
    BlkAllocMetrics(BlkAllocMetrics&&) noexcept = delete;
    BlkAllocMetrics& operator=(const BlkAllocMetrics&) = delete;
    BlkAllocMetrics& operator=(BlkAllocMetrics&&) noexcept = delete;
    ~BlkAllocMetrics() { deregister_me_from_farm(); }
};

/* VarsizeBlkAllocator provides a flexibility in allocation. It provides following features:
 *
 * 1. Could allocate variable number of blks in single allocation
 * 2. Provides the option of allocating blocks based on requested temperature.
 * 3. Caching of available blocks instead of scanning during allocation.
 *
 */
class VarsizeBlkAllocator : public BlkAllocator {
public:
    VarsizeBlkAllocator(const VarsizeBlkAllocConfig& cfg, bool init, chunk_num_t chunk_id);
    VarsizeBlkAllocator(const VarsizeBlkAllocator&) = delete;
    VarsizeBlkAllocator(VarsizeBlkAllocator&&) noexcept = delete;
    VarsizeBlkAllocator& operator=(const VarsizeBlkAllocator&) = delete;
    VarsizeBlkAllocator& operator=(VarsizeBlkAllocator&&) noexcept = delete;
    virtual ~VarsizeBlkAllocator() override;

    BlkAllocStatus alloc(BlkId& bid) override;
    BlkAllocStatus alloc(blk_count_t nblks, const blk_alloc_hints& hints, std::vector< BlkId >& out_blkid) override;
    void free(const std::vector< BlkId >& blk_ids) override;
    void free(const BlkId& b) override;
    void inited() override;
    BlkAllocStatus alloc_blks_direct(blk_count_t nblks, const blk_alloc_hints& hints, std::vector< BlkId >& out_blkids,
                                     blk_count_t& num_allocated);

    blk_cap_t available_blks() const override;
    blk_cap_t get_used_blks() const override;
    bool is_blk_alloced(const BlkId& in_bid, bool use_lock = false) const override;
    std::string to_string() const override;
    nlohmann::json get_metrics_in_json();

private:
    // global block allocator sweep threads
    static std::mutex s_sweeper_create_delete_mutex;                      // sweeper threads create/destroy mutex
    static std::atomic< size_t > s_sweeper_thread_references;             // num active sweeper threads
    static std::vector< std::thread > s_sweeper_threads;                  // Sweeper threads
    static std::atomic< bool > s_sweeper_threads_stop;                    // atomic flag to stop sweeper threads
    static std::mutex s_sweeper_mutex;                                    // Sweeper threads mutex
    static std::condition_variable s_sweeper_cv;                          // sweeper threads cv
    static std::queue< VarsizeBlkAllocator* > s_sweeper_queue;            // Sweeper threads queue
    static std::unordered_set< VarsizeBlkAllocator* > s_block_allocators; // block allocators to be swept

    static constexpr blk_num_t INVALID_PORTION_NUM{UINT_MAX};             // max of type blk_num_t

    // per class sweeping logic
    std::mutex m_mutex;                                           // Mutex to protect regionstate & cb
    std::condition_variable m_cv;                                 // CV to signal thread
    BlkAllocatorState m_state;                                    // Current state of the blkallocator

    std::unique_ptr< sisl::Bitset > m_cache_bm;                   // Bitset representing entire blks in this allocator
    std::unique_ptr< FreeBlkCache > m_fb_cache;                   // Free Blks cache

    VarsizeBlkAllocConfig m_cfg;                                  // Config for Varsize

    std::vector< std::unique_ptr< BlkAllocSegment > > m_segments; // Lookup map for segment id - segment

    BlkAllocSegment* m_sweep_segment{nullptr};                    // Segment to sweep - if woken up
    std::shared_ptr< blk_cache_fill_session > m_cur_fill_session; // Cache fill requirements while sweeping

    std::uniform_int_distribution< blk_num_t > m_rand_portion_num_generator;
    BlkAllocMetrics m_metrics;

    // TODO: this fields needs to be passed in from hints and persisted in volume's sb;
    blk_num_t m_start_portion_num{INVALID_PORTION_NUM};

    blk_cap_t m_blks_per_seg{1};
    blk_num_t m_portions_per_seg{1};

private:
    static void sweeper_thread(size_t thread_num);
    bool allocator_state_machine();

#ifdef _PRERELEASE
    bool is_set_on_bitmap(const BlkId& b) const;
    void alloc_sanity_check(blk_count_t nblks, const blk_alloc_hints& hints,
                            const std::vector< BlkId >& out_blkids) const;
#endif

    // Sweep and cache related functions
    bool prepare_sweep(BlkAllocSegment* seg, bool fill_entire_cache);
    void request_more_blks(BlkAllocSegment* seg, bool fill_entire_cache);
    void request_more_blks_wait(BlkAllocSegment* seg, blk_count_t wait_for_blks_count);

    void fill_cache(BlkAllocSegment* seg, blk_cache_fill_session& fill_session);
    void fill_cache_in_portion(blk_num_t portion_num, blk_cache_fill_session& fill_session);

    void free_on_bitmap(const BlkId& b);

    //////////////////////////////////////////// Convenience routines ///////////////////////////////////////////
    ///////////////////// Physical page related routines ////////////////////////
    blk_num_t blknum_to_phys_pageid(blk_num_t blknum) const { return blknum / m_cfg.get_blks_per_phys_page(); }
    blk_num_t offset_within_phys_page(blk_num_t blknum) const { return blknum % m_cfg.get_blks_per_phys_page(); }

    ///////////////////// Segment related routines ////////////////////////
    seg_num_t blknum_to_segment_num(blk_num_t blknum) const {
        const auto seg_num{blknum / m_cfg.get_blks_per_segment()};
        assert(seg_num < m_cfg.m_nsegments);
        return seg_num;
    }

    BlkAllocSegment* blknum_to_segment(blk_num_t blknum) const {
        return m_segments[blknum_to_segment_num(blknum)].get();
    }

    ///////////////////// Cache Entry related routines ////////////////////////
    void blk_cache_entries_to_blkids(const std::vector< blk_cache_entry >& entries, std::vector< BlkId >& out_blkids);
    BlkId blk_cache_entry_to_blkid(const blk_cache_entry& e);
    blk_cache_entry blkid_to_blk_cache_entry(const BlkId& bid, blk_temp_t preferred_level = 1);
};
} // namespace homestore<|MERGE_RESOLUTION|>--- conflicted
+++ resolved
@@ -41,18 +41,10 @@
 namespace homestore {
 typedef blk_num_t seg_num_t;
 
-<<<<<<< HEAD
-class VarsizeBlkAllocConfig : public BlkAllocConfig {
-    friend class VarsizeBlkAllocator;
-private:
-    uint32_t m_phys_page_size;
-    seg_num_t m_nsegments;
-=======
 struct VarsizeBlkAllocConfig : public BlkAllocConfig {
 public:
     const uint32_t m_phys_page_size;
     const seg_num_t m_nsegments;
->>>>>>> a6bb858c
     const blk_cap_t m_blks_per_temp_group;
     blk_cap_t m_max_cache_blks;
     SlabCacheConfig m_slab_config;
