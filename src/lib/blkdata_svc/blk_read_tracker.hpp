--- conflicted
+++ resolved
@@ -126,12 +126,9 @@
     BlkReadTracker& operator=(BlkReadTracker&&) noexcept = delete;
 
     uint16_t entries_per_record() const;
-<<<<<<< HEAD
     
     BlkReadTrackerMetrics& get_metrics();
-#ifdef _PRERELEASE
-=======
->>>>>>> 9769f150
+
     void set_entries_per_record(uint16_t num_entries);
 
     /**
