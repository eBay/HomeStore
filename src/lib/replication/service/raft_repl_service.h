/*********************************************************************************
 * Modifications Copyright 2017-2019 eBay Inc.
 *
 * Licensed under the Apache License, Version 2.0 (the "License");
 * you may not use this file except in compliance with the License.
 * You may obtain a copy of the License at
 *    https://www.apache.org/licenses/LICENSE-2.0
 *
 * Unless required by applicable law or agreed to in writing, software distributed
 * under the License is distributed on an "AS IS" BASIS, WITHOUT WARRANTIES OR
 * CONDITIONS OF ANY KIND, either express or implied. See the License for the
 * specific language governing permissions and limitations under the License.
 *
 *********************************************************************************/
#pragma once
#include <map>
#include <queue>
#include <set>
#include <string>
#include <shared_mutex>

#include <folly/Expected.h>
#include <folly/futures/Future.h>
#include <nuraft_mesg/nuraft_mesg.hpp>
#include <sisl/fds/buffer.hpp>
#include <sisl/logging/logging.h>

#include <homestore/homestore.hpp>
#include <homestore/superblk_handler.hpp>
#include "replication/service/generic_repl_svc.h"

namespace homestore {

struct repl_dev_superblk;
class RaftReplDev;

class RaftReplService : public GenericReplService,
                        public nuraft_mesg::MessagingApplication,
                        public std::enable_shared_from_this< RaftReplService > {
private:
    shared< nuraft_mesg::Manager > m_msg_mgr;
    json_superblk m_config_sb;
    std::vector< std::pair< sisl::byte_view, void* > > m_config_sb_bufs;
    std::mutex m_pending_fetch_mtx;
    std::queue< std::pair< shared< RaftReplDev >, std::vector< repl_req_ptr_t > > > m_pending_fetch_batches;
    iomgr::timer_handle_t m_rdev_fetch_timer_hdl;
    iomgr::timer_handle_t m_rdev_gc_timer_hdl;
    iomgr::timer_handle_t m_flush_durable_commit_timer_hdl;
    iomgr::io_fiber_t m_reaper_fiber;

public:
    RaftReplService(cshared< ReplApplication >& repl_app);

    static ReplServiceError to_repl_error(nuraft::cmd_result_code code);

    ///////////////////// Overrides of nuraft_mesg::MessagingApplication ////////////////////
    std::string lookup_peer(nuraft_mesg::peer_id_t const&) override;
    std::shared_ptr< nuraft_mesg::mesg_state_mgr > create_state_mgr(int32_t srv_id,
                                                                    nuraft_mesg::group_id_t const& group_id) override;
    nuraft_mesg::Manager& msg_manager() { return *m_msg_mgr; }
    void add_to_fetch_queue(cshared< RaftReplDev >& rdev, std::vector< repl_req_ptr_t > rreqs);

protected:
    ///////////////////// Overrides of GenericReplService ////////////////////
    void start() override;
    void stop() override;

    AsyncReplResult< shared< ReplDev > > create_repl_dev(group_id_t group_id,
                                                         std::set< replica_id_t > const& members) override;
    folly::SemiFuture< ReplServiceError > remove_repl_dev(group_id_t group_id) override;
    void load_repl_dev(sisl::byte_view const& buf, void* meta_cookie) override;
    AsyncReplResult<> replace_member(group_id_t group_id, replica_id_t member_out,
                                     replica_id_t member_in) const override;

private:
    void raft_group_config_found(sisl::byte_view const& buf, void* meta_cookie);

    void start_reaper_thread();
    void stop_reaper_thread();
    void fetch_pending_data();
    void gc_repl_devs();
<<<<<<< HEAD
    void gc_repl_reqs();
=======
    void flush_durable_commit_lsn();
>>>>>>> d6ffad1f
};

class RaftReplServiceCPHandler : public CPCallbacks {
public:
    RaftReplServiceCPHandler() = default;
    virtual ~RaftReplServiceCPHandler() = default;

public:
    std::unique_ptr< CPContext > on_switchover_cp(CP* cur_cp, CP* new_cp) override;
    folly::Future< bool > cp_flush(CP* cp) override;
    void cp_cleanup(CP* cp) override;
    int cp_progress_percent() override;
};

} // namespace homestore<|MERGE_RESOLUTION|>--- conflicted
+++ resolved
@@ -79,11 +79,9 @@
     void stop_reaper_thread();
     void fetch_pending_data();
     void gc_repl_devs();
-<<<<<<< HEAD
     void gc_repl_reqs();
-=======
     void flush_durable_commit_lsn();
->>>>>>> d6ffad1f
+
 };
 
 class RaftReplServiceCPHandler : public CPCallbacks {
