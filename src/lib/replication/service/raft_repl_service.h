--- conflicted
+++ resolved
@@ -71,12 +71,11 @@
 
 private:
     void raft_group_config_found(sisl::byte_view const& buf, void* meta_cookie);
-<<<<<<< HEAD
+
     void start_reaper_thread();
     void stop_reaper_thread();
     void fetch_pending_data();
-=======
->>>>>>> d8b82094
+
     uint32_t get_snapshot_freq_distance() const;
 };
 
