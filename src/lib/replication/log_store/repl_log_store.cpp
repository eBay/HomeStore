--- conflicted
+++ resolved
@@ -90,13 +90,4 @@
     m_rd.on_compact(last_lsn);
     return HomeRaftLogStore::compact(last_lsn);
 }
-<<<<<<< HEAD
-#if 0
-void ReplLogStore::truncate_if_needed() {
-    if (m_log_store->ready_for_truncate()) { m_log_store->truncate(); }
-}
-#endif
-=======
-
->>>>>>> 5f36c636
 } // namespace homestore