/*********************************************************************************
 * Modifications Copyright 2017-2019 eBay Inc.
 *
 * Licensed under the Apache License, Version 2.0 (the "License");
 * you may not use this file except in compliance with the License.
 * You may obtain a copy of the License at
 *    https://www.apache.org/licenses/LICENSE-2.0
 *
 * Unless required by applicable law or agreed to in writing, software distributed
 * under the License is distributed on an "AS IS" BASIS, WITHOUT WARRANTIES OR
 * CONDITIONS OF ANY KIND, either express or implied. See the License for the
 * specific language governing permissions and limitations under the License.
 *
 *********************************************************************************/

#include "home_raft_log_store.h"
#include "storage_engine_buffer.h"
#include <sisl/fds/utils.hpp>

using namespace homestore;

SISL_LOGGING_DECL(replication)

#define REPL_STORE_LOG(level, msg, ...)                                                                                \
    LOG##level##MOD_FMT(replication, ([&](fmt::memory_buffer& buf, const char* msgcb, auto&&... args) -> bool {        \
                            fmt::vformat_to(fmt::appender{buf}, fmt::string_view{"[{}:{}] "},                          \
                                            fmt::make_format_args(file_name(__FILE__), __LINE__));                     \
                            fmt::vformat_to(fmt::appender{buf}, fmt::string_view{"[{}={}] "},                          \
                                            fmt::make_format_args("replstore", m_logstore_id));                        \
                            fmt::vformat_to(fmt::appender{buf}, fmt::string_view{msgcb},                               \
                                            fmt::make_format_args(std::forward< decltype(args) >(args)...));           \
                            return true;                                                                               \
                        }),                                                                                            \
                        msg, ##__VA_ARGS__);

namespace homestore {
static constexpr store_lsn_t to_store_lsn(uint64_t raft_lsn) { return s_cast< store_lsn_t >(raft_lsn) - 1; }
static constexpr store_lsn_t to_store_lsn(repl_lsn_t repl_lsn) { return repl_lsn - 1; }
static constexpr repl_lsn_t to_repl_lsn(store_lsn_t store_lsn) { return store_lsn + 1; }

static nuraft::ptr< nuraft::log_entry > to_nuraft_log_entry(sisl::blob const& log_blob) {
    uint8_t const* raw_ptr = log_blob.cbytes();
    uint64_t term = *r_cast< uint64_t const* >(raw_ptr);
    raw_ptr += sizeof(uint64_t);
    nuraft::log_val_type type = static_cast< nuraft::log_val_type >(*raw_ptr);
    raw_ptr += sizeof(nuraft::log_val_type);

    size_t data_len = log_blob.size() - sizeof(uint64_t) - sizeof(nuraft::log_val_type);
    auto nb = nuraft::buffer::alloc(data_len);
    nb->put_raw(raw_ptr, data_len);
    return nuraft::cs_new< nuraft::log_entry >(term, nb, type);
}

static nuraft::ptr< nuraft::log_entry > to_nuraft_log_entry(const log_buffer& log_bytes) {
    return to_nuraft_log_entry(log_bytes.get_blob());
}

static uint64_t extract_term(const log_buffer& log_bytes) {
    uint8_t const* raw_ptr = log_bytes.bytes();
    return (*r_cast< uint64_t const* >(raw_ptr));
}

void HomeRaftLogStore::truncate(uint32_t num_reserved_cnt) {
<<<<<<< HEAD
    // auto const last_lsn = last_index();
    auto const last_lsn = next_slot() - 1;
=======
    auto const last_lsn = last_index();
>>>>>>> d8b82094
    auto const start_lsn = start_index();

    if (start_lsn + num_reserved_cnt >= last_lsn) {
        // Nothing to truncate
        return;
    } else {
        // FIXME: move to periodic log
        REPL_STORE_LOG(DEBUG, "Truncating log entries from {} to {}", start_lsn, last_lsn - num_reserved_cnt);
        auto truncate_lsn = last_lsn - num_reserved_cnt;
        m_log_store->truncate(truncate_lsn);
    }
}

HomeRaftLogStore::HomeRaftLogStore(logdev_id_t logdev_id, logstore_id_t logstore_id) {
    m_dummy_log_entry = nuraft::cs_new< nuraft::log_entry >(0, nuraft::buffer::alloc(0), nuraft::log_val_type::app_log);

    if (logstore_id == UINT32_MAX) {
        m_logdev_id = logstore_service().create_new_logdev();
        m_log_store = logstore_service().create_new_log_store(m_logdev_id, true);
        if (!m_log_store) { throw std::runtime_error("Failed to create log store"); }
        m_logstore_id = m_log_store->get_store_id();
        LOGDEBUGMOD(replication, "Opened new home log_dev={} log_store={}", m_logdev_id, m_logstore_id);
    } else {
        m_logdev_id = logdev_id;
        m_logstore_id = logstore_id;
        LOGDEBUGMOD(replication, "Opening existing home log_dev={} log_store={}", m_logdev_id, logstore_id);
        logstore_service().open_logdev(m_logdev_id);
        logstore_service().open_log_store(m_logdev_id, logstore_id, true).thenValue([this](auto log_store) {
            m_log_store = std::move(log_store);
            DEBUG_ASSERT_EQ(m_logstore_id, m_log_store->get_store_id(), "Mismatch in passed and create logstore id");
            REPL_STORE_LOG(DEBUG, "Home Log store created/opened successfully");
        });
    }
}

void HomeRaftLogStore::remove_store() {
    REPL_STORE_LOG(DEBUG, "Logstore is being physically removed");
    logstore_service().remove_log_store(m_logdev_id, m_logstore_id);
    m_log_store.reset();
}

ulong HomeRaftLogStore::next_slot() const {
    uint64_t next_slot = to_repl_lsn(m_log_store->get_contiguous_issued_seq_num(m_last_durable_lsn)) + 1;
    return next_slot;
}

ulong HomeRaftLogStore::last_index() const {
    uint64_t last_index = m_log_store->get_contiguous_completed_seq_num(m_last_durable_lsn);
    return last_index;
}

ulong HomeRaftLogStore::start_index() const {
    // start_index starts from 1.
    ulong start_index = std::max((repl_lsn_t)1, to_repl_lsn(m_log_store->truncated_upto()) + 1);
    return start_index;
}

nuraft::ptr< nuraft::log_entry > HomeRaftLogStore::last_entry() const {
    store_lsn_t max_seq = m_log_store->get_contiguous_issued_seq_num(m_last_durable_lsn);
    if (max_seq < 0) { return m_dummy_log_entry; }

    nuraft::ptr< nuraft::log_entry > nle;
    try {
        auto log_bytes = m_log_store->read_sync(max_seq);
        nle = to_nuraft_log_entry(log_bytes);
    } catch (const std::exception& e) {
        REPL_STORE_LOG(ERROR, "last_entry() out_of_range={}", max_seq);
        throw e;
    }

    return nle;
}

ulong HomeRaftLogStore::append(nuraft::ptr< nuraft::log_entry >& entry) {
    REPL_STORE_LOG(TRACE, "append entry term={}, log_val_type={} size={}", entry->get_term(),
                   static_cast< uint32_t >(entry->get_val_type()), entry->get_buf().size());
    auto buf = entry->serialize();
    auto const next_seq =
        m_log_store->append_async(sisl::io_blob{buf->data_begin(), uint32_cast(buf->size()), false /* is_aligned */},
                                  nullptr /* cookie */, [buf](int64_t, sisl::io_blob&, logdev_key, void*) {});
    return to_repl_lsn(next_seq);
}

void HomeRaftLogStore::write_at(ulong index, nuraft::ptr< nuraft::log_entry >& entry) {
    auto buf = entry->serialize();

    m_log_store->rollback_async(to_store_lsn(index) - 1, nullptr);

    // we need to reset the durable lsn, because its ok to set to lower number as it will be updated on next flush
    // calls, but it is dangerous to set higher number.
    m_last_durable_lsn = -1;

    m_log_store->append_async(sisl::io_blob{buf->data_begin(), uint32_cast(buf->size()), false /* is_aligned */},
                              nullptr /* cookie */, [buf](int64_t, sisl::io_blob&, logdev_key, void*) {});
}

void HomeRaftLogStore::end_of_append_batch(ulong start, ulong cnt) {
    store_lsn_t end_lsn = to_store_lsn(start + cnt - 1);
    m_log_store->flush_sync(end_lsn);
    m_last_durable_lsn = end_lsn;
}

nuraft::ptr< std::vector< nuraft::ptr< nuraft::log_entry > > > HomeRaftLogStore::log_entries(ulong start, ulong end) {
    auto out_vec = std::make_shared< std::vector< nuraft::ptr< nuraft::log_entry > > >();
    m_log_store->foreach (to_store_lsn(start), [end, &out_vec](store_lsn_t cur, const log_buffer& entry) -> bool {
        bool ret = (cur < to_store_lsn(end) - 1);
        if (cur < to_store_lsn(end)) { out_vec->emplace_back(to_nuraft_log_entry(entry)); }
        return ret;
    });
    return out_vec;
}

nuraft::ptr< nuraft::log_entry > HomeRaftLogStore::entry_at(ulong index) {
    nuraft::ptr< nuraft::log_entry > nle;
    try {
        auto log_bytes = m_log_store->read_sync(to_store_lsn(index));
        nle = to_nuraft_log_entry(log_bytes);
    } catch (const std::exception& e) {
        REPL_STORE_LOG(ERROR, "entry_at({}) index out_of_range", index);
        throw e;
    }
    return nle;
}

ulong HomeRaftLogStore::term_at(ulong index) {
    ulong term;
    try {
        auto log_bytes = m_log_store->read_sync(to_store_lsn(index));
        term = extract_term(log_bytes);
    } catch (const std::exception& e) {
        REPL_STORE_LOG(ERROR, "term_at({}) index out_of_range", index);
        throw e;
    }
    return term;
}

raft_buf_ptr_t HomeRaftLogStore::pack(ulong index, int32_t cnt) {
    static constexpr size_t estimated_record_size = 128;
    size_t estimated_size = cnt * estimated_record_size + sizeof(uint32_t);

    //   << Format >>
    // # records (N)        4 bytes
    // +---
    // | log length (X)     4 bytes
    // | log data           X bytes
    // +--- repeat N
    raft_buf_ptr_t out_buf = nuraft::buffer::alloc(estimated_size);
    out_buf->put(cnt);

    int32_t remain_cnt = cnt;
    m_log_store->foreach (
        to_store_lsn(index),
        [this, &out_buf, &remain_cnt]([[maybe_unused]] store_lsn_t cur, const log_buffer& entry) mutable -> bool {
            if (remain_cnt-- > 0) {
                size_t avail_size = out_buf->size() - out_buf->pos();
                if (avail_size < entry.size()) {
                    avail_size += std::max(out_buf->size() * 2, (size_t)entry.size());
                    out_buf = nuraft::buffer::expand(*out_buf, avail_size);
                }
                REPL_STORE_LOG(TRACE, "packing lsn={} of size={}, avail_size in buffer={}", to_repl_lsn(cur),
                               entry.size(), avail_size);
                out_buf->put(entry.bytes(), entry.size());
            }
            return (remain_cnt > 0);
        });
    return out_buf;
}

void HomeRaftLogStore::apply_pack(ulong index, nuraft::buffer& pack) {
    pack.pos(0);
    auto num_entries = pack.get_int();

    auto slot = next_slot();
    if (index < slot) {
        // We are asked to apply/insert data behind next slot, so we must rollback before index and then append
        m_log_store->rollback_async(to_store_lsn(index) - 1, nullptr);
    } else if (index > slot) {
        // We are asked to apply/insert data after next slot, so we need to fill in with dummy entries upto the slot
        // before append the entries
        REPL_STORE_LOG(WARN,
                       "RaftLogStore is asked to apply pack on lsn={}, but current lsn={} is behind, will be filling "
                       "with dummy data to make it functional, however, this could result in inconsistent data",
                       index, to_store_lsn(slot));
        while (index++ < slot) {
            append(m_dummy_log_entry);
        }
    }

    for (int i{0}; i < num_entries; ++i) {
        size_t entry_len;
        auto* entry = pack.get_bytes(entry_len);
        sisl::blob b{entry, uint32_cast(entry_len)};

        auto nle = to_nuraft_log_entry(b);
        this->append(nle);
        REPL_STORE_LOG(TRACE, "unpacking nth_entry={} of size={}, lsn={}", i + 1, entry_len, slot + i);
    }
    this->end_of_append_batch(slot, num_entries);
}

bool HomeRaftLogStore::compact(ulong compact_lsn) {
    auto cur_max_lsn = m_log_store->get_contiguous_issued_seq_num(m_last_durable_lsn);
    if (cur_max_lsn < to_store_lsn(compact_lsn)) {
        // We need to fill the remaining entries with dummy data.
        for (auto lsn{cur_max_lsn + 1}; lsn <= to_store_lsn(compact_lsn); ++lsn) {
            append(m_dummy_log_entry);
        }
    }
    m_log_store->flush_sync(to_store_lsn(compact_lsn));
    // m_log_store->truncate(to_store_lsn(compact_lsn));
    return true;
}

bool HomeRaftLogStore::flush() {
    m_log_store->flush_sync();
    return true;
}

ulong HomeRaftLogStore::last_durable_index() {
    m_last_durable_lsn = m_log_store->get_contiguous_completed_seq_num(m_last_durable_lsn);
    return to_repl_lsn(m_last_durable_lsn);
}
} // namespace homestore<|MERGE_RESOLUTION|>--- conflicted
+++ resolved
@@ -61,12 +61,7 @@
 }
 
 void HomeRaftLogStore::truncate(uint32_t num_reserved_cnt) {
-<<<<<<< HEAD
-    // auto const last_lsn = last_index();
-    auto const last_lsn = next_slot() - 1;
-=======
     auto const last_lsn = last_index();
->>>>>>> d8b82094
     auto const start_lsn = start_index();
 
     if (start_lsn + num_reserved_cnt >= last_lsn) {
