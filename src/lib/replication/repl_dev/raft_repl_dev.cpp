--- conflicted
+++ resolved
@@ -997,7 +997,6 @@
 
 void RaftReplDev::cp_cleanup(CP*) {}
 
-<<<<<<< HEAD
 void RaftReplDev::gc_repl_reqs() {
     std::vector< int64_t > expired_keys;
     m_state_machine->iterate_repl_reqs([this, &expired_keys](auto key, auto rreq) {
@@ -1032,7 +1031,8 @@
     for (auto const& l : expired_keys) {
         m_state_machine->unlink_lsn_to_req(l);
     }
-=======
+}
+
 void RaftReplDev::on_log_found(logstore_seq_num_t lsn, log_buffer buf, void* ctx) {
     // apply the log entry if the lsn is between checkpoint lsn and durable commit lsn
     if (lsn < m_rd_sb->checkpoint_lsn || lsn > m_rd_sb->durable_commit_lsn) { return; }
@@ -1078,7 +1078,6 @@
 
     // 3. Commit the log entry
     handle_commit(rreq);
->>>>>>> d6ffad1f
 }
 
 } // namespace homestore