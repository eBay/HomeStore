--- conflicted
+++ resolved
@@ -162,7 +162,7 @@
         });
 }
 
-<<<<<<< HEAD
+
 void RaftReplDev::on_fetch_data_received(intrusive< sisl::GenericRpcData >& rpc_data) {
     auto const& incoming_buf = rpc_data->request_blob();
     auto fetch_req = GetSizePrefixedFetchData(incoming_buf.cbytes());
@@ -248,7 +248,8 @@
     });
 
     group_msg_service()->send_data_service_response(pkts, rpc_data);
-=======
+}
+  
 void RaftReplDev::handle_error(repl_req_ptr_t const& rreq, ReplServiceError err) {
     if (err == ReplServiceError::OK) { return; }
 
@@ -287,7 +288,6 @@
             rreq->rpc_data = nullptr;
         }
     }
->>>>>>> 198657e2
 }
 
 void RaftReplDev::on_push_data_received(intrusive< sisl::GenericRpcData >& rpc_data) {
