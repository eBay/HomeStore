--- conflicted
+++ resolved
@@ -38,13 +38,10 @@
     if (load_existing) {
         m_data_journal =
             std::make_shared< ReplLogStore >(*this, *m_state_machine, m_rd_sb->logdev_id, m_rd_sb->logstore_id);
-<<<<<<< HEAD
         m_data_journal->register_log_found_cb(
             [this](logstore_seq_num_t lsn, log_buffer buf, void* key) { on_log_found(lsn, buf, key); });
-=======
         m_data_journal->register_log_replay_done_cb(
             [this](std::shared_ptr< HomeLogStore > hs, logstore_seq_num_t lsn) { m_log_store_replay_done = true; });
->>>>>>> dedf127f
         m_next_dsn = m_rd_sb->last_applied_dsn + 1;
         m_commit_upto_lsn = m_rd_sb->durable_commit_lsn;
         m_last_flushed_commit_lsn = m_commit_upto_lsn;
