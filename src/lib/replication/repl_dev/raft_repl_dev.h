--- conflicted
+++ resolved
@@ -143,20 +143,7 @@
     /// @param upto_lsn : LSN upto which the data journal was compacted
     void on_compact(repl_lsn_t upto_lsn) { m_compact_lsn.store(upto_lsn); }
 
-<<<<<<< HEAD
     void on_create_snapshot(nuraft::snapshot& s, nuraft::async_result< bool >::handler_type& when_done);
-#if 0
-=======
->>>>>>> d8b82094
-    void on_create_snapshot(repl_lsn_t snapshot_log_idx, repl_lsn_t snapshot_log_term) {
-        m_snapshot_lsn.store(snapshot_log_idx);
-        m_snapshot_log_term.store(snapshot_log_term);
-    }
-<<<<<<< HEAD
-#endif
-=======
-
->>>>>>> d8b82094
     void truncate(uint32_t num_reserved_entries) { m_data_journal->truncate(num_reserved_entries); }
 
 protected:
