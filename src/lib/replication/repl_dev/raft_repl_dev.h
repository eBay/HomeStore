#pragma once

#include <string>

#include <libnuraft/ptr.hxx>
#include <nuraft_mesg/nuraft_mesg.hpp>
#include <nuraft_mesg/mesg_state_mgr.hpp>
#include <sisl/fds/buffer.hpp>
#include <sisl/fds/utils.hpp>
#include <homestore/replication/repl_dev.h>
#include <homestore/superblk_handler.hpp>
#include <homestore/logstore/log_store.hpp>
#include "replication/repl_dev/common.h"
#include "replication/repl_dev/raft_state_machine.h"
#include "replication/log_store/repl_log_store.h"

namespace homestore {

#pragma pack(1)
struct raft_repl_dev_superblk : public repl_dev_superblk {
    static constexpr uint32_t RAFT_REPL_DEV_SB_VERSION = 1;

    uint32_t raft_sb_version{RAFT_REPL_DEV_SB_VERSION};
    logstore_id_t free_blks_journal_id; // Logstore id for storing free blkid records
    uint8_t is_timeline_consistent; // Flag to indicate whether the recovery of followers need to be timeline consistent
    uint64_t last_applied_dsn;      // Last applied data sequence number
    uint8_t destroy_pending;        // Flag to indicate whether the group is in destroy pending state

    uint32_t get_raft_sb_version() const { return raft_sb_version; }
};
#pragma pack()

using raft_buf_ptr_t = nuraft::ptr< nuraft::buffer >;

ENUM(repl_dev_stage_t, uint8_t, INIT, ACTIVE, DESTROYING, DESTROYED);

class RaftReplDevMetrics : public sisl::MetricsGroup {
public:
    explicit RaftReplDevMetrics(const char* inst_name) : sisl::MetricsGroup("RaftReplDev", inst_name) {
        REGISTER_COUNTER(read_err_cnt, "total read error count", "read_err_cnt", {"op", "read"});
        REGISTER_COUNTER(write_err_cnt, "total write error count", "write_err_cnt", {"op", "write"});
        REGISTER_COUNTER(fetch_err_cnt, "total fetch data error count", "fetch_err_cnt", {"op", "fetch"});

        REGISTER_COUNTER(fetch_rreq_cnt, "total fetch data count", "fetch_data_req_cnt", {"op", "fetch"});
        REGISTER_COUNTER(fetch_total_blk_size, "total fetch data blocks size", "fetch_total_blk_size", {"op", "fetch"});
        REGISTER_COUNTER(fetch_total_entries_cnt, "total fetch total entries count", "fetch_total_entries_cnt",
                         {"op", "fetch"});

        register_me_to_farm();
    }

    RaftReplDevMetrics(const RaftReplDevMetrics&) = delete;
    RaftReplDevMetrics(RaftReplDevMetrics&&) noexcept = delete;
    RaftReplDevMetrics& operator=(const RaftReplDevMetrics&) = delete;
    RaftReplDevMetrics& operator=(RaftReplDevMetrics&&) noexcept = delete;
    ~RaftReplDevMetrics() { deregister_me_from_farm(); }
};

class RaftReplService;
class CP;
class RaftReplDev : public ReplDev,
                    public nuraft_mesg::mesg_state_mgr,
                    public std::enable_shared_from_this< RaftReplDev > {
private:
    shared< RaftStateMachine > m_state_machine;
    RaftReplService& m_repl_svc;
    folly::ConcurrentHashMap< repl_key, repl_req_ptr_t, repl_key::Hasher > m_repl_key_req_map;
    nuraft_mesg::Manager& m_msg_mgr;
    group_id_t m_group_id;     // Replication Group id
    std::string m_rdev_name;   // Short name for the group for easy debugging
    replica_id_t m_my_repl_id; // This replica's uuid
    int32_t m_raft_server_id;  // Server ID used by raft (unique within raft group)
    shared< ReplLogStore > m_data_journal;
    shared< HomeLogStore > m_free_blks_journal;
    sisl::urcu_scoped_ptr< repl_dev_stage_t > m_stage;

    std::mutex m_config_mtx;
    superblk< raft_repl_dev_superblk > m_rd_sb;        // Superblk where we store the state machine etc
    json_superblk m_raft_config_sb;                    // Raft Context and Config data information stored
    mutable folly::SharedMutexWritePriority m_sb_lock; // Lock to protect staged sb and persisting sb
    raft_repl_dev_superblk m_sb_in_mem;                // Cached version which is used to read and for staging

    std::atomic< repl_lsn_t > m_commit_upto_lsn{0}; // LSN which was lastly written, to track flushes
    std::atomic< repl_lsn_t > m_compact_lsn{0};     // LSN upto which it was compacted, it is used to track where to

    std::mutex m_sb_mtx; // Lock to protect the repl dev superblock

    repl_lsn_t m_last_flushed_commit_lsn{0}; // LSN upto which it was flushed to persistent store
    iomgr::timer_handle_t m_sb_flush_timer_hdl;

    std::atomic< uint64_t > m_next_dsn{0}; // Data Sequence Number that will keep incrementing for each data entry

    iomgr::timer_handle_t m_wait_data_timer_hdl{
        iomgr::null_timer_handle}; // non-recurring timer doesn't need to be cancelled on shutdown;
    bool m_resync_mode{false};
    Clock::time_point m_destroyed_time;
    folly::Promise< ReplServiceError > m_destroy_promise;
    RaftReplDevMetrics m_metrics;

    nuraft::ptr< nuraft::snapshot > m_last_snapshot{nullptr};

    static std::atomic< uint64_t > s_next_group_ordinal;
    bool m_log_store_replay_done{false};

public:
    friend class RaftStateMachine;

    RaftReplDev(RaftReplService& svc, superblk< raft_repl_dev_superblk >&& rd_sb, bool load_existing);
    virtual ~RaftReplDev() = default;

    bool join_group();
    folly::SemiFuture< ReplServiceError > destroy_group();

    //////////////// All ReplDev overrides/implementation ///////////////////////
    void async_alloc_write(sisl::blob const& header, sisl::blob const& key, sisl::sg_list const& value,
                           repl_req_ptr_t ctx) override;
    folly::Future< std::error_code > async_read(MultiBlkId const& blkid, sisl::sg_list& sgs, uint32_t size,
                                                bool part_of_batch = false) override;
    void async_free_blks(int64_t lsn, MultiBlkId const& blkid) override;
    AsyncReplResult<> become_leader() override;
    bool is_leader() const override;
    replica_id_t get_leader_id() const override;
    std::vector< peer_info > get_replication_status() const override;
    group_id_t group_id() const override { return m_group_id; }
    std::string group_id_str() const { return boost::uuids::to_string(m_group_id); }
    std::string rdev_name() const { return m_rdev_name; }
    std::string my_replica_id_str() const { return boost::uuids::to_string(m_my_repl_id); }
    uint32_t get_blk_size() const override;
    repl_lsn_t get_last_commit_lsn() const { return m_commit_upto_lsn.load(); }
    bool is_destroy_pending() const;
    Clock::time_point destroyed_time() const { return m_destroyed_time; }

    //////////////// Accessor/shortcut methods ///////////////////////
    nuraft_mesg::repl_service_ctx* group_msg_service();
    nuraft::raft_server* raft_server();

    //////////////// Methods needed for other Raft classes to access /////////////////
    void use_config(json_superblk raft_config_sb);
    void handle_commit(repl_req_ptr_t rreq);
    repl_req_ptr_t repl_key_to_req(repl_key const& rkey) const;
    repl_req_ptr_t applier_create_req(repl_key const& rkey, journal_type_t code, sisl::blob const& user_header,
                                      sisl::blob const& key, uint32_t data_size, bool is_data_channel);
    folly::Future< folly::Unit > notify_after_data_written(std::vector< repl_req_ptr_t >* rreqs);
    void check_and_fetch_remote_data(std::vector< repl_req_ptr_t > rreqs);
    void cp_flush(CP* cp);
    void cp_cleanup(CP* cp);
    void become_ready();

    /// @brief This method is called when the data journal is compacted
    ///
    /// @param upto_lsn : LSN upto which the data journal was compacted
    void on_compact(repl_lsn_t upto_lsn) { m_compact_lsn.store(upto_lsn); }

    /**
     * \brief Handles the creation of a snapshot.
     *
     * This function is called when a snapshot needs to be created in the replication process.
     * It takes a reference to a `nuraft::snapshot` object and a handler for the asynchronous result.
     * The handler will be called when the snapshot creation is completed.
     *
     * \param s The snapshot object to be created.
     * \param when_done The handler to be called when the snapshot creation is completed.
     */
    void on_create_snapshot(nuraft::snapshot& s, nuraft::async_result< bool >::handler_type& when_done);

    /**
     * Truncates the replication log by providing a specified number of reserved entries.
     *
     * @param num_reserved_entries The number of reserved entries of the replication log.
     */
    void truncate(uint32_t num_reserved_entries) {
        m_data_journal->truncate(num_reserved_entries, m_compact_lsn.load());
    }

    nuraft::ptr< nuraft::snapshot > get_last_snapshot() { return m_last_snapshot; }

    void wait_for_logstore_ready() { m_data_journal->wait_for_log_store_ready(); }

<<<<<<< HEAD
    void gc_repl_reqs();
=======
    /**
     * Flush the durable commit LSN to the superblock
     */
    void flush_durable_commit_lsn();
>>>>>>> d6ffad1f

protected:
    //////////////// All nuraft::state_mgr overrides ///////////////////////
    nuraft::ptr< nuraft::cluster_config > load_config() override;
    void save_config(const nuraft::cluster_config& config) override;
    void save_state(const nuraft::srv_state& state) override;
    nuraft::ptr< nuraft::srv_state > read_state() override;
    nuraft::ptr< nuraft::log_store > load_log_store() override;
    int32_t server_id() override;
    void system_exit(const int exit_code) override { LOGINFO("System exiting with code [{}]", exit_code); }

    //////////////// All nuraft_mesg::mesg_state_mgr overrides ///////////////////////
    uint32_t get_logstore_id() const override;
    std::shared_ptr< nuraft::state_machine > get_state_machine() override;
    void permanent_destroy() override;
    void leave() override;
    std::pair< bool, nuraft::cb_func::ReturnCode > handle_raft_event(nuraft::cb_func::Type,
                                                                     nuraft::cb_func::Param*) override;

private:
    shared< nuraft::log_store > data_journal() { return m_data_journal; }
    void push_data_to_all_followers(repl_req_ptr_t rreq, sisl::sg_list const& data);
    void on_push_data_received(intrusive< sisl::GenericRpcData >& rpc_data);
    void on_fetch_data_received(intrusive< sisl::GenericRpcData >& rpc_data);
    void fetch_data_from_remote(std::vector< repl_req_ptr_t > rreqs);
    void handle_fetch_data_response(sisl::GenericClientResponse response, std::vector< repl_req_ptr_t > rreqs);
    bool is_resync_mode() { return m_resync_mode; }
    void handle_error(repl_req_ptr_t const& rreq, ReplServiceError err);
    bool wait_for_data_receive(std::vector< repl_req_ptr_t > const& rreqs, uint64_t timeout_ms);
    void on_log_found(logstore_seq_num_t lsn, log_buffer buf, void* ctx);
};

} // namespace homestore<|MERGE_RESOLUTION|>--- conflicted
+++ resolved
@@ -176,14 +176,12 @@
 
     void wait_for_logstore_ready() { m_data_journal->wait_for_log_store_ready(); }
 
-<<<<<<< HEAD
     void gc_repl_reqs();
-=======
+
     /**
      * Flush the durable commit LSN to the superblock
      */
     void flush_durable_commit_lsn();
->>>>>>> d6ffad1f
 
 protected:
     //////////////// All nuraft::state_mgr overrides ///////////////////////
