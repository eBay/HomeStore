--- conflicted
+++ resolved
@@ -122,15 +122,15 @@
             std::unique_lock< std::mutex > lk(trigger_cp_mtx);
             auto cur_cp = cp_guard();
             HS_DBG_ASSERT_NE(cur_cp->m_cp_status, cp_status_t::cp_flush_prepare);
-            cur_cp->comp_promise = std::move(folly::Promise< bool >{});
+            cur_cp->m_comp_promise = std::move(folly::Promise< bool >{});
             cur_cp->m_cp_waiting_to_trigger = true;
-            return cur_cp->comp_promise.getFuture();
+            return cur_cp->m_comp_promise.getFuture();
         } else {
             return folly::makeFuture< bool >(false);
         }
     }
 
-    folly::Future< bool > ret;
+    folly::Future< bool > ret_fut = folly::Future< bool >::makeEmpty();
     {
         auto cur_cp = cp_guard();
         cur_cp->m_cp_status = cp_status_t::cp_trigger;
@@ -147,7 +147,7 @@
             HS_PERIODIC_LOG(DEBUG, cp, "Create New CP session", new_cp->id());
             size_t idx{0};
             for (auto& consumer : m_cp_cb_table) {
-                if (consumer) { new_cp->m_contexts[idx] = std::move(consumer->on_switchover_cp(cur_cp, new_cp)); }
+                if (consumer) { new_cp->m_contexts[idx] = std::move(consumer->on_switchover_cp(cur_cp.get(), new_cp)); }
                 ++idx;
             }
 
@@ -155,10 +155,10 @@
             if (cur_cp->m_cp_waiting_to_trigger) {
                 // Triggered because of back-2-back CP, generate a different future. Actual future which it was attached
                 // originally by the caller will be untouched and completed upto CP completion/
-                ret = folly::makeFuture< bool >(true);
+                ret_fut = folly::makeFuture< bool >(true);
             } else {
-                cur_cp->comp_promise = std::move(folly::Promise< bool >{});
-                ret = cur_cp->comp_promise.getFuture();
+                cur_cp->m_comp_promise = std::move(folly::Promise< bool >{});
+                ret_fut = cur_cp->m_comp_promise.getFuture();
             }
             cur_cp->m_cp_status = cp_status_t::cp_flush_prepare;
             new_cp->m_cp_status = cp_status_t::cp_io_ready;
@@ -169,15 +169,11 @@
     }
 
     HS_PERIODIC_LOG(DEBUG, cp, "CP critical section done, doing cp_io_exit");
-    return ret;
+    return ret_fut;
 }
 
 void CPManager::cp_start_flush(CP* cp) {
-<<<<<<< HEAD
     std::vector< folly::Future< bool > > futs;
-=======
-    // TODO: Switch to sync only fiber/thread and execute the following code there
->>>>>>> 7b738069
     HS_PERIODIC_LOG(INFO, cp, "Starting CP {} flush", cp->id());
     cp->m_cp_status = cp_status_t::cp_flushing;
 
@@ -195,28 +191,30 @@
     HS_DBG_ASSERT_EQ(cp->m_cp_status, cp_status_t::cp_flushing);
     cp->m_cp_status = cp_status_t::cp_flush_done;
 
-    // Persist the superblock with this flushed cp information
-    ++(m_sb->m_last_flushed_cp);
-    m_sb.write();
-
-    cleanup_cp(cp);
-    cp->comp_promise.setValue(true);
-
-    m_in_flush_phase = false;
-    m_wd_cp->reset_cp();
-    delete cp;
-
-    // Trigger CP in case there is one back to back CP
-    {
-        auto cur_cp = cp_guard();
-        if (cur_cp.get() == nullptr) { return; }
-        m_wd_cp->set_cp(cur_cp.get());
-        if (cur_cp->m_cp_waiting_to_trigger) {
-            HS_PERIODIC_LOG(INFO, cp, "Triggering back to back CP");
-            COUNTER_INCREMENT(*m_metrics, back_to_back_cps, 1);
-            trigger_cp_flush(false);
-        }
-    }
+    iomanager.run_on_forget(pick_blocking_io_fiber(), [this, cp]() {
+        // Persist the superblock with this flushed cp information
+        ++(m_sb->m_last_flushed_cp);
+        m_sb.write();
+
+        cleanup_cp(cp);
+        cp->m_comp_promise.setValue(true);
+
+        m_in_flush_phase = false;
+        m_wd_cp->reset_cp();
+        delete cp;
+
+        // Trigger CP in case there is one back to back CP
+        {
+            auto cur_cp = cp_guard();
+            if (cur_cp.get() == nullptr) { return; }
+            m_wd_cp->set_cp(cur_cp.get());
+            if (cur_cp->m_cp_waiting_to_trigger) {
+                HS_PERIODIC_LOG(INFO, cp, "Triggering back to back CP");
+                COUNTER_INCREMENT(*m_metrics, back_to_back_cps, 1);
+                trigger_cp_flush(false);
+            }
+        }
+    });
 }
 
 void CPManager::cleanup_cp(CP* cp) {
@@ -231,16 +229,17 @@
     struct Context {
         std::condition_variable cv;
         std::mutex mtx;
-        int32_t thread_cnt{1};
+        int32_t thread_cnt{0};
     };
     auto ctx = std::make_shared< Context >();
 
     // Start a reactor with 9 fibers (8 for sync io)
-    iomanager.create_reactor("cp_io", INTERRUPT_LOOP, 8u, [this, &ctx](bool is_started) {
+    iomanager.create_reactor("cp_io", iomgr::INTERRUPT_LOOP, 8u, [this, &ctx](bool is_started) {
         if (is_started) {
             {
                 std::unique_lock< std::mutex > lk{ctx->mtx};
-                m_cp_io_fibers.insert(iomanager.sync_io_capable_fibers());
+                auto v = iomanager.sync_io_capable_fibers();
+                m_cp_io_fibers.insert(m_cp_io_fibers.end(), v.begin(), v.end());
                 ++(ctx->thread_cnt);
             }
             ctx->cv.notify_one();
@@ -249,11 +248,16 @@
 
     {
         std::unique_lock< std::mutex > lk{ctx->mtx};
-        ctx->cv.wait(lk, [&ctx, nthreads] { return (ctx->thread_cnt == nthreads); });
-    }
-}
-
-iomgr::io_fiber_t CPManager::pick_blocking_io_fiber() const { HS; }
+        ctx->cv.wait(lk, [&ctx] { return (ctx->thread_cnt == 1); });
+    }
+}
+
+iomgr::io_fiber_t CPManager::pick_blocking_io_fiber() const {
+    static thread_local std::random_device s_rd{};
+    static thread_local std::default_random_engine s_re{s_rd()};
+    static auto rand_fiber = std::uniform_int_distribution< size_t >(0, m_cp_io_fibers.size() - 1);
+    return m_cp_io_fibers[rand_fiber(s_re)];
+}
 
 //////////////////////////////////////// CP Guard class ////////////////////////////////////////////
 CPGuard::CPGuard(CPManager* mgr) {
@@ -271,7 +275,7 @@
 
 CPGuard::~CPGuard() {
     if (m_pushed && !t_cp_stack.empty()) {
-//        HS_DBG_ASSERT_EQ((void*)m_cp, (void*)t_cp_stack.top(), "CPGuard mismatch of CP pointers");
+        //        HS_DBG_ASSERT_EQ((void*)m_cp, (void*)t_cp_stack.top(), "CPGuard mismatch of CP pointers");
         t_cp_stack.pop();
     }
     if (m_cp) { m_cp->m_cp_mgr->cp_io_exit(m_cp); }
