/*********************************************************************************
 * Modifications Copyright 2017-2019 eBay Inc.
 *
 * Licensed under the Apache License, Version 2.0 (the "License");
 * you may not use this file except in compliance with the License.
 * You may obtain a copy of the License at
 *    https://www.apache.org/licenses/LICENSE-2.0
 *
 * Unless required by applicable law or agreed to in writing, software distributed
 * under the License is distributed on an "AS IS" BASIS, WITHOUT WARRANTIES OR
 * CONDITIONS OF ANY KIND, either express or implied. See the License for the
 * specific language governing permissions and limitations under the License.
 *
 *********************************************************************************/
#pragma once

#include <atomic>
#include <functional>
#include <limits>
#include <memory>
#include <map>
#include <mutex>
#include <string>
#include <system_error>
#include <type_traits>
#include <vector>

#include <sisl/metrics/metrics.hpp>
#include <sisl/logging/logging.h>
#include <sisl/utility/obj_life_counter.hpp>
#include <sisl/utility/atomic_counter.hpp>
#include <sisl/utility/enum.hpp>

#include <homestore/checkpoint/cp_mgr.hpp>
#include <homestore/homestore_decl.hpp>
#include "device/device.h"
#include "device/chunk_selector.hpp"

namespace homestore {
class PhysicalDev;
class Chunk;
class BlkAllocator;

class VirtualDevMetrics : public sisl::MetricsGroupWrapper {
public:
    explicit VirtualDevMetrics(const char* const inst_name) : sisl::MetricsGroupWrapper{"VirtualDev", inst_name} {
        REGISTER_COUNTER(vdev_read_count, "vdev total read cnt");
        REGISTER_COUNTER(vdev_write_count, "vdev total write cnt");
        REGISTER_COUNTER(vdev_truncate_count, "vdev total truncate cnt");
        REGISTER_COUNTER(vdev_high_watermark_count, "vdev total high watermark cnt");
        REGISTER_COUNTER(vdev_num_alloc_failure, "vdev blk alloc failure cnt");
        REGISTER_COUNTER(unalign_writes, "unalign write cnt");
        REGISTER_COUNTER(default_chunk_allocation_cnt, "default chunk allocation count");
        REGISTER_COUNTER(random_chunk_allocation_cnt,
                         "random chunk allocation count"); // ideally it should be zero for hdd
        register_me_to_farm();
    }

    VirtualDevMetrics(const VirtualDevMetrics&) = delete;
    VirtualDevMetrics(VirtualDevMetrics&&) noexcept = delete;
    VirtualDevMetrics& operator=(const VirtualDevMetrics&) = delete;
    VirtualDevMetrics& operator=(VirtualDevMetrics&&) noexcept = delete;

    ~VirtualDevMetrics() { deregister_me_from_farm(); }
};

/*
 * VirtualDev: Virtual device implements a similar functionality of RAID striping, customized however. Virtual devices
 * can be created across multiple physical devices. Unlike RAID, its io is not always in a bigger strip sizes. It
 * support n-mirrored writes.
 *
 */
static constexpr uint32_t VIRDEV_BLKSIZE{512};
static constexpr uint64_t CHUNK_EOF{0xabcdabcd};
static constexpr off_t INVALID_OFFSET{std::numeric_limits< off_t >::max()};

struct blkalloc_cp;

class VirtualDev;
ENUM(vdev_event_t, uint8_t, SIZE_THRESHOLD_REACHED, VDEV_ERRORED_OUT);
using vdev_event_cb_t = std::function< void(VirtualDev&, vdev_event_t, const std::string&) >;

class VirtualDev {
protected:
    vdev_info m_vdev_info;      // This device block info
    DeviceManager& m_dmgr;      // Device Manager back pointer
    std::string m_name;         // Name of the vdev
    vdev_event_cb_t m_event_cb; // Callback registered for any events
    VirtualDevMetrics m_metrics;

    std::mutex m_mgmt_mutex;          // Any mutex taken for management operations (like adding/removing chunks).
    std::set< PhysicalDev* > m_pdevs; // PDevs this vdev is working on
    sisl::sparse_vector< shared< Chunk > > m_all_chunks; // All chunks part of this vdev
    std::unique_ptr< ChunkSelector > m_chunk_selector;   // Instance of chunk selector
    blk_allocator_type_t m_allocator_type;
    chunk_selector_type_t m_chunk_selector_type;
    bool m_auto_recovery;

public:
    VirtualDev(DeviceManager& dmgr, const vdev_info& vinfo, vdev_event_cb_t event_cb, bool is_auto_recovery);

    VirtualDev(const VirtualDev& other) = delete;
    VirtualDev& operator=(const VirtualDev& other) = delete;
    VirtualDev(VirtualDev&&) noexcept = delete;
    VirtualDev& operator=(VirtualDev&&) noexcept = delete;
    virtual ~VirtualDev() = default;

    /// @brief Adds chunk to the vdev. It is expected that this will happen at startup time and hence it only
    /// takes lock for writing and not reading
    ///
    /// @param chunk Chunk to be added
    virtual void add_chunk(cshared< Chunk >& chunk, bool is_fresh_chunk);

    /// @brief Formats the vdev asynchronously by zeroing the entire vdev. It will use underlying physical device
    /// capabilities to zero them if fast zero is possible, otherwise will zero block by block
    /// @param cb Callback after formatting is completed.
    virtual folly::Future< bool > async_format();

    /////////////////////// Block Allocation related methods /////////////////////////////
    /// @brief This method allocates contigous blocks in the vdev
    /// @param nblks : Number of blocks to allocate
    /// @param hints : Hints about block allocation, (specific device to allocate, stream etc)
    /// @param out_blkid : Pointer to where allocated BlkId to be placed
    /// @return BlkAllocStatus : Status about the allocation
    virtual BlkAllocStatus alloc_contiguous_blk(blk_count_t nblks, const blk_alloc_hints& hints, BlkId* out_blkid);

    /// @brief This method allocates blocks in the vdev and it could be non-contiguous, hence multiple BlkIds are
    /// returned
    /// @param nblks : Number of blocks to allocate
    /// @param hints : Hints about block allocation, (specific device to allocate, stream etc)
    /// @param out_blkid : Reference to the vector of blkids to be placed. It appends into the vector
    /// @return BlkAllocStatus : Status about the allocation
    virtual BlkAllocStatus alloc_blk(uint32_t nblks, const blk_alloc_hints& hints, std::vector< BlkId >& out_blkid);

    /// @brief Checks if a given block id is allocated in the in-memory version of the blk allocator
    /// @param blkid : BlkId to check for allocation
    /// @return true or false
    virtual bool is_blk_alloced(const BlkId& blkid) const;

    /// @brief Commits the blkid in on-disk version of the blk allocator. The blkid is assumed to be allocated using
    /// alloc_blk or alloc_contiguous_blk method earlier (either after reboot or prior to reboot). It is not required
    /// to call this method if alloc_blk is called and system is not restarted. Typical use case of this method is
    /// during recovery where alloc_blk is called but before it was checkpointed, it crashed and we are trying to
    /// recover Please note that even calling this method is not guaranteed to persisted until checkpoint is taken.
    /// @param blkid BlkId to commit explicitly.
    /// @return Allocation Status
    virtual BlkAllocStatus commit_blk(const BlkId& blkid);

    virtual void free_blk(const BlkId& b);

    /////////////////////// Write API related methods /////////////////////////////
    /// @brief Asynchornously write the buffer to the device on a given blkid
    /// @param buf : Buffer to write data from
    /// @param size : Size of the buffer
    /// @param bid : BlkId which was previously allocated. It is expected that entire size was allocated previously.
    /// @param part_of_batch : Is this write part of batch io. If true, caller is expected to call submit_batch at
    /// the end of the batch, otherwise this write request will not be queued.
    /// @return future< bool > Future result of success or failure
    folly::Future< bool > async_write(const char* buf, uint32_t size, const BlkId& bid, bool part_of_batch = false);

    folly::Future< bool > async_write(const char* buf, uint32_t size, cshared< Chunk >& chunk,
                                      uint64_t offset_in_chunk);

    /// @brief Asynchornously write the buffer to the device on a given blkid from vector of buffer
    /// @param iov : Vector of buffer to write data from
    /// @param iovcnt : Count of buffer
    /// @param bid  BlkId which was previously allocated. It is expected that entire size was allocated previously.
<<<<<<< HEAD
=======
    /// @param cb : Callback once write is completed
    /// @param cookie : cookie set by caller and returned on completion; It is defaulted to null as some caller is
    /// not intrested of of this field
>>>>>>> e9660952
    /// @param part_of_batch : Is this write part of batch io. If true, caller is expected to call submit_batch at
    /// the end of the batch, otherwise this write request will not be queued.
    /// @return future< bool > Future result of success or failure
    folly::Future< bool > async_writev(const iovec* iov, int iovcnt, const BlkId& bid, bool part_of_batch = false);

<<<<<<< HEAD
    // TODO: This needs to be removed once Journal starting to use AppendBlkAllocator
=======
>>>>>>> e9660952
    folly::Future< bool > async_writev(const iovec* iov, const int iovcnt, cshared< Chunk >& chunk,
                                       uint64_t offset_in_chunk);

    /// @brief Synchronously write the buffer to the blkid
    /// @param buf : Buffer to write data from
    /// @param size : Size of the buffer
    /// @param bid : BlkId which was previously allocated. It is expected that entire size was allocated previously.
    /// @return ssize_t: Size of the data actually written.
    void sync_write(const char* buf, uint32_t size, const BlkId& bid);
    void sync_write(const char* buf, uint32_t size, cshared< Chunk >& chunk, uint64_t offset_in_chunk);

    // TODO: This needs to be removed once Journal starting to use AppendBlkAllocator
    void sync_write(const char* buf, uint32_t size, cshared< Chunk >& chunk, uint64_t offset_in_chunk);

    /// @brief Synchronously write the vector of buffers to the blkid
    /// @param iov : Vector of buffer to write data from
    /// @param iovcnt : Count of buffer
    /// @param bid  BlkId which was previously allocated. It is expected that entire size was allocated previously.
    /// @return ssize_t: Size of the data actually written.
    void sync_writev(const iovec* iov, int iovcnt, const BlkId& bid);
    void sync_writev(const iovec* iov, int iovcnt, cshared< Chunk >& chunk, uint64_t offset_in_chunk);

    // TODO: This needs to be removed once Journal starting to use AppendBlkAllocator
    void sync_writev(const iovec* iov, int iovcnt, cshared< Chunk >& chunk, uint64_t offset_in_chunk);

    /////////////////////// Read API related methods /////////////////////////////

    /// @brief Asynchronously read the data for a given BlkId.
    /// @param buf : Buffer to read data to
    /// @param size : Size of the buffer
    /// @param bid : BlkId from data needs to be read
    /// @param part_of_batch : Is this read part of batch io. If true, caller is expected to call submit_batch at
    /// the end of the batch, otherwise this read request will not be queued.
    /// @return future< bool > Future result of success or failure
    folly::Future< bool > async_read(char* buf, uint64_t size, const BlkId& bid, bool part_of_batch = false);

    /// @brief Asynchronously read the data for a given BlkId to the vector of buffers
    /// @param iov : Vector of buffer to write read to
    /// @param iovcnt : Count of buffer
    /// @param size : Size of the actual data, it is really to optimize the iovec from iterating again to get size
    /// @param bid : BlkId from data needs to be read
    /// @param part_of_batch : Is this read part of batch io. If true, caller is expected to call submit_batch at
    /// the end of the batch, otherwise this read request will not be queued.
    /// @return future< bool > Future result of success or failure
    folly::Future< bool > async_readv(iovec* iovs, int iovcnt, uint64_t size, const BlkId& bid,
                                      bool part_of_batch = false);

    /// @brief Synchronously read the data for a given BlkId.
    /// @param buf : Buffer to read data to
    /// @param size : Size of the buffer
    /// @param bid : BlkId from data needs to be read
    /// @return ssize_t: Size of the data actually read.
    void sync_read(char* buf, uint32_t size, const BlkId& bid);
    void sync_read(char* buf, uint32_t size, cshared< Chunk >& chunk, uint64_t offset_in_chunk);

    // TODO: This needs to be removed once Journal starting to use AppendBlkAllocator
    void sync_read(char* buf, uint32_t size, cshared< Chunk >& chunk, uint64_t offset_in_chunk);

    /// @brief Synchronously read the data for a given BlkId to vector of buffers
    /// @param iov : Vector of buffer to write read to
    /// @param iovcnt : Count of buffer
    /// @param size : Size of the actual data, it is really to optimize the iovec from iterating again to get size
    /// @return ssize_t: Size of the data actually read.
    void sync_readv(iovec* iov, int iovcnt, const BlkId& bid);
    void sync_readv(iovec* iov, int iovcnt, cshared< Chunk >& chunk, uint64_t offset_in_chunk);

    // TODO: This needs to be removed once Journal starting to use AppendBlkAllocator
    void sync_readv(iovec* iov, int iovcnt, cshared< Chunk >& chunk, uint64_t offset_in_chunk);

    /////////////////////// Other API related methods /////////////////////////////

    /// @brief Fsync the underlying physical devices that vdev is sitting on asynchornously
    /// @return future< bool > Future result with bool to indicate when fsync is actually executed
    folly::Future< bool > queue_fsync_pdevs();

    /// @brief Submit the batch of IOs previously queued as part of async read/write APIs.
    void submit_batch();

    virtual void recovery_done();

    ////////////////////// Checkpointing related methods ///////////////////////////
    /// @brief
    ///
    /// @param cp
    void cp_flush(CP* cp);

    void cp_cleanup(CP* cp);

    /// @brief : percentage CP has been progressed, this api is normally used for cp watchdog;
    int cp_progress_percent();

    std::unique_ptr< CPContext > create_cp_context(cp_id_t cp_id);

    ////////////////////////// Standard Getters ///////////////////////////////
    virtual uint64_t available_blks() const;
    virtual uint64_t size() const { return m_vdev_info.vdev_size; }
    virtual uint64_t used_size() const;
    virtual uint64_t num_chunks() const { return m_vdev_info.num_primary_chunks; }
    virtual uint32_t block_size() const { return m_vdev_info.blk_size; }
    virtual uint32_t num_mirrors() const { return 0; }
    virtual std::string to_string() const;
    virtual nlohmann::json get_status(int log_level) const;

    uint32_t align_size() const;
    uint32_t optimal_page_size() const;
    uint32_t atomic_page_size() const;

    static uint64_t get_len(const iovec* iov, const int iovcnt);
    const std::set< PhysicalDev* >& get_pdevs() const { return m_pdevs; }
    std::vector< shared< Chunk > > get_chunks() const;
    shared< Chunk > get_next_chunk(cshared< Chunk >& chunk) const;

    ///////////////////////// Meta operations on vdev ////////////////////////
    void update_vdev_private(const sisl::blob& data);

private:
    BlkAllocStatus do_alloc_blk(blk_count_t nblks, const blk_alloc_hints& hints, std::vector< BlkId >& out_blkid);
    uint64_t to_dev_offset(const BlkId& b, Chunk** chunk) const;
    BlkAllocStatus alloc_blk_from_chunk(blk_count_t nblks, const blk_alloc_hints& hints,
                                        std::vector< BlkId >& out_blkid, Chunk* chunk);
};

// place holder for future needs in which components underlying virtualdev needs cp flush context;
class VDevCPContext : public CPContext {
public:
    VDevCPContext(cp_id_t cp_id);
    virtual ~VDevCPContext() = default;
};

} // namespace homestore<|MERGE_RESOLUTION|>--- conflicted
+++ resolved
@@ -165,21 +165,12 @@
     /// @param iov : Vector of buffer to write data from
     /// @param iovcnt : Count of buffer
     /// @param bid  BlkId which was previously allocated. It is expected that entire size was allocated previously.
-<<<<<<< HEAD
-=======
-    /// @param cb : Callback once write is completed
-    /// @param cookie : cookie set by caller and returned on completion; It is defaulted to null as some caller is
-    /// not intrested of of this field
->>>>>>> e9660952
     /// @param part_of_batch : Is this write part of batch io. If true, caller is expected to call submit_batch at
     /// the end of the batch, otherwise this write request will not be queued.
     /// @return future< bool > Future result of success or failure
     folly::Future< bool > async_writev(const iovec* iov, int iovcnt, const BlkId& bid, bool part_of_batch = false);
 
-<<<<<<< HEAD
-    // TODO: This needs to be removed once Journal starting to use AppendBlkAllocator
-=======
->>>>>>> e9660952
+    // TODO: This needs to be removed once Journal starting to use AppendBlkAllocator
     folly::Future< bool > async_writev(const iovec* iov, const int iovcnt, cshared< Chunk >& chunk,
                                        uint64_t offset_in_chunk);
 
