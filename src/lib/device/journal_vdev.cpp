--- conflicted
+++ resolved
@@ -642,11 +642,6 @@
     return {nullptr, 0L, 0L};
 }
 
-<<<<<<< HEAD
-//
-// This API is ways called in single thread
-//
-=======
 bool JournalVirtualDev::Descriptor::is_offset_at_last_chunk(off_t bytes_offset) {
     auto [chunk, chunk_index, _] = offset_to_chunk(bytes_offset, false);
     if (chunk == nullptr) return true;
@@ -654,7 +649,9 @@
     return false;
 }
 
->>>>>>> 2c500c57
+//
+// This API is ways called in single thread
+//
 void JournalVirtualDev::Descriptor::high_watermark_check() {
     // high watermark check for the individual journal descriptor;
     if (resource_mgr()->check_journal_descriptor_size(used_size())) {
