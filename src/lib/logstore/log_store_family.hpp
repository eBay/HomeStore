--- conflicted
+++ resolved
@@ -100,14 +100,9 @@
                      log_buffer buf, uint32_t nremaining_in_batch);
     void on_batch_completion(HomeLogStore* log_store, uint32_t nremaining_in_batch, logdev_key flush_ld_key);
 
-<<<<<<< HEAD
-public:
-    folly::Synchronized< std::unordered_map< logstore_id_t, logstore_info_t > > m_id_logstore_map;
-=======
 private:
     folly::SharedMutexWritePriority m_store_map_mtx;
     std::unordered_map< logstore_id_t, logstore_info_t > m_id_logstore_map;
->>>>>>> ced2146f
     std::unordered_map< logstore_id_t, uint64_t > m_unopened_store_io;
     std::unordered_set< logstore_id_t > m_unopened_store_id;
     std::unordered_map< logstore_id_t, logid_t > m_last_flush_info;
