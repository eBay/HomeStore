//
// Created by Kadayam, Hari on 15/11/17.
//

#ifndef OMSTORE_BLKSTORE_HPP
#define OMSTORE_BLKSTORE_HPP

#include "cache/cache.h"
#include "device/device_selector.hpp"
#include "device/device.h"
#include <boost/optional.hpp>
#include "device/virtual_dev.hpp"
#include "homeds/memory/mempiece.hpp"
#include "cache/cache.cpp"
#include <error/error.h>
#include "writeBack_cache.hpp"
#include "device/blkbuffer.hpp"
#include "main/homestore_config.hpp"
#include <utility/atomic_counter.hpp>
#include <fds/utils.hpp>

namespace homestore {

enum BlkStoreCacheType { PASS_THRU = 0, WRITEBACK_CACHE = 1, WRITETHRU_CACHE = 2, RD_MODIFY_WRITEBACK_CACHE = 3 };

/* Threshold of size upto when there is overlap in the cache entry, that it will discard instead of copying. Say
 * there is a buffer of size 64K, out of which first N bytes are freed, then remaining bytes 64K - N bytes could
 * be either be discarded or copied into new buffer. This threshold dictates whats the value of (64K - N) upto which
 * it will copy. In other words ((64K - N) <= CACHE_DISCARD_THRESHOLD_SIZE) ? copy : discard
 */
#define CACHE_DISCARD_THRESHOLD_SIZE 16384

class BlkStoreConfig {
public:
    /* Total size of BlkStore inital, it could grow based on demand. */
    uint64_t m_initial_size;

    /* Type of cache to use. */
    BlkStoreCacheType m_cache_type;

    /* Mirrored copy to maintain within this block store. */
    uint32_t m_nmirrors;
};

struct bufferInfo {
    uint32_t offset;
    uint32_t size;
    uint8_t* ptr;
    bufferInfo() : offset(0), size(0), ptr(nullptr){};
    bufferInfo(uint32_t offset, uint32_t size, uint8_t* ptr) : offset(offset), size(size), ptr(ptr){};
};

#define to_blkstore_req(req) boost::static_pointer_cast< blkstore_req< Buffer > >(req)

template < typename Buffer = BlkBuffer >
struct blkstore_req : public writeback_req {
    boost::intrusive_ptr< Buffer > bbuf;
    BlkId bid;
    sisl::atomic_counter< int > blkstore_ref_cnt; /* It is used for reads to see how many
                                                   * reads are issued for this request.
                                                   * Blkstore calls comp upcall
                                                   * only when ref_cnt becomes zero.
                                                   */
    std::vector< bufferInfo > missing_pieces;
    uint32_t data_offset;
    Clock::time_point blkstore_op_start_time;

public:
    virtual ~blkstore_req() {
        assert(missing_pieces.size() == 0);
        assert(blkstore_ref_cnt.testz());
    };

    static boost::intrusive_ptr< blkstore_req< Buffer > > make_request() {
        return boost::intrusive_ptr< blkstore_req< Buffer > >(
            sisl::ObjectAllocator< blkstore_req< Buffer > >::make_object());
    }

    bool is_blk_from_cache(uint32_t offset) {
        for (uint32_t i = 0; i < missing_pieces.size(); ++i) {
            if (offset >= missing_pieces[i].offset && offset < missing_pieces[i].offset + size) { return true; }
        }
        return false;
    }

    void start_time() { blkstore_op_start_time = Clock::now(); }

    virtual void free_yourself() { sisl::ObjectAllocator< blkstore_req< Buffer > >::deallocate(this); }

protected:
    friend class sisl::ObjectAllocator< blkstore_req< Buffer > >;
    blkstore_req() : bbuf(nullptr), blkstore_ref_cnt(0), missing_pieces(0), data_offset(0){};
};

class BlkStoreMetrics : public sisl::MetricsGroupWrapper {
public:
    explicit BlkStoreMetrics(const char* inst_name) : sisl::MetricsGroupWrapper("BlkStore", inst_name) {
        REGISTER_COUNTER(blkstore_read_op_count, "BlkStore total read ops", "blkstore_op_count", {"op", "read"});
        REGISTER_COUNTER(blkstore_write_op_count, "BlkStore total write ops", "blkstore_op_count", {"op", "write"});
        REGISTER_COUNTER(blkstore_read_data_size, "BlkStore number of bytes read");
        REGISTER_COUNTER(blkstore_cache_miss_size, "BlkStore number of bytes cache miss");
        REGISTER_COUNTER(blkstore_drive_read_count, "Number of drive reads by blkstore");
        REGISTER_COUNTER(blkstore_wbcache_write_count, "Number of writes written to writeback cache");
        REGISTER_COUNTER(blkstore_outstanding_reads, "Outstanding Read IOs at a given point",
                         sisl::_publish_as::publish_as_gauge);
        REGISTER_COUNTER(blkstore_outstanding_writes, "Outstanding Write IOs at a given point",
                         sisl::_publish_as::publish_as_gauge);

        REGISTER_HISTOGRAM(blkstore_partial_cache_distribution, "Partial cache hit ops distribution",
                           HistogramBucketsType(LinearUpto64Buckets))
        REGISTER_HISTOGRAM(blkstore_cache_read_latency, "BlkStore cache read latency");
        REGISTER_HISTOGRAM(blkstore_cache_write_latency, "BlkStore cache write latency");
        REGISTER_HISTOGRAM(blkstore_drive_write_latency, "BlkStore drive write latency");
        REGISTER_HISTOGRAM(blkstore_drive_read_latency, "BlkStore drive read latency");
        REGISTER_HISTOGRAM(blkstore_wbcache_hold_time, "Time data is held in writeback cache before flush");

        register_me_to_farm();
    }
};

template < typename BAllocator, typename Buffer = BlkBuffer >
class BlkStore {
    typedef std::function< void(boost::intrusive_ptr< blkstore_req< Buffer > > req) > comp_callback;

public:
    BlkStore(DeviceManager* mgr,             // Device manager instance
             Cache< BlkId >* cache,          // Cache Instance
             uint64_t size,                  // Size of the blk store device
             BlkStoreCacheType cache_type,   // Type of cache, writeback, writethru, none
             uint32_t mirrors,               // Number of mirrors
             char* blob,                     // Superblock blob for blkstore
             uint64_t context_size,          // TODO: ???
             uint64_t page_size,             // Block device page size
             const char* name,               // Name for blkstore
             comp_callback comp_cb = nullptr // Callback on completion. It can be attached later as well.
             ) :
            m_pagesz(page_size),
            m_cache(cache),
            m_wb_cache(cache, ([this](boost::intrusive_ptr< writeback_req > req, std::error_condition status) {
                           this->writeback_persist_blkid(req, status);
                       }),
                       ([this](boost::intrusive_ptr< writeback_req > req, std::error_condition status) {
                           this->writeback_free_blkid(req, status);
                       })),
            m_cache_type(cache_type),
            m_vdev(mgr, context_size, mirrors, true, m_pagesz, mgr->get_all_devices(),
                   (std::bind(&BlkStore::process_completions, this, std::placeholders::_1)), blob, size),
            m_comp_cb(comp_cb),
            m_metrics(name) {}

    BlkStore(DeviceManager* mgr,             // Device manager instance
             Cache< BlkId >* cache,          // Cache Instance
             vdev_info_block* vb,            // Load vdev from this vdev_info_block
             BlkStoreCacheType cache_type,   // Type of cache, writeback, writethru, none
             uint64_t page_size,             // Block device page size
             const char* name,               // Name for blkstore
             bool recovery_init,             // do we need to initialize blk allocator in recovery
             comp_callback comp_cb = nullptr // Callback on completion. It can be attached later as well.
             ) :
            m_pagesz(page_size),
            m_cache(cache),
            m_wb_cache(cache, ([this](boost::intrusive_ptr< writeback_req > req, std::error_condition status) {
                           this->writeback_persist_blkid(req, status);
                       }),
                       ([this](boost::intrusive_ptr< writeback_req > req, std::error_condition status) {
                           this->writeback_free_blkid(req, status);
                       })),
            m_cache_type(cache_type),
            m_vdev(mgr, vb, (std::bind(&BlkStore::process_completions, this, std::placeholders::_1)), recovery_init),
            m_comp_cb(comp_cb),
            m_metrics(name) {}

    ~BlkStore() {}

    void attach_compl(comp_callback comp_cb) { m_comp_cb = comp_cb; }

    bool is_write_back_cache() {
        return (m_cache_type == WRITEBACK_CACHE || m_cache_type == RD_MODIFY_WRITEBACK_CACHE);
    }

    bool is_read_modify_cache() { return (m_cache_type == RD_MODIFY_WRITEBACK_CACHE); }

    void process_completions(boost::intrusive_ptr< virtualdev_req > v_req) {
        auto req = to_blkstore_req(v_req);

        if (!req->is_read) {
#ifdef _PRERELEASE
            if (auto flip_ret = homestore_flip->get_test_flip< int >("delay_us_and_inject_error_on_completion",
                                                                     v_req->request_id)) {
                usleep(flip_ret.get());
                req->err = homestore_error::write_failed;
            }
#endif
            HISTOGRAM_OBSERVE(m_metrics, blkstore_drive_write_latency,
                              get_elapsed_time_us(req->blkstore_op_start_time));

            if (is_write_back_cache()) {
                m_wb_cache.writeBack_completion(req->bbuf, to_wb_req(req), req->err);
            } else {
                /* TODO: evict it from the cache if it fails */
            }
            m_comp_cb(req);
            return;
        }

        if (!req->blkstore_ref_cnt.decrement_testz(1)) { return; }
        HISTOGRAM_OBSERVE(m_metrics, blkstore_drive_read_latency, get_elapsed_time_us(req->blkstore_op_start_time));

        /* all buffers are read when ref_cnt becomes zero. It means
         * it is safe to do completion upcall and update cache.
         */
        if (req->err == no_error) {
            update_cache(req);
        } else {
            /* TODO add error messages */
            for (uint32_t i = 0; i < req->missing_pieces.size(); i++) {
                free(req->missing_pieces[i].ptr);
            }
        }

        m_comp_cb(req);
        req->missing_pieces.clear();
    }

    void update_cache(boost::intrusive_ptr< blkstore_req< Buffer > > req) {
        Clock::time_point start_time = Clock::now();

        for (uint32_t i = 0; i < req->missing_pieces.size(); i++) {
            boost::intrusive_ptr< Buffer > bbuf = req->bbuf;

            bool inserted = bbuf->update_missing_piece(req->missing_pieces[i].offset, req->missing_pieces[i].size,
                                                       req->missing_pieces[i].ptr);
            if (!inserted) {
                /* someone else has inserted it */
                free(req->missing_pieces[i].ptr);
            }
        }
        HISTOGRAM_OBSERVE(m_metrics, blkstore_cache_read_latency, get_elapsed_time_us(start_time));
    }

    /* Allocate a new block of the size based on the hints provided */
    BlkAllocStatus alloc_blk(uint32_t size, blk_alloc_hints& hints, std::vector< BlkId >& out_blkid) {
        // Allocate a block from the device manager
        assert(size % m_pagesz == 0);
        auto nblks = size / m_pagesz;
        return (m_vdev.alloc_blk(nblks, hints, out_blkid));
    }

    BlkAllocStatus alloc_blk(BlkId& in_blkid) { return (m_vdev.alloc_blk(in_blkid)); }

    BlkAllocStatus alloc_blk(uint32_t size, blk_alloc_hints& hints, BlkId* out_blkid) {
        // Allocate a block from the device manager
        assert(size % m_pagesz == 0);
        auto nblks = size / m_pagesz;
        hints.is_contiguous = true;
        return (m_vdev.alloc_blk(nblks, hints, out_blkid));
    }

    /* Allocate a new block and add entry to the cache. This method allows the caller to create its own
     * buffer method, but the actual data is page aligned is created by this method and returns the smart pointer
     * of the buffer, along with blkid. */
    boost::intrusive_ptr< Buffer > alloc_blk_cached(uint32_t size, blk_alloc_hints& hints, BlkId* out_blkid) {
        // Allocate a block from the device manager
        hints.is_contiguous = true;
        assert(size % m_pagesz == 0);
        auto ret_blk = alloc_blk(size, hints, out_blkid);
        if (ret_blk != BLK_ALLOC_SUCCESS) { return nullptr; }

        // Create an object for the buffer
        auto buf = Buffer::make_object();
        buf->set_key(*out_blkid);

        // Create a new block of memory for the blocks requested and set the memvec pointer to that
        uint8_t* ptr;
        int ret = posix_memalign((void**)&ptr, HomeStoreConfig::align_size, size);
        if (ret != 0) { throw std::bad_alloc(); }
        boost::intrusive_ptr< homeds::MemVector > mvec(new homeds::MemVector(), true);
        mvec->set(ptr, size, 0);

        buf->set_memvec(mvec, 0, out_blkid->data_size(m_pagesz));
        // Insert this buffer to the cache.
        auto ibuf = boost::intrusive_ptr< Buffer >(buf);
        boost::intrusive_ptr< Buffer > out_bbuf;
        bool inserted = m_cache->insert(*out_blkid, boost::static_pointer_cast< CacheBuffer< BlkId > >(ibuf),
                                        (boost::intrusive_ptr< CacheBuffer< BlkId > >*)&out_bbuf);
        assert(inserted);

        return ibuf;
    }

    void free_blk(const BlkId& bid, boost::optional< uint32_t > size_offset, boost::optional< uint32_t > size) {
        std::deque< boost::intrusive_ptr< homestore::writeback_req > > dependent_req_q;
        free_blk(bid, size_offset, size, dependent_req_q);
    }

    void cache_buf_erase_cb(boost::intrusive_ptr< Buffer > erased_buf,
                            std::deque< boost::intrusive_ptr< homestore::writeback_req > > dependent_req_q,
                            const BlkId bid) {
        assert(is_read_modify_cache());
        if (is_write_back_cache()) {
            auto req = blkstore_req< Buffer >::make_request();
            req->bid = bid;
            req->bbuf = erased_buf;

            m_wb_cache.free_blk(req->bbuf, to_wb_req(req), dependent_req_q);
        } else {
            m_vdev.free_blk(bid);
        }
        return;
    }

    /* Free the block previously allocated. Blkoffset refers to number of blks to skip in the BlkId and
     * nblks refer to the total blks from offset to free.
     */
    void free_blk(const BlkId& bid, boost::optional< uint32_t > size_offset, boost::optional< uint32_t > size,
                  std::deque< boost::intrusive_ptr< homestore::writeback_req > >& dependent_req_q,
                  bool mem_only = false) {
        boost::intrusive_ptr< Buffer > erased_buf(nullptr);
        bool found = false;

        assert(bid.data_size(m_pagesz) >= (size_offset.get_value_or(0) + size.get_value_or(0)));

        uint32_t free_size;
        if (size.get_value_or(0) != 0) {
            free_size = size.get_value_or(0);
        } else {
            free_size = bid.data_size(m_pagesz);
        }

        if (is_read_modify_cache()) {
            assert(size_offset.get_value_or(0) == 0 && free_size == bid.data_size(m_pagesz));
            m_cache->safe_erase(
                bid, [this, bid, dependent_req_q, mem_only](boost::intrusive_ptr< CacheBuffer< BlkId > > erased_buf) {
                    if (!mem_only) {
                        this->cache_buf_erase_cb(boost::static_pointer_cast< Buffer >(erased_buf), dependent_req_q,
                                                 bid);
                    }
                });
            /* cache will raise callback when ref_cnt becomes zero */
            return;
        } else {
            found = m_cache->erase(bid, size_offset.get_value_or(0), free_size,
                                   (boost::intrusive_ptr< CacheBuffer< BlkId > >*)&erased_buf);
        }

        if (mem_only) { return; }

        uint32_t offset = size_offset.get_value_or(0);
        BlkId tmp_bid(bid.get_blkid_at(offset, free_size, m_pagesz));
        if (is_write_back_cache() && found) {
            auto req = blkstore_req< Buffer >::make_request();
            req->bid = tmp_bid;
            req->bbuf = erased_buf;

            m_wb_cache.free_blk(erased_buf, to_wb_req(req), dependent_req_q);
        } else {
            assert(dependent_req_q.empty());
            m_vdev.free_blk(tmp_bid);
        }

        return;
    }

    void writeback_persist_blkid(boost::intrusive_ptr< writeback_req > wb_req, std::error_condition status) {
        auto req = to_blkstore_req(wb_req);
        if (status != no_error) {
            req->err = status;
            process_completions(to_vdev_req(req));
        } else {
            HISTOGRAM_OBSERVE(m_metrics, blkstore_wbcache_hold_time, get_elapsed_time_us(wb_req->cache_start_time));
            req->start_time();
            m_vdev.write(req->bid, m_wb_cache.writeback_get_memvec(req), to_vdev_req(req), req->data_offset);
        }
    }

    void writeback_free_blkid(boost::intrusive_ptr< writeback_req > wb_req, std::error_condition status) {
        auto req = to_blkstore_req(wb_req);
        if (status == no_error) { m_vdev.free_blk(req->bid); }
        /* mark this req as completed in writeback_cache to do the clean up. */
        m_wb_cache.writeBack_completion(req->bbuf, to_wb_req(req), status);
    }

    void write(BlkId& bid, homeds::MemVector& mvec) { m_vdev.write(bid, mvec, nullptr, 0); }

    /* Write the buffer. The BlkStore write does not support write in place and so it does not also support
     * writing to an offset.
     *
     * NOTE: While one could argue that even when it is not doing write in place it could still
     * create a new blkid and then write it on an offset from the blkid. So far there is no use case for that. To
     * avoid any confusion to the interface, the value_offset parameter is not provided for this write type. If
     * needed can be added later.
     * Here data_offset is offset inside memvec. If a write is split then both the writes will point to
     * same buffer but different offsets.
     */
    boost::intrusive_ptr< Buffer > write(BlkId& bid, boost::intrusive_ptr< homeds::MemVector > mvec, int data_offset,
                                         boost::intrusive_ptr< blkstore_req< Buffer > > req,
                                         std::deque< boost::intrusive_ptr< writeback_req > >& dependent_req_q) {
        /* TODO: add try and catch exception */
        auto buf = Buffer::make_object();
        buf->set_key(bid);
        buf->set_memvec(mvec, data_offset, bid.data_size(m_pagesz));
        auto ibuf = boost::intrusive_ptr< Buffer >(buf);
        req->bid = bid;

        /*
         * First try to create/insert a record for this blk id in the cache.
         * If it already exists, it will simply upvote the item.
         */
        COUNTER_INCREMENT(m_metrics, blkstore_write_op_count, 1);

        /* we don't support any dependent writes on the bid have blocks more then 1.
         * It is implemented primarity for async btree in which write size is not
         * more then a page. If number of blocks are more then one then cache,
         * it can be freed partially(see free_partial_cache())  making management
         * of dependent writes a little complicated.
         */
        assert(bid.get_nblks() == 1 || dependent_req_q.empty());
        CURRENT_CLOCK(cache_start_time);
        uint8_t* ptr;

        // Insert this buffer to the cache.
        boost::intrusive_ptr< Buffer > out_bbuf;

        bool inserted = m_cache->insert(bid, boost::static_pointer_cast< CacheBuffer< BlkId > >(ibuf),
                                        (boost::intrusive_ptr< CacheBuffer< BlkId > >*)&out_bbuf);
        /* While writing, we should not insert a blkid which already exist in the cache */
        assert(ibuf.get() == out_bbuf.get());
        assert(inserted);
        HISTOGRAM_OBSERVE(m_metrics, blkstore_cache_write_latency, get_elapsed_time_us(cache_start_time));

        req->bbuf = ibuf;

        // check with writeback cache
        if (is_write_back_cache() && !req->isSyncCall) {
            req->bid = bid;
            req->data_offset = data_offset;
            m_wb_cache.write_blk(ibuf, to_wb_req(req), dependent_req_q);
            return ibuf;
        }

        assert(dependent_req_q.empty());

        // Now write data to the device
        req->start_time();
        // TODO: rishabh, need to check the return status
        m_vdev.write(bid, ibuf->get_memvec(), to_vdev_req(req), data_offset);
        if (req->isSyncCall) {
            HISTOGRAM_OBSERVE(m_metrics, blkstore_drive_write_latency,
                              get_elapsed_time_us(req->blkstore_op_start_time));
        }
        return ibuf;
    }

    /* If the user already has created a blkbuffer, then use this method to use it to write the block */
    void write(BlkId& bid, boost::intrusive_ptr< Buffer > in_buf, boost::intrusive_ptr< blkstore_req< Buffer > > req,
               std::deque< boost::intrusive_ptr< writeback_req > >& dependent_req_q) {

        if (is_write_back_cache() && !req->isSyncCall) {
            auto wb_req = to_wb_req(req);
            req->bid = bid;
            req->bbuf = in_buf;
            wb_req->cache_start_time = Clock::now();
            COUNTER_INCREMENT(m_metrics, blkstore_wbcache_write_count, 1);
            m_wb_cache.write_blk(in_buf, wb_req, dependent_req_q);
            return;
        }
        assert(dependent_req_q.empty());
        m_vdev.write(bid, in_buf->get_memvec(), to_vdev_req(req), req->data_offset);
    }

    /* Read the data for given blk id and size. This method allocates the required memory if not present in the cache
     * and returns an smart ptr to the Buffer */
    boost::intrusive_ptr< Buffer > read(BlkId& bid, uint32_t offset, uint32_t size,
                                        boost::intrusive_ptr< blkstore_req< Buffer > > req) {

        int cur_ind = 0;
        uint32_t cur_offset = offset;

        assert(req->err == no_error);

        COUNTER_INCREMENT(m_metrics, blkstore_read_op_count, 1);
        COUNTER_INCREMENT(m_metrics, blkstore_read_data_size, size);

        req->start_time();
        // Check if the entry exists in the cache.
        boost::intrusive_ptr< Buffer > bbuf;
        bool cache_found = m_cache->get(bid, (boost::intrusive_ptr< CacheBuffer< BlkId > >*)&bbuf);
        req->blkstore_ref_cnt.increment(1);
        if (!cache_found
#ifdef _PRERELEASE
            || (cache_found && (homestore_flip->test_flip("cache_insert_race")))
#endif
        ) {
            // Not found in cache, create a new block buf and prepare it for insert to dev and cache.
            bbuf = Buffer::make_object();

            /* set the key */
            bbuf->set_key(bid);

            /* set the memvec */
            boost::intrusive_ptr< homeds::MemVector > mvec(new homeds::MemVector());
            bbuf->set_memvec(mvec, 0, 0);

            /* insert it into cache */
            boost::intrusive_ptr< Buffer > new_bbuf;
            bool inserted = m_cache->insert(bbuf->get_key(), boost::static_pointer_cast< CacheBuffer< BlkId > >(bbuf),
                                            (boost::intrusive_ptr< CacheBuffer< BlkId > >*)&new_bbuf);
            if (!inserted) {
                /* Between get and insert, other thread tried the same thing and
                 * inserted into the cache. Lets use that entry in cache and
                 * free up the memory
                 */
                bbuf = new_bbuf;
            }
        }

        req->bbuf = bbuf;
        req->is_read = true;

        /* first is offset and second is size in a pair */
        vector< std::pair< uint32_t, uint32_t > > missing_mp;
        assert(bid.data_size(m_pagesz) >= (offset + size));
        bool ret = m_cache->insert_missing_pieces(bbuf, offset, size, missing_mp);
        BlkId read_blkid(bid.get_blkid_at(offset, size, m_pagesz));

        /* It might be a false assert if there is a race between read and write but keeping
         * it for now as it can be good check to see that we have recovered all the blocks
         * after boot.
         */
        assert(m_vdev.is_blk_alloced(read_blkid));

        if (missing_mp.size()) {
            HISTOGRAM_OBSERVE(m_metrics, blkstore_partial_cache_distribution, missing_mp.size());
            COUNTER_INCREMENT(m_metrics, blkstore_drive_read_count, missing_mp.size());
        }

        uint8_t* ptr;
        for (uint32_t i = 0; i < missing_mp.size(); i++) {

            // Create a new block of memory for the missing piece
            int ret = posix_memalign((void**)&ptr, HomeStoreConfig::align_size, missing_mp[i].second);
            if (ret != 0) {
                assert(0);
                throw std::bad_alloc();
            }

            int64_t sz = (int64_t)missing_mp[i].second;
            COUNTER_INCREMENT(m_metrics, blkstore_cache_miss_size, sz);

            // Read the missing piece from the device
            BlkId tmp_bid(bid.get_blkid_at(missing_mp[i].first, missing_mp[i].second, m_pagesz));

            req->blkstore_ref_cnt.increment(1);
            homeds::MemPiece mp(ptr, missing_mp[i].second, 0);

            if (!req->isSyncCall) {
                bufferInfo missing_piece(missing_mp[i].first, missing_mp[i].second, ptr);
                /* insert it into cache after missing_piece is read */
                req->missing_pieces.push_back(missing_piece);
            }

            m_vdev.read(tmp_bid, mp, to_vdev_req(req));
            if (req->isSyncCall) {
                bool inserted = bbuf->update_missing_piece(missing_mp[i].first, missing_mp[i].second, ptr);
                if (!inserted) {
                    /* someone else has inserted it */
                    free(ptr);
                }
                req->blkstore_ref_cnt.decrement(1);
            }
        }

        assert(req->err == no_error);
        if (!req->isSyncCall) {
            /* issue the completion */
            process_completions(to_vdev_req(req));
        } else {
            req->blkstore_ref_cnt.decrement(1);
            HISTOGRAM_OBSERVE(m_metrics, blkstore_drive_read_latency, get_elapsed_time_us(req->blkstore_op_start_time));
        }
        return bbuf;
    }

    std::vector< boost::intrusive_ptr< BlkBuffer > > read_nmirror(BlkId& bid, int nmirrors) {
        std::vector< boost::intrusive_ptr< BlkBuffer > > buf_list;
        std::vector< boost::intrusive_ptr< homeds::MemVector > > mp;
        uint8_t* mem_ptr = nullptr;

        for (int i = 0; i < (nmirrors + 1); i++) {
            /* create the pointer */
            auto ret = posix_memalign((void**)&mem_ptr, HomeStoreConfig::align_size, bid.data_size(m_pagesz));
            assert(ret == 0);

            /* set the memvec */
            boost::intrusive_ptr< homeds::MemVector > mvec(new homeds::MemVector());
            mvec->set(mem_ptr, bid.data_size(m_pagesz), 0);

            /* create the buffer */
            auto bbuf = Buffer::make_object();
            bbuf->set_memvec(mvec, 0, bid.data_size(m_pagesz));

            buf_list.push_back(bbuf);
            mp.push_back(mvec);
        }
        m_vdev.read_nmirror(bid, mp, bid.data_size(m_pagesz), nmirrors);
        return buf_list;
    }

    void reset_vdev_failed_state() { m_vdev.reset_failed_state(); }
    boost::intrusive_ptr< writeback_req > refresh_buf(boost::intrusive_ptr< Buffer > buf, bool is_write_modifiable) {
        assert(buf.get());
        if (is_write_back_cache()) { return (m_wb_cache.writeBack_refresh_buf(buf, is_write_modifiable)); }

        return nullptr;
    }

    uint64_t get_size() const { return m_vdev.get_size(); }

    uint64_t get_used_size() const { return m_vdev.get_used_size(); }

    void update_vb_context(uint8_t* blob) { m_vdev.update_vb_context(blob); }

    VirtualDev< BAllocator, RoundRobinDeviceSelector >* get_vdev() { return &m_vdev; };
<<<<<<< HEAD

=======
  
    off_t alloc_blk(size_t size, bool chunk_overlap_ok = false) {
        return m_vdev.alloc_blk(size, chunk_overlap_ok);
    }
    
    ssize_t pwrite(const void* buf, size_t count, off_t offset, boost::intrusive_ptr< virtualdev_req > req) {
        return m_vdev.pwrite(buf, count, offset, req);
    }

    ssize_t pread(void* buf, size_t count, off_t offset) {
        return m_vdev.pread(buf, count, offset);
    }

    off_t lseek(off_t offset, int whence = SEEK_SET) {
        return m_vdev.lssk(offset, whence);
    }

    off_t seeked_pos() const {
        return m_vdev.seeked_pos();
    }

    ssize_t read(void* buf, size_t count) {
        return m_vdev.read(buf, count);
    }

    ssize_t write(const void* buf, size_t count, boost::intrusive_ptr< virtualdev_req > req) {
        return m_vdev.write(buf, count, req);
    }
      
>>>>>>> 3fe839e4
    // Start of LogDev Layer calls
    uint64_t reserve(uint64_t size) { return m_vdev.reserve(size); }

    bool write_at_offset(const uint64_t offset, const struct iovec* iov, const int iovcnt,
                         boost::intrusive_ptr< writeback_req > wb_req) {
        auto req = to_blkstore_req(wb_req);
        return m_vdev.write_at_offset(offset, iov, iovcnt, to_vdev_req(req));
    }
#if 0
    // 
    // Append buffer with variable size at the end and write to disk;
    //
    bool append_write(const struct iovec* iov, const int iovcnt, uint64_t& out_offset, boost::intrusive_ptr< writeback_req > wb_req) {
        auto req = to_blkstore_req(wb_req);
        return m_vdev.append_write(iov, iovcnt, out_offset, to_vdev_req(req));  
    }
#endif

    //
    // Read
    //
    void read(const uint64_t offset, const uint64_t size, const void* buf) { m_vdev.read(offset, size, buf); }

    void readv(const uint64_t offset, struct iovec* iov, int iovcnt) { m_vdev.readv(offset, iov, iovcnt); }

    void truncate(const uint64_t offset) { m_vdev.truncate(offset); }

    void update_write_sz(const uint64_t write_sz) { m_vdev.update_write_sz(write_sz); }
    // End of LogDev Layer specifications:

private:
    uint32_t m_pagesz;
    Cache< BlkId >* m_cache;
    WriteBackCache< BlkId > m_wb_cache;
    BlkStoreCacheType m_cache_type;
    VirtualDev< BAllocator, RoundRobinDeviceSelector > m_vdev;
    comp_callback m_comp_cb;
    BlkStoreMetrics m_metrics;
};
} // namespace homestore
#endif // OMSTORE_BLKSTORE_HPP<|MERGE_RESOLUTION|>--- conflicted
+++ resolved
@@ -621,41 +621,32 @@
     void update_vb_context(uint8_t* blob) { m_vdev.update_vb_context(blob); }
 
     VirtualDev< BAllocator, RoundRobinDeviceSelector >* get_vdev() { return &m_vdev; };
-<<<<<<< HEAD
-
-=======
-  
-    off_t alloc_blk(size_t size, bool chunk_overlap_ok = false) {
-        return m_vdev.alloc_blk(size, chunk_overlap_ok);
-    }
-    
+
+    off_t alloc_blk(size_t size, bool chunk_overlap_ok = false) { return m_vdev.alloc_blk(size, chunk_overlap_ok); }
+
     ssize_t pwrite(const void* buf, size_t count, off_t offset, boost::intrusive_ptr< virtualdev_req > req) {
         return m_vdev.pwrite(buf, count, offset, req);
     }
 
-    ssize_t pread(void* buf, size_t count, off_t offset) {
-        return m_vdev.pread(buf, count, offset);
-    }
-
-    off_t lseek(off_t offset, int whence = SEEK_SET) {
-        return m_vdev.lssk(offset, whence);
-    }
-
-    off_t seeked_pos() const {
-        return m_vdev.seeked_pos();
-    }
-
-    ssize_t read(void* buf, size_t count) {
-        return m_vdev.read(buf, count);
-    }
+    ssize_t pread(void* buf, size_t count, off_t offset) { return m_vdev.pread(buf, count, offset); }
+
+    off_t lseek(off_t offset, int whence = SEEK_SET) { return m_vdev.lseek(offset, whence); }
+
+    off_t seeked_pos() const { return m_vdev.seeked_pos(); }
+
+    ssize_t read(void* buf, size_t count) { return m_vdev.read(buf, count); }
 
     ssize_t write(const void* buf, size_t count, boost::intrusive_ptr< virtualdev_req > req) {
         return m_vdev.write(buf, count, req);
     }
-      
->>>>>>> 3fe839e4
+
     // Start of LogDev Layer calls
     uint64_t reserve(uint64_t size) { return m_vdev.reserve(size); }
+
+    ssize_t pwritev(const struct iovec* iov, const int iovcnt, off_t offset,
+                    boost::intrusive_ptr< writeback_req > wb_req) {
+        return 0;
+    }
 
     bool write_at_offset(const uint64_t offset, const struct iovec* iov, const int iovcnt,
                          boost::intrusive_ptr< writeback_req > wb_req) {
