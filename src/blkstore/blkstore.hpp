--- conflicted
+++ resolved
@@ -640,17 +640,12 @@
         return m_vdev.write(buf, count, req);
     }
 
-<<<<<<< HEAD
-=======
-    ssize_t preadv(const struct iovec *iov, int iovcnt, off_t offset) {
-        return m_vdev.preadv(iov, iovcnt, offset);   
-    }
-
-    ssize_t pwritev(const struct iovec *iov, int iovcnt, off_t offset, boost::intrusive_ptr< virtualdev_req > req) {
+    ssize_t preadv(const struct iovec* iov, int iovcnt, off_t offset) { return m_vdev.preadv(iov, iovcnt, offset); }
+
+    ssize_t pwritev(const struct iovec* iov, int iovcnt, off_t offset, boost::intrusive_ptr< virtualdev_req > req) {
         return m_vdev.pwritev(iov, iovcnt, offset, req);
     }
-      
->>>>>>> c973525f
+
     // Start of LogDev Layer calls
     uint64_t reserve(uint64_t size) { return m_vdev.reserve(size); }
 
