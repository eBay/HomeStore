--- conflicted
+++ resolved
@@ -325,12 +325,7 @@
         uint32_t offset = size_offset.get_value_or(0);
         BlkId    tmp_bid(bid.get_blkid_at(offset, free_size, m_pagesz));
         if (is_write_back_cache() && found) {
-<<<<<<< HEAD
-            boost::intrusive_ptr< blkstore_req< Buffer > > req(
-                homeds::ObjectAllocator< blkstore_req< Buffer > >::make_object());
-=======
             auto req = blkstore_req< Buffer >::make_request();
->>>>>>> 904a1f5a
             req->bid = tmp_bid;
             req->bbuf = erased_buf;
 
