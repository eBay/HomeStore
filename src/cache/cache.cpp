--- conflicted
+++ resolved
@@ -3,15 +3,10 @@
 //
 
 #include "cache.h"
-<<<<<<< HEAD
-#include "main/homestore_assert.hpp"
-#include <fds/obj_allocator.hpp>
-=======
 #include "cache_common.hpp"
 #include "common/homestore_config.hpp"
 #include "common/homestore_assert.hpp"
-#include "homeds/memory/obj_allocator.hpp"
->>>>>>> 51dbfd5e
+#include <fds/obj_allocator.hpp>
 #include <memory>
 
 SDS_LOGGING_DECL(cache, cache_vmod_evict, cache_vmod_read, cache_vmod_write)
@@ -201,13 +196,7 @@
 
     CacheBuffer< K >* out_buf;
     bool inserted = IntrusiveCache< K, CacheBuffer< K > >::insert(*cbuf, &out_buf, found_cb);
-<<<<<<< HEAD
     if (out_buf != nullptr) { *out_smart_buf = boost::intrusive_ptr< CacheBuffer< K > >(out_buf, false); }
-=======
-    if (out_buf != nullptr) {
-        *out_smart_buf = boost::intrusive_ptr< CacheBuffer< K > >(out_buf, false);
-    }
->>>>>>> 51dbfd5e
 
     (*out_smart_buf)->set_cache(this);
     if (!inserted) { sisl::ObjectAllocator< CacheBuffer< K > >::deallocate(cbuf); }
@@ -219,13 +208,7 @@
                         boost::intrusive_ptr< CacheBuffer< K > >* out_smart_buf) {
     CacheBuffer< K >* out_buf;
     bool inserted = IntrusiveCache< K, CacheBuffer< K > >::insert(*in_buf, &out_buf);
-<<<<<<< HEAD
     if (out_buf != nullptr) { *out_smart_buf = boost::intrusive_ptr< CacheBuffer< K > >(out_buf, false); }
-=======
-    if (out_buf != nullptr) {
-        *out_smart_buf = boost::intrusive_ptr< CacheBuffer< K > >(out_buf, false);
-    }
->>>>>>> 51dbfd5e
 
     (*out_smart_buf)->set_cache(this);
     return inserted;
