--- conflicted
+++ resolved
@@ -19,11 +19,7 @@
 
 #define HOMESTORE_LOG_MODS                                                                                             \
     btree_structures, btree_nodes, btree_generics, cache, device, httpserver_lmod, iomgr, varsize_blk_alloc,           \
-<<<<<<< HEAD
-        VMOD_VOL_MAPPING, volume, logdev
-=======
-        VMOD_VOL_MAPPING, volume, flip
->>>>>>> 6afa8df9
+        VMOD_VOL_MAPPING, volume, logdev, flip
 
 using Clock = std::chrono::steady_clock;
 #define CURRENT_CLOCK(name) Clock::time_point name = Clock::now()
