--- conflicted
+++ resolved
@@ -13,11 +13,7 @@
 
 using namespace homeds::loadgen;
 
-<<<<<<< HEAD
-static uint64_t                   max_queue_cap = 100;
-=======
 static uint64_t max_queue_cap = 100;
->>>>>>> 1068dbde
 static std::atomic< std::size_t > thread_idx{0};
 
 class IOMgrExecTest : public ::testing::Test {
@@ -39,13 +35,7 @@
             std::this_thread::sleep_for(std::chrono::milliseconds(WAIT_DELTA_MS));
             auto end = std::chrono::steady_clock::now();
             auto wait_num_secs = std::chrono::duration_cast< std::chrono::seconds >(end - start).count();
-<<<<<<< HEAD
             if ((uint64_t)wait_num_secs >= timeout_secs) { return false; }
-=======
-            if ((uint64_t)wait_num_secs >= timeout_secs) {
-                return false;
-            }
->>>>>>> 1068dbde
         }
 
         return true;
@@ -58,11 +48,7 @@
     max_queue_cap = 2000;
     IOMgrExecutor* exec = new IOMgrExecutor(NUM_IO_THREADS, NUM_PRI, max_queue_cap);
 
-<<<<<<< HEAD
-    const uint64_t          repeat_cnt = 200;
-=======
     const uint64_t repeat_cnt = 200;
->>>>>>> 1068dbde
     std::atomic< uint64_t > count = 0;
     for (auto i = 0ul; i < repeat_cnt; i++) {
         exec->add([&count, this]() {
@@ -83,11 +69,7 @@
     max_queue_cap = 20;
     IOMgrExecutor* exec = new IOMgrExecutor(NUM_IO_THREADS, NUM_PRI, max_queue_cap);
 
-<<<<<<< HEAD
-    const uint64_t          repeat_cnt = 200;
-=======
     const uint64_t repeat_cnt = 200;
->>>>>>> 1068dbde
     std::atomic< uint64_t > count = 0;
     for (auto i = 0ul; i < repeat_cnt; i++) {
         exec->add([&count, this]() {
