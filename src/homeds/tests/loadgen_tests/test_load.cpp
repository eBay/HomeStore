#include <gtest/gtest.h>
#include <iostream>
#include <thread>
#include <sds_logging/logging.h>
#include <sds_options/options.h>
#include <utility/thread_buffer.hpp>
#include <utility/obj_life_counter.hpp>

#include <metrics/metrics.hpp>
#include "homeds/loadgen/loadgen.hpp"
#include "homeds/loadgen/keyset.hpp"
#include "homeds/loadgen/loadgen_common.hpp"

#include "keyspecs/simple_key_spec.hpp"
#include "valuespecs/fixedbyte_value_spec.hpp"
#include "storespecs/membtree_store_spec.hpp"

#include "mapping/mapping.hpp"
#include "keyspecs/map_key_spec.hpp"
#include "storespecs/map_store_spec.hpp"
#include "valuespecs/map_value_spec.hpp"
#include "storespecs/ssdbtree_store_spec.hpp"
#include "keyspecs/var_key_spec.hpp"
#include "valuespecs/var_value_spec.hpp"

#include "keyspecs/cache_key_spec.hpp"
#include "valuespecs/cache_value_spec.hpp"
#include "storespecs/cache_store_spec.hpp"

#include "loadgen_crud_suite.hpp"
#include "homeds/loadgen/iomgr_executor.hpp"

#include "storespecs/volume_store_spec.hpp"
#include "keyspecs/vol_key_spec.hpp"
#include "valuespecs/vol_value_spec.hpp"

#include "storespecs/file_store_spec.hpp"
#include "valuespecs/blk_value_spec.hpp"

#include "storespecs/vdev_prw_store_spec.hpp"
#include "storespecs/vdev_rw_store_spec.hpp"
#include "keyspecs/vdev_key_spec.hpp"
#include "valuespecs/vdev_value_spec.hpp"

#include "storespecs/log_store_spec.hpp"
#include "keyspecs/logstore_key_spec.hpp"
#include "valuespecs/logstore_value_spec.hpp"


#include "disk_initializer.hpp"
#include <linux/fs.h>
#include <sys/ioctl.h>

#ifndef DEBUG
extern bool same_value_gen;
#endif
SDS_LOGGING_INIT(HOMESTORE_LOG_MODS)

THREAD_BUFFER_INIT;

using namespace homeds::loadgen;

#define G_SimpleKV_Mem                                                                                                 \
    BtreeLoadGen< SimpleNumberKey, FixedBytesValue< 64 >,                                                              \
                  MemBtreeStoreSpec< SimpleNumberKey, FixedBytesValue< 64 >, 512 >, IOMgrExecutor >

#define G_SimpleKV_SSD                                                                                                 \
    BtreeLoadGen< SimpleNumberKey, FixedBytesValue< 64 >,                                                              \
                  SSDBtreeStoreSpec< SimpleNumberKey, FixedBytesValue< 64 >, 4096 >, IOMgrExecutor >

#define G_VarKV_SSD                                                                                                    \
    BtreeLoadGen< VarBytesKey, VarBytesValue< 64 >, SSDBtreeStoreSpec< VarBytesKey, VarBytesValue< 64 >, 4096 >,       \
                  IOMgrExecutor >

#define G_MapKV_SSD BtreeLoadGen< MapKey, MapValue, MapStoreSpec< MapKey, MapValue, 4096 >, IOMgrExecutor >

#define G_CacheKV BtreeLoadGen< CacheKey, CacheValue, CacheStoreSpec< CacheKey, CacheValue, 4096 >, IOMgrExecutor >

#define G_Volume_Test BtreeLoadGen< VolumeKey, VolumeValue, VolumeStoreSpec< VolumeKey, VolumeValue >, IOMgrExecutor >

#define G_FileKV BtreeLoadGen< MapKey, BlkValue, FileStoreSpec, IOMgrExecutor >

#define G_VDev_Test_PRW BtreeLoadGen< VDevKey, VDevValue, VDevPRWStoreSpec, IOMgrExecutor>

#define G_VDev_Test_RW BtreeLoadGen< SimpleNumberKey, VDevValue, VDevRWStoreSpec, IOMgrExecutor>

#define G_LogStore_Test BtreeLoadGen< LogStoreKey, LogStoreValue, LogStoreSpec, IOMgrExecutor>

static Param parameters;
bool         loadgen_verify_mode = false;

struct BtreeTest : public testing::Test {
    std::unique_ptr< G_SimpleKV_Mem > loadgen;

    void execute() {
        loadgen = std::make_unique< G_SimpleKV_Mem >(parameters.NT);
        loadgen->initParam(parameters);
        LOGINFO("WarmUp Started");
        loadgen->warmup(true, true, false, false);
        LOGINFO("Regression Started");
        loadgen->regression(true, true, false, false);
    }
};

TEST_F(BtreeTest, SimpleKVMemTest) { this->execute(); }

// TODO: combine the SimpleKVMem/SimpleKVSSD/VarKVSSD in one class
struct SSDBtreeTest : public testing::Test {
    std::unique_ptr< G_SimpleKV_SSD > loadgen;
    DiskInitializer< IOMgrExecutor > di;
    std::mutex m_mtx;
    std::condition_variable m_cv;
    bool is_complete = false;

    void join() {
        std::unique_lock< std::mutex > lk(m_mtx);
        m_cv.wait(lk, [this] { return is_complete; });
    }

    void init_done_cb(std::error_condition err, const homeds::out_params& params1) {
        loadgen->initParam(parameters); // internally inits mapping
        LOGINFO("Regression Started");
        loadgen->regression(true, false, false, false);
        is_complete = true;
        m_cv.notify_one();
    }

    void execute() {
        loadgen = std::make_unique< G_SimpleKV_SSD >(parameters.NT); // starts iomgr
        di.init(loadgen->get_executor(),
                std::bind(&SSDBtreeTest::init_done_cb, this, std::placeholders::_1, std::placeholders::_2));
        join(); // sync wait for test to finish
        di.cleanup();
    }
};

TEST_F(SSDBtreeTest, SimpleKVSSDTest) { this->execute(); }

struct SSDBtreeVarKVTest : public testing::Test {
    std::unique_ptr< G_VarKV_SSD > loadgen;
    DiskInitializer< IOMgrExecutor > di;
    std::mutex m_mtx;
    std::condition_variable m_cv;
    bool is_complete = false;

    void join() {
        std::unique_lock< std::mutex > lk(m_mtx);
        m_cv.wait(lk, [this] { return is_complete; });
    }

    void init_done_cb(std::error_condition err, const homeds::out_params& params1) {
        loadgen->initParam(parameters); // internally inits mapping
        LOGINFO("Regression Started");
        loadgen->regression(true, false, false, false);
        is_complete = true;
        m_cv.notify_one();
    }

    void execute() {
        loadgen = std::make_unique< G_VarKV_SSD >(parameters.NT); // starts iomgr
        di.init(loadgen->get_executor(),
                std::bind(&SSDBtreeVarKVTest::init_done_cb, this, std::placeholders::_1, std::placeholders::_2));
        join(); // sync wait for test to finish
        di.cleanup();
    }
};

TEST_F(SSDBtreeVarKVTest, VarKVSSDTest) { this->execute(); }

struct MapTest : public testing::Test {
    DiskInitializer< IOMgrExecutor > di;
    std::unique_ptr< G_MapKV_SSD > loadgen;
    std::mutex m_mtx;
    std::condition_variable m_cv;
    bool is_complete = false;

    void join() {
        std::unique_lock< std::mutex > lk(m_mtx);
        m_cv.wait(lk, [this] { return is_complete; });
    }

    void init_done_cb(std::error_condition err, const homeds::out_params& params1) {
        loadgen->initParam(parameters); // internally inits mapping
        loadgen->specific_tests(SPECIFIC_TEST::MAP);
        LOGINFO("Regression Started");
        loadgen->regression(true, false, true, true);
        is_complete = true;
        m_cv.notify_one();
    }

    void execute() {
        loadgen = std::make_unique< G_MapKV_SSD >(parameters.NT); // starts iomgr
        di.init(loadgen->get_executor(),
                std::bind(&MapTest::init_done_cb, this, std::placeholders::_1, std::placeholders::_2), 512);
        join(); // sync wait for test to finish
        di.cleanup();
    }
};

TEST_F(MapTest, MapSSDTest) { this->execute(); }

struct FileTest : public testing::Test {
    std::unique_ptr< G_FileKV > loadgen;
    DiskInitializer< IOMgrExecutor > di;
    std::mutex m_mtx;
    std::condition_variable m_cv;
    bool is_complete = false;

    void join() {
        std::unique_lock< std::mutex > lk(m_mtx);
        m_cv.wait(lk, [this] { return is_complete; });
    }

    void init_done_cb(std::error_condition err, const homeds::out_params& params1) {
        loadgen->specific_tests(SPECIFIC_TEST::MAP);
        LOGINFO("Regression Started");
        size_t size = 0;
        for (uint32_t i = 0; i < parameters.file_names.size(); ++i) {
            auto        fd = open(parameters.file_names[i].c_str(), O_RDWR);
            struct stat buf;
            uint64_t    devsize = 0;
            if (fstat(fd, &buf) >= 0) {
                devsize = buf.st_size;
            } else {
                ioctl(fd, BLKGETSIZE64, &devsize);
            }
            assert(devsize > 0);
            devsize = devsize - (devsize % MAX_SEGMENT_SIZE);
            size += devsize;
        }
        parameters.NK = size / BLK_SIZE;
        loadgen->initParam(parameters); // internally inits mapping
        loadgen->regression(true, false, true, true);
        is_complete = true;
        m_cv.notify_one();
    }

    void execute() {
        loadgen = std::make_unique< G_FileKV >(parameters.NT); // starts iomgr
        di.init(loadgen->get_executor(),
                std::bind(&FileTest::init_done_cb, this, std::placeholders::_1, std::placeholders::_2));
        join(); // sync wait for test to finish
        di.cleanup();
    }
};

TEST_F(FileTest, FileTest) { this->execute(); }

struct VDevTest_RW : public testing::Test {
    std::unique_ptr< G_VDev_Test_RW >   loadgen;
    DiskInitializer< IOMgrExecutor > di;
    std::mutex                       m_mtx;
    std::condition_variable          m_cv;
    bool                             is_complete = false;

    void join() {
        std::unique_lock< std::mutex > lk(m_mtx);
        m_cv.wait(lk, [this] { return is_complete; });
    }

    void init_done_cb(std::error_condition err, const homeds::out_params& params1) {
        loadgen->initParam(parameters); 
        LOGINFO("Regression Started");
        loadgen->regression(true, false, false, false);
        is_complete = true;
        m_cv.notify_one();
    }

    void execute() {
        // disable verfication for vdev test
        parameters.NT = 1;   // vdev APIs are not thread-safe;
        loadgen = std::make_unique< G_VDev_Test_RW >(parameters.NT, false); 
        di.init(loadgen->get_executor(),
                std::bind(&VDevTest_RW::init_done_cb, this, std::placeholders::_1, std::placeholders::_2));
        join(); // sync wait for test to finish
        di.cleanup();
    }
};

TEST_F(VDevTest_RW, VDevTest_RW) { this->execute(); }

struct VDevTest_PRW : public testing::Test {
    std::unique_ptr< G_VDev_Test_PRW >   loadgen;
    DiskInitializer< IOMgrExecutor > di;
    std::mutex                       m_mtx;
    std::condition_variable          m_cv;
    bool                             is_complete = false;

    void join() {
        std::unique_lock< std::mutex > lk(m_mtx);
        m_cv.wait(lk, [this] { return is_complete; });
    }

    void init_done_cb(std::error_condition err, const homeds::out_params& params1) {
        loadgen->initParam(parameters); 
        LOGINFO("Regression Started");
        loadgen->regression(true, false, false, false);
        is_complete = true;
        m_cv.notify_one();
    }

    void execute() {
        // disable verfication for vdev test
        parameters.NT = 1;   // vdev APIs are not thread-safe;
        loadgen = std::make_unique< G_VDev_Test_PRW >(parameters.NT, false); 
        di.init(loadgen->get_executor(),
                std::bind(&VDevTest_PRW::init_done_cb, this, std::placeholders::_1, std::placeholders::_2));
        join(); // sync wait for test to finish
        di.cleanup();
    }
};

TEST_F(VDevTest_PRW, VDevTest_PRW) { this->execute(); }

struct CacheTest : public testing::Test {
    std::unique_ptr< G_CacheKV > loadgen;

    void execute() {
        loadgen = std::make_unique< G_CacheKV >(parameters.NT);
        loadgen->initParam(parameters);
        LOGINFO("Regression Started");
        loadgen->regression(false, false, false, false);
    }
};

TEST_F(CacheTest, CacheMemTest) { this->execute(); }

class VolumeLoadTest : public testing::Test {
private:
    std::unique_ptr< G_Volume_Test > m_loadgen;
<<<<<<< HEAD
    VolumeManager< IOMgrExecutor >*  m_vol_mgr = nullptr;
    std::mutex                       m_mtx;
    std::condition_variable          m_cv;
    bool                             m_is_complete = false;
=======
    VolumeManager< IOMgrExecutor >* m_vol_mgr = nullptr;
    std::mutex m_mtx;
    std::condition_variable m_cv;
    bool m_is_complete = false;
>>>>>>> 1068dbde

private:
    void init_done_cb(std::error_condition err) {
        // internally call VolumeStoreSpec::init_store
        // Need to set NK so that we can generate lba no larger than max vol size;
        parameters.NK = m_vol_mgr->max_vol_blks();
        m_loadgen->initParam(parameters);
        LOGINFO("Starting I/O ...");
        m_loadgen->regression(true, false, false, false);
        LOGINFO("I/O Completed . ");
        m_is_complete = true;
        m_cv.notify_one();
    }

    void join() {
        std::unique_lock< std::mutex > lk(m_mtx);
        m_cv.wait(lk, [this] { return m_is_complete; });
    }

public:
    void execute() {
        // start iomgr
        // volume store handles verification by itself;
        m_loadgen = std::make_unique< G_Volume_Test >(parameters.NT, false);
<<<<<<< HEAD

        m_vol_mgr = VolumeManager< IOMgrExecutor >::instance();

        uint64_t num_vols = SDS_OPTIONS["num_vols"].as< uint64_t >();  
        m_vol_mgr->set_max_vols(num_vols);
=======

        m_vol_mgr = VolumeManager< IOMgrExecutor >::instance();
>>>>>>> 1068dbde

        // start vol manager which creates a bunch of volumes;
        m_vol_mgr->start(parameters.enable_write_log, m_loadgen->get_executor(),
                         std::bind(&VolumeLoadTest::init_done_cb, this, std::placeholders::_1));

        // wait for loadgen to finish
        join();
<<<<<<< HEAD
        
        // call executor stop here to wake up the threads blocking on reading the queue;
        // need this with new iomgr so that vol ref can be released before we call shutdown.
        m_loadgen->get_executor().stop();
=======
>>>>>>> 1068dbde

        m_vol_mgr->stop();

        VolumeManager< IOMgrExecutor >::del_instance();
    }
};

TEST_F(VolumeLoadTest, VolumeTest) { this->execute(); }

struct LogStoreLoadTest : public testing::Test {
    std::unique_ptr< G_LogStore_Test>   loadgen;
    DiskInitializer< IOMgrExecutor >    di;
    std::mutex                          m_mtx;
    std::condition_variable             m_cv;
    bool                                is_complete = false;

    void join() {
        std::unique_lock< std::mutex > lk(m_mtx);
        m_cv.wait(lk, [this] { return is_complete; });
    }

    void init_done_cb(std::error_condition err, const homeds::out_params& params1) {
        loadgen->initParam(parameters);
        LOGINFO("Regression Started");
        loadgen->regression(true, false, false, false);
        is_complete = true;
        m_cv.notify_one();
    }

    void execute() {
        // disable verification because it is async write, similar as volume test load;
        // verification will be done by logstore spec;
        loadgen = std::make_unique< G_LogStore_Test>(parameters.NT, false);
        di.init(loadgen->get_executor(),
                std::bind(&LogStoreLoadTest::init_done_cb, this, std::placeholders::_1, std::placeholders::_2));
        join(); // sync wait for test to finish
        di.cleanup();
    }
};

TEST_F(LogStoreLoadTest, LogStoreTest) { this->execute(); }

SDS_OPTION_GROUP(
    test_load, (num_io, "", "num_io", "num of io", ::cxxopts::value< uint64_t >()->default_value("1000"), "number"),
    (run_time, "", "run_time", "time to run in seconds", ::cxxopts::value< uint64_t >()->default_value("300"),
     "number"),
    (num_keys, "", "num_keys", "num of keys", ::cxxopts::value< uint64_t >()->default_value("300"), "number"),
    (per_create, "", "per_create", "percentage of io that are creates",
     ::cxxopts::value< uint64_t >()->default_value("40"), "number"),
    (per_read, "", "per_read", "percentage of io that are reads", ::cxxopts::value< uint64_t >()->default_value("5"),
     "number"),
    (per_update, "", "per_update", "percentage of io that are updates",
     ::cxxopts::value< uint64_t >()->default_value("5"), "number"),
    (per_delete, "", "per_delete", "percentage of io that are deletes",
     ::cxxopts::value< uint64_t >()->default_value("15"), "number"),
    (per_range_update, "", "per_range_update", "percentage of io that are range update",
     ::cxxopts::value< uint64_t >()->default_value("15"), "number"),
    (per_range_query, "", "per_range_query", "percentage of io that are range query",
     ::cxxopts::value< uint64_t >()->default_value("20"), "number"),
    (print_interval, "", "print_interval", "print interval in seconds",
     ::cxxopts::value< uint64_t >()->default_value("10"), "number"),
    (warm_up_keys, "", "warm_up_keys", "num of warm up keys", ::cxxopts::value< uint64_t >()->default_value("200"),
     "number"),
    (num_threads, "", "num_threads", "num of threads", ::cxxopts::value< uint8_t >()->default_value("8"), "number"),
    (enable_write_log, "", "enable_write_log", "enable write log persistence",
     ::cxxopts::value< uint8_t >()->default_value("0"), "number"),
    (workload_shift_time, "", "workload_shift_time", "time in sec to shift workload",
     ::cxxopts::value< uint64_t >()->default_value("3600"), "number"),
    (hb_stats_port, "", "hb_stats_port", "Stats port for HTTP service",
     cxxopts::value< int32_t >()->default_value("5001"), "port"),
    (files, "", "input-files", "Do IO on a set of files", cxxopts::value< std::vector< std::string > >(),
<<<<<<< HEAD
     "path,[path,...]"),
    (num_vols, "", "num_vols", "number of vols to create",  ::cxxopts::value< uint64_t >()->default_value("50"), "number"))
=======
     "path,[path,...]"))
>>>>>>> 1068dbde

SDS_OPTIONS_ENABLE(logging, test_load)

// TODO: VolumeTest couldn't be started after MapSSDTest. Seems because of the http server can't be started because of
// bing to the same port 5001
int main(int argc, char* argv[]) {
    ::testing::GTEST_FLAG(filter) = "*Map*:*Cache*";
    testing::InitGoogleTest(&argc, argv);

    SDS_OPTIONS_LOAD(argc, argv, logging, test_load)
    sds_logging::SetLogger("test_load");
    spdlog::set_pattern("[%D %T%z] [%^%l%$] [%n] [%t] %v");

    parameters.NIO = SDS_OPTIONS["num_io"].as< uint64_t >();
    parameters.NK = SDS_OPTIONS["num_keys"].as< uint64_t >();
    parameters.PC = SDS_OPTIONS["per_create"].as< uint64_t >();
    parameters.PR = SDS_OPTIONS["per_read"].as< uint64_t >();
    parameters.PU = SDS_OPTIONS["per_update"].as< uint64_t >();
    parameters.PD = SDS_OPTIONS["per_delete"].as< uint64_t >();
    parameters.NRT = SDS_OPTIONS["run_time"].as< uint64_t >();
    parameters.WST = SDS_OPTIONS["workload_shift_time"].as< uint64_t >();

    parameters.PRU = SDS_OPTIONS["per_range_update"].as< uint64_t >();
    parameters.PRQ = SDS_OPTIONS["per_range_query"].as< uint64_t >();
    parameters.PRINT_INTERVAL = SDS_OPTIONS["print_interval"].as< uint64_t >();
    parameters.WARM_UP_KEYS = SDS_OPTIONS["warm_up_keys"].as< uint64_t >();
    parameters.NT = SDS_OPTIONS["num_threads"].as< uint8_t >();
    parameters.enable_write_log = SDS_OPTIONS["enable_write_log"].as< uint8_t >();

    if (parameters.PC + parameters.PR + parameters.PU + parameters.PD + parameters.PRU + parameters.PRQ != 100) {
        LOGERROR("percent should total to 100");
        return 1;
    }
    parameters.PR += parameters.PC;
    parameters.PU += parameters.PR;
    parameters.PD += parameters.PU;
    parameters.PRU += parameters.PD;
    parameters.PRQ = 100;
    srand(time(0));
#ifndef DEBUG
    same_value_gen = true;
#endif

    if (SDS_OPTIONS.count("input-files")) {
        for (auto const& path : SDS_OPTIONS["input-files"].as< std::vector< std::string > >()) {
            parameters.file_names.push_back(path);
        }
        /* We don't support more then one file */
        assert(parameters.file_names.size() == 1);
    }
    assert(parameters.WARM_UP_KEYS <=
           parameters.NK); // this is required as we set MAX_KEYS in key spec as per value of NK

    return RUN_ALL_TESTS();
}<|MERGE_RESOLUTION|>--- conflicted
+++ resolved
@@ -46,7 +46,6 @@
 #include "keyspecs/logstore_key_spec.hpp"
 #include "valuespecs/logstore_value_spec.hpp"
 
-
 #include "disk_initializer.hpp"
 #include <linux/fs.h>
 #include <sys/ioctl.h>
@@ -80,14 +79,14 @@
 
 #define G_FileKV BtreeLoadGen< MapKey, BlkValue, FileStoreSpec, IOMgrExecutor >
 
-#define G_VDev_Test_PRW BtreeLoadGen< VDevKey, VDevValue, VDevPRWStoreSpec, IOMgrExecutor>
-
-#define G_VDev_Test_RW BtreeLoadGen< SimpleNumberKey, VDevValue, VDevRWStoreSpec, IOMgrExecutor>
-
-#define G_LogStore_Test BtreeLoadGen< LogStoreKey, LogStoreValue, LogStoreSpec, IOMgrExecutor>
+#define G_VDev_Test_PRW BtreeLoadGen< VDevKey, VDevValue, VDevPRWStoreSpec, IOMgrExecutor >
+
+#define G_VDev_Test_RW BtreeLoadGen< SimpleNumberKey, VDevValue, VDevRWStoreSpec, IOMgrExecutor >
+
+#define G_LogStore_Test BtreeLoadGen< LogStoreKey, LogStoreValue, LogStoreSpec, IOMgrExecutor >
 
 static Param parameters;
-bool         loadgen_verify_mode = false;
+bool loadgen_verify_mode = false;
 
 struct BtreeTest : public testing::Test {
     std::unique_ptr< G_SimpleKV_Mem > loadgen;
@@ -216,9 +215,9 @@
         LOGINFO("Regression Started");
         size_t size = 0;
         for (uint32_t i = 0; i < parameters.file_names.size(); ++i) {
-            auto        fd = open(parameters.file_names[i].c_str(), O_RDWR);
+            auto fd = open(parameters.file_names[i].c_str(), O_RDWR);
             struct stat buf;
-            uint64_t    devsize = 0;
+            uint64_t devsize = 0;
             if (fstat(fd, &buf) >= 0) {
                 devsize = buf.st_size;
             } else {
@@ -247,19 +246,19 @@
 TEST_F(FileTest, FileTest) { this->execute(); }
 
 struct VDevTest_RW : public testing::Test {
-    std::unique_ptr< G_VDev_Test_RW >   loadgen;
-    DiskInitializer< IOMgrExecutor > di;
-    std::mutex                       m_mtx;
-    std::condition_variable          m_cv;
-    bool                             is_complete = false;
-
-    void join() {
-        std::unique_lock< std::mutex > lk(m_mtx);
-        m_cv.wait(lk, [this] { return is_complete; });
-    }
-
-    void init_done_cb(std::error_condition err, const homeds::out_params& params1) {
-        loadgen->initParam(parameters); 
+    std::unique_ptr< G_VDev_Test_RW > loadgen;
+    DiskInitializer< IOMgrExecutor > di;
+    std::mutex m_mtx;
+    std::condition_variable m_cv;
+    bool is_complete = false;
+
+    void join() {
+        std::unique_lock< std::mutex > lk(m_mtx);
+        m_cv.wait(lk, [this] { return is_complete; });
+    }
+
+    void init_done_cb(std::error_condition err, const homeds::out_params& params1) {
+        loadgen->initParam(parameters);
         LOGINFO("Regression Started");
         loadgen->regression(true, false, false, false);
         is_complete = true;
@@ -268,8 +267,8 @@
 
     void execute() {
         // disable verfication for vdev test
-        parameters.NT = 1;   // vdev APIs are not thread-safe;
-        loadgen = std::make_unique< G_VDev_Test_RW >(parameters.NT, false); 
+        parameters.NT = 1; // vdev APIs are not thread-safe;
+        loadgen = std::make_unique< G_VDev_Test_RW >(parameters.NT, false);
         di.init(loadgen->get_executor(),
                 std::bind(&VDevTest_RW::init_done_cb, this, std::placeholders::_1, std::placeholders::_2));
         join(); // sync wait for test to finish
@@ -280,19 +279,19 @@
 TEST_F(VDevTest_RW, VDevTest_RW) { this->execute(); }
 
 struct VDevTest_PRW : public testing::Test {
-    std::unique_ptr< G_VDev_Test_PRW >   loadgen;
-    DiskInitializer< IOMgrExecutor > di;
-    std::mutex                       m_mtx;
-    std::condition_variable          m_cv;
-    bool                             is_complete = false;
-
-    void join() {
-        std::unique_lock< std::mutex > lk(m_mtx);
-        m_cv.wait(lk, [this] { return is_complete; });
-    }
-
-    void init_done_cb(std::error_condition err, const homeds::out_params& params1) {
-        loadgen->initParam(parameters); 
+    std::unique_ptr< G_VDev_Test_PRW > loadgen;
+    DiskInitializer< IOMgrExecutor > di;
+    std::mutex m_mtx;
+    std::condition_variable m_cv;
+    bool is_complete = false;
+
+    void join() {
+        std::unique_lock< std::mutex > lk(m_mtx);
+        m_cv.wait(lk, [this] { return is_complete; });
+    }
+
+    void init_done_cb(std::error_condition err, const homeds::out_params& params1) {
+        loadgen->initParam(parameters);
         LOGINFO("Regression Started");
         loadgen->regression(true, false, false, false);
         is_complete = true;
@@ -301,8 +300,8 @@
 
     void execute() {
         // disable verfication for vdev test
-        parameters.NT = 1;   // vdev APIs are not thread-safe;
-        loadgen = std::make_unique< G_VDev_Test_PRW >(parameters.NT, false); 
+        parameters.NT = 1; // vdev APIs are not thread-safe;
+        loadgen = std::make_unique< G_VDev_Test_PRW >(parameters.NT, false);
         di.init(loadgen->get_executor(),
                 std::bind(&VDevTest_PRW::init_done_cb, this, std::placeholders::_1, std::placeholders::_2));
         join(); // sync wait for test to finish
@@ -328,17 +327,10 @@
 class VolumeLoadTest : public testing::Test {
 private:
     std::unique_ptr< G_Volume_Test > m_loadgen;
-<<<<<<< HEAD
-    VolumeManager< IOMgrExecutor >*  m_vol_mgr = nullptr;
-    std::mutex                       m_mtx;
-    std::condition_variable          m_cv;
-    bool                             m_is_complete = false;
-=======
     VolumeManager< IOMgrExecutor >* m_vol_mgr = nullptr;
     std::mutex m_mtx;
     std::condition_variable m_cv;
     bool m_is_complete = false;
->>>>>>> 1068dbde
 
 private:
     void init_done_cb(std::error_condition err) {
@@ -363,16 +355,11 @@
         // start iomgr
         // volume store handles verification by itself;
         m_loadgen = std::make_unique< G_Volume_Test >(parameters.NT, false);
-<<<<<<< HEAD
 
         m_vol_mgr = VolumeManager< IOMgrExecutor >::instance();
 
-        uint64_t num_vols = SDS_OPTIONS["num_vols"].as< uint64_t >();  
+        uint64_t num_vols = SDS_OPTIONS["num_vols"].as< uint64_t >();
         m_vol_mgr->set_max_vols(num_vols);
-=======
-
-        m_vol_mgr = VolumeManager< IOMgrExecutor >::instance();
->>>>>>> 1068dbde
 
         // start vol manager which creates a bunch of volumes;
         m_vol_mgr->start(parameters.enable_write_log, m_loadgen->get_executor(),
@@ -380,13 +367,10 @@
 
         // wait for loadgen to finish
         join();
-<<<<<<< HEAD
-        
+
         // call executor stop here to wake up the threads blocking on reading the queue;
         // need this with new iomgr so that vol ref can be released before we call shutdown.
         m_loadgen->get_executor().stop();
-=======
->>>>>>> 1068dbde
 
         m_vol_mgr->stop();
 
@@ -397,11 +381,11 @@
 TEST_F(VolumeLoadTest, VolumeTest) { this->execute(); }
 
 struct LogStoreLoadTest : public testing::Test {
-    std::unique_ptr< G_LogStore_Test>   loadgen;
-    DiskInitializer< IOMgrExecutor >    di;
-    std::mutex                          m_mtx;
-    std::condition_variable             m_cv;
-    bool                                is_complete = false;
+    std::unique_ptr< G_LogStore_Test > loadgen;
+    DiskInitializer< IOMgrExecutor > di;
+    std::mutex m_mtx;
+    std::condition_variable m_cv;
+    bool is_complete = false;
 
     void join() {
         std::unique_lock< std::mutex > lk(m_mtx);
@@ -419,7 +403,7 @@
     void execute() {
         // disable verification because it is async write, similar as volume test load;
         // verification will be done by logstore spec;
-        loadgen = std::make_unique< G_LogStore_Test>(parameters.NT, false);
+        loadgen = std::make_unique< G_LogStore_Test >(parameters.NT, false);
         di.init(loadgen->get_executor(),
                 std::bind(&LogStoreLoadTest::init_done_cb, this, std::placeholders::_1, std::placeholders::_2));
         join(); // sync wait for test to finish
@@ -458,12 +442,9 @@
     (hb_stats_port, "", "hb_stats_port", "Stats port for HTTP service",
      cxxopts::value< int32_t >()->default_value("5001"), "port"),
     (files, "", "input-files", "Do IO on a set of files", cxxopts::value< std::vector< std::string > >(),
-<<<<<<< HEAD
      "path,[path,...]"),
-    (num_vols, "", "num_vols", "number of vols to create",  ::cxxopts::value< uint64_t >()->default_value("50"), "number"))
-=======
-     "path,[path,...]"))
->>>>>>> 1068dbde
+    (num_vols, "", "num_vols", "number of vols to create", ::cxxopts::value< uint64_t >()->default_value("50"),
+     "number"))
 
 SDS_OPTIONS_ENABLE(logging, test_load)
 
