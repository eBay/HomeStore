//
// Modified by Amit Desai
//

#ifndef HOMESTORE_MAP_STORE_SPEC_HPP
#define HOMESTORE_MAP_STORE_SPEC_HPP

#include "homeds/loadgen/spec/store_spec.hpp"

using namespace homeds::btree;
using namespace homestore;

namespace homeds {
namespace loadgen {
#define INVALID_SEQ_ID UINT64_MAX

template < typename K, typename V, size_t NodeSize = 8192 >
class MapStoreSpec : public StoreSpec< K, V > {
    typedef std::function< void(generator_op_error, const key_info< K, V >*, void*, const std::string&) >
        store_error_cb_t;

public:
    MapStoreSpec() {}

    void process_metadata_completions(const volume_req_ptr& req) {
        LOGTRACE("MapInfo persisted:", req->lba, req->nlbas);
    }

    void process_free_blk_callback(Free_Blk_Entry fbe) {
        // remove this assert if someone is actually calling this funciton
        assert(0);
    }

    virtual bool insert(K& k, std::shared_ptr< V > v) override { return update(k, v); }

    virtual bool upsert(K& k, std::shared_ptr< V > v) override { return update(k, v); }

    virtual void init_store(homeds::loadgen::Param& parameters) override {
        vol_params params;
        params.page_size = NodeSize;
        params.size = 10 * Gi;
        params.uuid = boost::uuids::random_generator()();
        std::string name = "vol1";
        memcpy(params.vol_name, name.c_str(), (name.length() + 1));

        boost::uuids::string_generator gen;
        uuid = gen("01970496-0262-11e9-8eb2-f2801f1b9fd1");

        m_map = std::make_unique< mapping >(
            params.size, params.page_size, name,
            std::bind(&MapStoreSpec::process_metadata_completions, this, std::placeholders::_1),
            std::bind(&MapStoreSpec::process_free_blk_callback, this, std::placeholders::_1));
    }

<<<<<<< HEAD
    /* Map put always appends if exists, no feature to force udpate/insert and return error */
    virtual bool update(K& k, std::shared_ptr<V> v) override {
        boost::intrusive_ptr< volume_req > req(new volume_req());
        ValueEntry                         ve;
=======
    /*Map put always appends if exists, no feature to force udpate/insert and return error*/
    virtual bool update(K& k, std::shared_ptr< V > v) override {
        boost::intrusive_ptr< volume_req > req = volume_req::make_request();
        ValueEntry ve;
>>>>>>> 1068dbde
        v->get_array().get(0, ve, false);
        req->seqId = ve.get_seqId();
        req->lastCommited_seqId = req->seqId; // keeping only latest version always
        req->lba = k.start();
        req->nlbas = k.get_n_lba();
        req->push_blkid(ve.get_blkId());
        m_map->put(req, k, *(v.get()));
        return true;
    }

    virtual bool get(K& k, V* out_v) override {
        std::vector< std::pair< K, V > > kvs;
        query(k, true, k, true, kvs);
        assert(kvs.size() <= 1);
        if (kvs.size() == 0)
            return false;
        out_v->copy_blob(kvs[0].second.get_blob());
        return true;
    }

    virtual bool remove(K& k, V* removed_v = nullptr) override {
        assert(0);
        return true; // map does not have remove impl
    }

    virtual bool remove_any(K& start_key, bool start_incl, K& end_key, bool end_incl, K* out_key, V* out_val) override {
        assert(0);
        return true; // map does not have remove impl
    }

    virtual uint32_t query(K& start_key, bool start_incl, K& end_key, bool end_incl,
                           std::vector< std::pair< K, V > >& result) override {
        auto search_range = BtreeSearchRange(start_key, start_incl, end_key, end_incl);
        BtreeQueryRequest< K, V > qreq(search_range, BtreeQueryType::SWEEP_NON_INTRUSIVE_PAGINATION_QUERY,
                                       end_key.start() - start_key.start() + 1);

<<<<<<< HEAD
        auto                               result_count = 0U;
        boost::intrusive_ptr< volume_req > volreq(new volume_req());
=======
        auto result_count = 0U;
        boost::intrusive_ptr< volume_req > volreq = volume_req::make_request();
>>>>>>> 1068dbde
        volreq->lba = start_key.start();
        if (!start_incl) {
            volreq->lba++;
        }
        volreq->nlbas = end_key.end() - volreq->lba + 1;
        if (!end_incl) {
            volreq->nlbas--;
        }
        volreq->seqId = INVALID_SEQ_ID;
        volreq->lastCommited_seqId = INVALID_SEQ_ID; // read only latest value

        std::vector< std::pair< MappingKey, MappingValue > > kvs;
        m_map->get(volreq, kvs, false);
        uint64_t j = 0;

        std::array< uint16_t, CS_ARRAY_STACK_SIZE > carr;
        for (auto i = 0ul; i < CS_ARRAY_STACK_SIZE; i++) {
            carr[i] = 1;
        }

        for (uint64_t lba = volreq->lba; lba < volreq->lba + volreq->nlbas;) {
            if (kvs[j].first.start() != lba) {
                lba++;
                continue;
<<<<<<< HEAD
             }
             ValueEntry ve;
             (kvs[j].second.get_array()).get(0, ve, false);
             int cnt = 0;
             while (lba <= kvs[j].first.end()) {
                 auto storeblk = ve.get_blkId().get_id() + ve.get_blk_offset() + cnt;
                 ValueEntry ve(INVALID_SEQ_ID, BlkId(storeblk, 1, 0), 0, 1, &carr[0]);
                 result.push_back(std::make_pair(K(lba, 1), V(ve)));
                 lba++;
                 cnt++;
             }
             j++;
=======
            }
            ValueEntry ve;
            (kvs[j].second.get_array()).get(0, ve, false);
            int cnt = 0;
            while (lba <= kvs[j].first.end()) {
                auto storeblk = ve.get_blkId().get_id() + ve.get_blk_offset() + cnt;
                ValueEntry ve(INVALID_SEQ_ID, BlkId(storeblk, 1, 0), 0, 1, carr);
                result.push_back(std::make_pair(K(lba, 1), V(ve)));
                lba++;
                cnt++;
            }
            j++;
>>>>>>> 1068dbde
        }

        result_count += result.size();
        return result_count;
    }

    virtual bool range_update(K& start_key, bool start_incl, K& end_key, bool end_incl,
                              std::vector< std::shared_ptr< V > >& result) {
        assert(start_incl);
        assert(end_incl);
<<<<<<< HEAD
        boost::intrusive_ptr< volume_req > req(new volume_req());
        V &start_value = *(result[0].get());
        V &end_value = *(result.back());
=======
        boost::intrusive_ptr< volume_req > req = volume_req::make_request();
        V& start_value = *(result[0].get());
        V& end_value = *(result.back());
>>>>>>> 1068dbde

        req->seqId = INVALID_SEQ_ID;
        req->lastCommited_seqId = INVALID_SEQ_ID; // keeping only latest version always

        BlkId bid = start_value.get_blkId();
        bid.set_nblks(end_value.end() - start_value.start() + 1);
        req->push_blkid(bid);

        req->lba = start_key.start();
        req->nlbas = end_key.end() - req->lba + 1;

        MappingKey key(req->lba, req->nlbas);

        std::array< uint16_t, CS_ARRAY_STACK_SIZE > carr;
        for (auto i = 0ul; i < CS_ARRAY_STACK_SIZE; i++)
            carr[i] = 1;

        // NOTE assuming data block size is same as lba-volume block size
        ValueEntry ve(INVALID_SEQ_ID, BlkId(bid.get_id(), bid.get_nblks(), 0), 0, bid.get_nblks(),
                      &carr[0]);
        MappingValue value(ve);
        LOGDEBUG("Mapping range put:{} {} ", key.to_string(), value.to_string());

        assert(req->nlbas == bid.get_nblks());
        m_map->put(req, key, value);

        return true;
    }

private:
    std::unique_ptr< mapping > m_map;
    boost::uuids::uuid uuid;
};

} // namespace loadgen
} // namespace homeds

#endif // HOMESTORE_MAP_STORE_SPEC_HPP<|MERGE_RESOLUTION|>--- conflicted
+++ resolved
@@ -52,17 +52,10 @@
             std::bind(&MapStoreSpec::process_free_blk_callback, this, std::placeholders::_1));
     }
 
-<<<<<<< HEAD
     /* Map put always appends if exists, no feature to force udpate/insert and return error */
-    virtual bool update(K& k, std::shared_ptr<V> v) override {
+    virtual bool update(K& k, std::shared_ptr< V > v) override {
         boost::intrusive_ptr< volume_req > req(new volume_req());
-        ValueEntry                         ve;
-=======
-    /*Map put always appends if exists, no feature to force udpate/insert and return error*/
-    virtual bool update(K& k, std::shared_ptr< V > v) override {
-        boost::intrusive_ptr< volume_req > req = volume_req::make_request();
         ValueEntry ve;
->>>>>>> 1068dbde
         v->get_array().get(0, ve, false);
         req->seqId = ve.get_seqId();
         req->lastCommited_seqId = req->seqId; // keeping only latest version always
@@ -77,8 +70,7 @@
         std::vector< std::pair< K, V > > kvs;
         query(k, true, k, true, kvs);
         assert(kvs.size() <= 1);
-        if (kvs.size() == 0)
-            return false;
+        if (kvs.size() == 0) return false;
         out_v->copy_blob(kvs[0].second.get_blob());
         return true;
     }
@@ -99,21 +91,12 @@
         BtreeQueryRequest< K, V > qreq(search_range, BtreeQueryType::SWEEP_NON_INTRUSIVE_PAGINATION_QUERY,
                                        end_key.start() - start_key.start() + 1);
 
-<<<<<<< HEAD
-        auto                               result_count = 0U;
+        auto result_count = 0U;
         boost::intrusive_ptr< volume_req > volreq(new volume_req());
-=======
-        auto result_count = 0U;
-        boost::intrusive_ptr< volume_req > volreq = volume_req::make_request();
->>>>>>> 1068dbde
         volreq->lba = start_key.start();
-        if (!start_incl) {
-            volreq->lba++;
-        }
+        if (!start_incl) { volreq->lba++; }
         volreq->nlbas = end_key.end() - volreq->lba + 1;
-        if (!end_incl) {
-            volreq->nlbas--;
-        }
+        if (!end_incl) { volreq->nlbas--; }
         volreq->seqId = INVALID_SEQ_ID;
         volreq->lastCommited_seqId = INVALID_SEQ_ID; // read only latest value
 
@@ -130,33 +113,18 @@
             if (kvs[j].first.start() != lba) {
                 lba++;
                 continue;
-<<<<<<< HEAD
-             }
-             ValueEntry ve;
-             (kvs[j].second.get_array()).get(0, ve, false);
-             int cnt = 0;
-             while (lba <= kvs[j].first.end()) {
-                 auto storeblk = ve.get_blkId().get_id() + ve.get_blk_offset() + cnt;
-                 ValueEntry ve(INVALID_SEQ_ID, BlkId(storeblk, 1, 0), 0, 1, &carr[0]);
-                 result.push_back(std::make_pair(K(lba, 1), V(ve)));
-                 lba++;
-                 cnt++;
-             }
-             j++;
-=======
             }
             ValueEntry ve;
             (kvs[j].second.get_array()).get(0, ve, false);
             int cnt = 0;
             while (lba <= kvs[j].first.end()) {
                 auto storeblk = ve.get_blkId().get_id() + ve.get_blk_offset() + cnt;
-                ValueEntry ve(INVALID_SEQ_ID, BlkId(storeblk, 1, 0), 0, 1, carr);
+                ValueEntry ve(INVALID_SEQ_ID, BlkId(storeblk, 1, 0), 0, 1, &carr[0]);
                 result.push_back(std::make_pair(K(lba, 1), V(ve)));
                 lba++;
                 cnt++;
             }
             j++;
->>>>>>> 1068dbde
         }
 
         result_count += result.size();
@@ -167,15 +135,9 @@
                               std::vector< std::shared_ptr< V > >& result) {
         assert(start_incl);
         assert(end_incl);
-<<<<<<< HEAD
         boost::intrusive_ptr< volume_req > req(new volume_req());
-        V &start_value = *(result[0].get());
-        V &end_value = *(result.back());
-=======
-        boost::intrusive_ptr< volume_req > req = volume_req::make_request();
         V& start_value = *(result[0].get());
         V& end_value = *(result.back());
->>>>>>> 1068dbde
 
         req->seqId = INVALID_SEQ_ID;
         req->lastCommited_seqId = INVALID_SEQ_ID; // keeping only latest version always
@@ -194,8 +156,7 @@
             carr[i] = 1;
 
         // NOTE assuming data block size is same as lba-volume block size
-        ValueEntry ve(INVALID_SEQ_ID, BlkId(bid.get_id(), bid.get_nblks(), 0), 0, bid.get_nblks(),
-                      &carr[0]);
+        ValueEntry ve(INVALID_SEQ_ID, BlkId(bid.get_id(), bid.get_nblks(), 0), 0, bid.get_nblks(), &carr[0]);
         MappingValue value(ve);
         LOGDEBUG("Mapping range put:{} {} ", key.to_string(), value.to_string());
 
