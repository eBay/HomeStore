#pragma once
#include "write_log_recorder.hpp"
#include "vol_crc_persist_mgr.hpp"
#include <logdev/log_dev.hpp>

#define MAX_DEVICES 2
#define VOL_PREFIX "/tmp/vol"

//
// VolumeManager holds all the details about volume lifecyle:
// 1. init, create, delete, recovery, etc;
//
namespace homeds {
namespace loadgen {

constexpr uint64_t CACHE_SIZE = (4 * 1024 * 1024 * 1024ul);
constexpr uint32_t VOL_PAGE_SIZE = 4096;
constexpr uint32_t MAX_IO_SIZE = (VOL_PAGE_SIZE * ((1 << MEMPIECE_ENCODE_MAX_BITS) - 1));
constexpr uint32_t MAX_CRC_DEPTH = 3;
const uint64_t LOGDEV_BUF_SIZE = HomeStoreConfig::align_size * 1024;

class VolReq {
public:
<<<<<<< HEAD
    ssize_t                 size;
    off_t                   offset;
    uint64_t                lba;
    uint32_t                nblks;
    uint8_t*                buf; // read;
    bool                    is_read;
    bool                    verify; // only valid for read;
    uint64_t                vol_id;
=======
    ssize_t size;
    off_t offset;
    uint64_t lba;
    uint32_t nblks;
    uint8_t* buf; // read;
    bool is_read;
    bool verify; // only valid for read;
    uint64_t vol_id;
>>>>>>> 4e9cf0fb
    std::vector< uint64_t > hash; // only valid for write

public:
    VolReq() { buf = nullptr; }

    virtual ~VolReq() {
        if (buf) { free(buf); }
    }
};

struct VolumeInfo {
<<<<<<< HEAD
    std::mutex      m_mtx; // lock
    homeds::Bitset* m_bm;  // volume block write bitmap
=======
    std::mutex m_mtx;     // lock
    homeds::Bitset* m_bm; // volume block write bitmap
>>>>>>> 4e9cf0fb

    VolumeInfo(uint64_t vol_total_blks) { m_bm = new homeds::Bitset(vol_total_blks); }

    ~VolumeInfo() { delete m_bm; }
};

template < typename Executor >
class VolumeManager {
    typedef std::function< void(std::error_condition err) > init_done_callback;

public:
    VolumeManager() {
        // create vol loadgen folder
        auto ret = mkdir(vol_loadgen_dir.c_str(), S_IRWXU | S_IRWXG | S_IROTH | S_IXOTH);
        if (ret != 0) {
            LOGERROR("Create folder: {} failed.", vol_loadgen_dir);
            assert(0);
        }
    }

    ~VolumeManager() {
        for (auto& x : m_vol_info) {
            delete x;
        }

        m_verify_mgr.reset();
        m_write_recorder.reset();

        // remove the loadgen dir
        if (0 != rmdir(vol_loadgen_dir.c_str())) {
            LOGERROR("Deleting dir: {} failed, error no: {}, err msg: {}", vol_loadgen_dir, errno,
                     std::strerror(errno));
            assert(0);
        }
    }

    void start(bool enable_write_log, Executor& executor, init_done_callback init_done_cb) {
        m_enable_write_log = enable_write_log;
        m_max_cap = 0;
        m_max_vol_size = 0;
        m_max_disk_cap = 10 * Gi;

        m_file_names = {"/tmp/file1", "/tmp/file2", "/tmp/file3", "/tmp/file4"};

<<<<<<< HEAD
=======
        m_iomgr = executor.get_iomgr();
>>>>>>> 4e9cf0fb
        m_done_cb = init_done_cb;

        if (m_enable_write_log) { m_write_recorder = std::make_shared< WriteLogRecorder< uint64_t > >(max_vols()); }

        start_homestore();

        m_verify_mgr = std::make_shared< VolVerifyMgr< uint64_t > >(max_vols(), max_vol_blks());
    }

    void stop() {
        LOGINFO("Shuting down... outstanding IO: {}", m_outstd_ios);

        Clock::time_point start = Clock::now();
        while (m_outstd_ios.load()) {
            if (get_elapsed_time(start) > 30) {
                LOGERROR("Wait outstanding io timeout ...");
                assert(0);
            }
            sleep(2);
        }

        shutdown();

        start = Clock::now();

        while (!m_shutdown_cb_done.load()) {
            auto elapsed_time = get_elapsed_time(start);
            if (elapsed_time > 30) {
                LOGERROR("Wait shutdown callback timeout ...");
                assert(0);
            }
            sleep(2);
        }

        remove_files();
    }

    void shutdown_callback(bool success) {
        VolInterface::del_instance();
        assert(success);
        m_shutdown_cb_done = true;
    }

    void shutdown() {
        // release the ref_count to volumes;
        m_vols.clear();
        VolInterface::get_instance()->shutdown(
            std::bind(&VolumeManager::shutdown_callback, this, std::placeholders::_1));
    }

    uint64_t max_vols() { return m_max_vols; }

    // get nblks based on volume size;
    uint64_t max_vol_blks() { return m_max_vol_size / VOL_PAGE_SIZE; }

    // get nblks in max io size;
    uint64_t max_io_nblks() { return m_max_io_size / VOL_PAGE_SIZE; }

    static void del_instance();

    static VolumeManager< Executor >* instance();

    bool check_and_set_bm(uint64_t vol_id, uint64_t lba, uint64_t nblks) {
        std::lock_guard< std::mutex > lk(m_vol_info[vol_id]->m_mtx);
        if (m_vol_info[vol_id]->m_bm->is_bits_reset(lba, nblks)) {
            // we don't allow write on same lba if there is already a read on it.
            m_vol_info[vol_id]->m_bm->set_bits(lba, nblks);
            return true;
        } else {
            // if there is already a write on same lba range, we allow this read, but skip verification
            return false;
        }
    }

    uint8_t* gen_value(uint64_t& nblks) {
        uint8_t* bytes = nullptr;
        uint64_t size = get_size(nblks);
<<<<<<< HEAD
        auto     ret = posix_memalign((void**)&bytes, VOL_PAGE_SIZE, size);
=======
        auto ret = posix_memalign((void**)&bytes, VOL_PAGE_SIZE, size);
>>>>>>> 4e9cf0fb

        if (ret) { assert(0); }

        populate_buf(bytes, size);
        return bytes;
    }

#define MAX_GEN_KEY_TRY_CNT 100

    // genreate a key that no one is writing(not ACK yet) on same lba;
    void gen_key(uint64_t& vol_id, uint64_t& lba, uint64_t& nblks) {
        uint64_t try_cnt = 0;
        while (try_cnt++ < MAX_GEN_KEY_TRY_CNT) {

            uint64_t t_vol_id = get_rand_vol();
            uint64_t t_lba = get_rand_lba();
            uint64_t t_nblks = get_rand_nblks();

            {
                std::lock_guard< std::mutex > lk(m_vol_info[t_vol_id]->m_mtx);
                if (m_vol_info[t_vol_id]->m_bm->is_bits_reset(t_lba, t_nblks)) {
                    m_vol_info[t_vol_id]->m_bm->set_bits(t_lba, t_nblks);

                    vol_id = t_vol_id;
                    lba = t_lba;
                    nblks = t_nblks;

                    return;
                }
            }

            // key is same on write that is not ACK yet, keep finding other keys;
        }
        assert(0);
    }

    std::error_condition read(uint64_t vol_id, uint64_t lba, uint64_t nblks, bool verify) {
        uint8_t* buf = nullptr;
        uint64_t size = get_size(nblks);

        auto ret = posix_memalign((void**)&buf, VOL_PAGE_SIZE, size);
        assert(!ret);

        VolReq* req = new VolReq();
        req->lba = lba;
        req->nblks = nblks;
        req->is_read = true;
        req->size = size;
        req->offset = size;
        req->buf = buf;
        req->vol_id = vol_id;
        req->verify = verify;
        m_rd_cnt++;
        m_outstd_ios++;

        if (verify == false) { m_read_verify_skip++; }

        auto vreq = VolInterface::get_instance()->create_vol_hb_req();
        vreq->cookie = req;
        auto ret_io = VolInterface::get_instance()->read(m_vols[vol_id], lba, nblks, vreq);
        if (ret_io != no_error) {
            assert(0);
            m_outstd_ios--;
            m_rd_err_cnt++;
            free(buf);
            std::lock_guard< std::mutex > lk(m_vol_info[vol_id]->m_mtx);
            reset_bm_bits(vol_id, lba, nblks);
        }

        return ret_io;
    }

    std::error_condition write(uint64_t vol_id, uint64_t lba, uint8_t* buf, uint64_t nblks) {
        assert(buf);
        assert(lba < max_vol_blks() - nblks);
        assert(vol_id < m_max_vols);

<<<<<<< HEAD
        auto    size = get_size(nblks);
=======
        auto size = get_size(nblks);
>>>>>>> 4e9cf0fb
        VolReq* req = new VolReq();
        req->lba = lba;
        req->nblks = nblks;
        req->size = size;
        req->offset = size;
        req->buf = nullptr;
        req->is_read = false;
        req->vol_id = vol_id;
        m_outstd_ios++;
        m_wrt_cnt++;

        // Generate hash per block. The write complete routine will consume them;
        for (uint64_t i = 0; i < nblks; i++) {
            req->hash.push_back(get_hash((uint8_t*)((uint64_t)buf + get_size(i))));
        }

        auto vreq = VolInterface::get_instance()->create_vol_hb_req();
        vreq->cookie = req;
        auto ret_io = VolInterface::get_instance()->write(m_vols[vol_id], lba, buf, nblks, vreq);
        if (ret_io != no_error) {
            assert(0);
            m_outstd_ios--;
            m_wrt_err_cnt++;
            std::lock_guard< std::mutex > lk(m_vol_info[vol_id]->m_mtx);
            reset_bm_bits(vol_id, lba, nblks);
        }

        return ret_io;
    }
<<<<<<< HEAD

    void set_max_vols(uint64_t num_vols) { m_max_vols = num_vols; }
private:
    uint64_t get_rand_vol() {
        std::random_device                                  rd;
        std::default_random_engine                          generator(rd());
=======

private:
#if 0
    void process_logdev_completions(const logdev_req_ptr& req) {
        LOGINFO("Logdev write callback received!");

        logdev_read_and_verify();
        m_logdev_done = true;
    }
    
    void logdev_read_and_verify() {
        // read verify: grab last written offset as input and compare the read data with stored data
        auto read_offset = m_logdev_offset.front();

        char* ptr = nullptr;
        int  ret = posix_memalign((void**)&ptr, HomeStoreConfig::align_size, LOGDEV_BUF_SIZE);
        if (ret != 0) {
            throw std::bad_alloc();
        }

        struct iovec* iov = nullptr;
        ret = posix_memalign((void**)&iov, HomeStoreConfig::align_size, sizeof(struct iovec));
        if (ret != 0) {
            throw std::bad_alloc();
        }

        iov[0].iov_base = (uint8_t*) ptr;
        iov[0].iov_len = LOGDEV_BUF_SIZE;

        LogDev::instance()->readv(read_offset, iov, 1);  
        
        ptr[m_logdev_data[read_offset].size()] = 0;

        if (m_logdev_data[read_offset].compare(ptr) != 0) {
            LOGERROR("Returned buf: {} is not same as stored buf: {}", ptr, m_logdev_data[read_offset]);
            assert(0);
        } 
         
        free(iov);   
        free(ptr);

        m_logdev_read_verified = true;
    }

    void logdev_write(uint64_t vol_id, uint64_t lba, uint64_t nblks, logdev_comp_callback cb) {
        std::string ss = std::to_string(vol_id) + " " + std::to_string(nblks);

        char* ptr = nullptr;
        int  ret = posix_memalign((void**)&ptr, HomeStoreConfig::align_size, LOGDEV_BUF_SIZE);

        if (ret != 0) {
            throw std::bad_alloc();
        }
        strncpy(ptr, ss.c_str(), ss.size());
        
        struct iovec* iov = nullptr;
        ret = posix_memalign((void**)&iov, HomeStoreConfig::align_size, sizeof(struct iovec));
        if (ret != 0) {
            throw std::bad_alloc();
        }

        iov[0].iov_base = (uint8_t*)ptr;
        iov[0].iov_len = LOGDEV_BUF_SIZE;
        
        uint64_t offset_1 = LogDev::instance()->reserve(LOGDEV_BUF_SIZE + sizeof (LogDevRecordHeader));
#if 1
        static bool two_reserve_test = true;
        uint64_t offset_2 = 0;

        // test two reserve followed by two writes;
        if (two_reserve_test) {
            offset_2 = LogDev::instance()->reserve(LOGDEV_BUF_SIZE + sizeof (LogDevRecordHeader));
            if (offset_2 != INVALID_OFFSET) {
                m_logdev_offset.push_front(offset_2);
                m_logdev_data[offset_2] = ss;

                m_logdev_read_verified = false;
                bool bret= LogDev::instance()->pwritev(iov, 1, offset_2, cb);
                
                if (bret) {
                    LOGINFO("offset: {}", offset_2);
                } else {
                    HS_ASSERT(DEBUG, 0, "Unexpected Failure! ");
                }

            } else {
                LOGERROR("Expected failure becuase of no space left. "); 
            }

            two_reserve_test = false;
        }  else {
            two_reserve_test = true;
        }

        // 
        // Wait for the 1st write(if there is any) to be read and verified before we start another write. 
        // This is just for the ease of testing code only, not a restriction for production code;
        //
        while (!m_logdev_read_verified) {
            sleep(1);
        }
#endif
        if (offset_1 != INVALID_OFFSET) {
            m_logdev_data[offset_1] = ss;
            m_logdev_offset.push_front(offset_1);

            m_logdev_read_verified = false;
            bool bret= LogDev::instance()->pwritev(iov, 1, offset_1, cb);

            if (bret) {
                LOGINFO("offset: {}", offset_1);
            } else {
                HS_ASSERT(DEBUG, 0, "Unexpected Failure! ");
            }
        } else {
            LOGERROR("Expected failure becuase of no space left. "); 
        }

        free(iov);
        free(ptr);
    }

#endif
    uint64_t get_rand_vol() {
        std::random_device rd;
        std::default_random_engine generator(rd());
>>>>>>> 4e9cf0fb
        std::uniform_int_distribution< long long unsigned > dist(0, m_max_vols - 1);
        return dist(generator);
    }

    uint64_t get_rand_lba() {
<<<<<<< HEAD
        std::random_device         rd;
=======
        std::random_device rd;
>>>>>>> 4e9cf0fb
        std::default_random_engine generator(rd());
        // make sure the the lba doesn't write accross max vol size;
        // MAX_KEYS is initiated as max vol size;
        std::uniform_int_distribution< long long unsigned > dist(0, KeySpec::MAX_KEYS - max_io_nblks());
        return dist(generator);
    }

    uint64_t get_rand_nblks() {
<<<<<<< HEAD
        std::random_device                                  rd;
        std::default_random_engine                          generator(rd());
=======
        std::random_device rd;
        std::default_random_engine generator(rd());
>>>>>>> 4e9cf0fb
        std::uniform_int_distribution< long long unsigned > dist(1, max_io_nblks());
        return dist(generator);
    }

    void populate_buf(uint8_t* buf, uint64_t size) {
        assert(size > 0);
        assert(size % sizeof(uint64_t) == 0);

<<<<<<< HEAD
        std::random_device                                  rd;
        std::default_random_engine                          generator(rd());
=======
        std::random_device rd;
        std::default_random_engine generator(rd());
>>>>>>> 4e9cf0fb
        std::uniform_int_distribution< long long unsigned > dist(std::numeric_limits< unsigned long long >::min(),
                                                                 std::numeric_limits< unsigned long long >::max());

        for (auto i = 0ull; i < size; i += sizeof(uint64_t)) {
            *(uint64_t*)(buf + i) = dist(generator);
        }
    }

    void reset_bm_bits(uint64_t vol_id, uint64_t lba, uint64_t nblks) {
        m_vol_info[vol_id]->m_bm->reset_bits(lba, nblks);
    }

    void remove_files() {
        for (auto& f : m_file_names) {
            remove(f.c_str());
        }
    }

    void start_homestore() {
        // create files
        for (uint32_t i = 0; i < MAX_DEVICES; i++) {
            dev_info temp_info;
            temp_info.dev_names = m_file_names[i];
            m_device_info.push_back(temp_info);

            std::ofstream ofs(m_file_names[i].c_str(), std::ios::binary | std::ios::out);
            ofs.seekp(m_max_disk_cap - 1);
            ofs.write("", 1);
            ofs.close();
            m_max_cap += m_max_disk_cap;
        }

        /* Don't populate the whole disks. Only 80 % of it */
        m_max_vol_size = (80 * m_max_cap) / (100 * m_max_vols);

        init_params p;
#if 0
        p.flag = homestore::io_flag::BUFFERED_IO;
#else
        p.flag = homestore::io_flag::DIRECT_IO;
#endif
        p.min_virtual_page_size = VOL_PAGE_SIZE;
        p.cache_size = CACHE_SIZE;
        p.disk_init = true;
        p.devices = m_device_info;
        p.is_file = true;
<<<<<<< HEAD
=======
        p.iomgr = m_iomgr;
>>>>>>> 4e9cf0fb

        p.init_done_cb = std::bind(&VolumeManager::init_done_cb, this, std::placeholders::_1, std::placeholders::_2);
        p.vol_mounted_cb =
            std::bind(&VolumeManager::vol_mounted_cb, this, std::placeholders::_1, std::placeholders::_2);
        p.vol_state_change_cb = std::bind(&VolumeManager::vol_state_change_cb, this, std::placeholders::_1,
                                          std::placeholders::_2, std::placeholders::_3);
        p.vol_found_cb = std::bind(&VolumeManager::vol_found_cb, this, std::placeholders::_1);

        boost::uuids::string_generator gen;
        p.system_uuid = gen("01970496-0262-11e9-8eb2-f2801f1b9fd1");

        VolInterface::init(p);
    }

    void init_done_cb(std::error_condition err, const out_params& params) {
        for (auto vol_cnt = 0ull; vol_cnt < m_max_vols; vol_cnt++) {
            create_volume(vol_cnt);
        }
        uint32_t vol_total_nblks = max_vol_blks();
        for (auto i = 0ull; i < m_max_vols; i++) {
            m_vol_info.push_back(new VolumeInfo(vol_total_nblks));
        }

        // IO will be triggered by loadgen
        // After creating volumes, notify loadgen with callback;
        std::error_condition no_err;
        m_done_cb(no_err);
    }

    void create_volume(int vol_index) {
        vol_params p;
        p.page_size = VOL_PAGE_SIZE;
        p.size = m_max_vol_size;
        p.io_comp_cb = ([this](const vol_interface_req_ptr& vol_req) { process_completions(vol_req); });
        p.uuid = boost::uuids::random_generator()();
        std::string name = VOL_PREFIX + std::to_string(vol_index);

        memcpy(p.vol_name, name.c_str(), (name.length() + 1));
        
        // wait for VolInterface to run firstly to initiate instance.
        sleep(2);

        auto vol_obj = VolInterface::get_instance()->create_volume(p);

        assert(vol_obj != nullptr);

        assert(VolInterface::get_instance()->lookup_volume(p.uuid) == vol_obj);

        // leave verification to loadgen value spec for now;
        LOGINFO("Created volume of size: {}", m_max_vol_size);

        // open a corresponding file
        vol_init(vol_obj);
    }

    bool vol_found_cb(boost::uuids::uuid uuid) { return true; }

    void vol_mounted_cb(const VolumePtr& vol_obj, vol_state state) {
        vol_init(vol_obj);
        auto cb = [this](boost::intrusive_ptr< vol_interface_req > vol_req) { process_completions(vol_req); };
        VolInterface::get_instance()->attach_vol_completion_cb(vol_obj, cb);
    }

    void vol_init(const VolumePtr& vol_obj) {
        // we don't need to open fds since we don't handle verfication here for now.
        assert(VolInterface::get_instance()->get_vol_capacity(vol_obj).initial_total_size == m_max_vol_size);
        m_vols.push_back(vol_obj);
    }

    void vol_state_change_cb(const VolumePtr& vol, vol_state old_state, vol_state new_state) { assert(0); }

    void print_io_counters() {
        LOGINFO("write ios cmpled: {}", m_wrt_cnt);
        LOGINFO("read ios cmpled: {}", m_rd_cnt);
        LOGINFO("read/write err : {}/{}, read_verify_skip: {}, write_skip: {}", m_rd_err_cnt, m_wrt_err_cnt,
                m_read_verify_skip, m_writes_skip);
    }

    uint64_t get_elapsed_time(Clock::time_point start) {
        std::chrono::seconds sec = std::chrono::duration_cast< std::chrono::seconds >(Clock::now() - start);
        return sec.count();
    }

    // For Read: do the verification.
    // For Write: update hash code;
    void process_completions(const vol_interface_req_ptr& vol_req) {
        VolReq* req = (VolReq*)vol_req->cookie;

        static uint64_t          pt = 30;
        static Clock::time_point pt_start = Clock::now();

        auto elapsed_time = get_elapsed_time(pt_start);
        if (elapsed_time > pt) {
            print_io_counters();
            pt_start = Clock::now();
        }

        m_outstd_ios--;

        if (req->is_read) {
            verify(req, vol_req);
        } else {
            // write: update hash
            assert(req->hash.size() == req->nblks);
            for (uint64_t i = 0; i < req->nblks; i++) {
                m_verify_mgr->set_crc(req->vol_id, req->lba + i, req->hash[i]);
                LOGDEBUG("vol_id: {}, lba: {}, nblks: {}, map_hash: {}, hash: {}", req->vol_id, req->lba, req->nblks,
                         m_verify_mgr->get_crc(req->vol_id, req->lba + i), req->hash[i]);
            }

            // reset the bits so that key gen could pick up again
            std::lock_guard< std::mutex > lk(m_vol_info[req->vol_id]->m_mtx);
            reset_bm_bits(req->vol_id, req->lba, req->nblks);
        }
        delete req; // no longer needed
    }

    //
    // verify by compare the crc in the read buffer returned in req with crc saved with write;
    //
    void verify(VolReq* req, const vol_interface_req_ptr& vol_req) {
        // if req->verify is false, we still want to process the read_buf_list to verify
        // the nblks returned, just skip crc check;
        uint64_t nblks_in_buf_list = 0;

        // process returned read buf
        for (auto& info : vol_req->read_buf_list) {
            auto offset = info.offset;
            auto size = info.size;
            auto buf = info.buf;
            while (size != 0) {
                homeds::blob b = VolInterface::get_instance()->at_offset(buf, offset);
                auto         hash = get_hash(b.bytes);
                auto         stored_hash = m_verify_mgr->get_crc(req->vol_id, req->lba + nblks_in_buf_list);

                if (req->verify && hash != stored_hash) {
                    LOGERROR("Verify Failed: Hash Code Mismatch: vol_id: {}, lba: {}, nblks {}, hash: {} : {}",
                             req->vol_id, req->lba, req->nblks, hash, stored_hash);
                    assert(0);
                }

                offset += VOL_PAGE_SIZE;
                size -= VOL_PAGE_SIZE;
                nblks_in_buf_list++;
            }
        }

        assert(nblks_in_buf_list == req->nblks);

        if (req->verify) {
            std::lock_guard< std::mutex > lk(m_vol_info[req->vol_id]->m_mtx);
            reset_bm_bits(req->vol_id, req->lba, req->nblks);
        }
    }

    uint64_t get_size(uint64_t n) { return n * VOL_PAGE_SIZE; }
<<<<<<< HEAD

    uint64_t get_hash(uint8_t* bytes) { return util::Hash64((const char*)bytes, VOL_PAGE_SIZE); }


private:
    std::vector< dev_info >    m_device_info;
    init_done_callback         m_done_cb; // callback to loadgen test case;
    std::vector< VolumePtr >   m_vols;    // volume instances;
    std::vector< std::string > m_file_names;

    uint64_t       m_max_vol_size;
    uint64_t       m_max_cap;
    uint64_t       m_max_disk_cap;
    uint64_t m_max_vols = 50;
=======

    uint64_t get_hash(uint8_t* bytes) { return util::Hash64((const char*)bytes, VOL_PAGE_SIZE); }

private:
    std::vector< dev_info > m_device_info;
    std::shared_ptr< iomgr::ioMgr > m_iomgr;
    init_done_callback m_done_cb;    // callback to loadgen test case;
    std::vector< VolumePtr > m_vols; // volume instances;
    std::vector< std::string > m_file_names;

    uint64_t m_max_vol_size;
    uint64_t m_max_cap;
    uint64_t m_max_disk_cap;
    const uint64_t m_max_vols = 50;
>>>>>>> 4e9cf0fb
    const uint64_t m_max_io_size = MAX_IO_SIZE;

    // io count
    std::atomic< uint64_t > m_outstd_ios = 0;
    std::atomic< uint64_t > m_wrt_cnt = 0;
    std::atomic< uint64_t > m_rd_cnt = 0;
    std::atomic< uint64_t > m_rd_err_cnt = 0;
    std::atomic< uint64_t > m_wrt_err_cnt = 0;
    std::atomic< uint64_t > m_writes_skip = 0;
    std::atomic< uint64_t > m_read_verify_skip = 0;
<<<<<<< HEAD
    std::atomic< bool >     m_shutdown_cb_done = false;

    static VolumeManager< Executor >* _instance;

    std::vector< VolumeInfo* >                  m_vol_info;
    std::shared_ptr< VolVerifyMgr< uint64_t > > m_verify_mgr; // crc type uint64_t

    bool                                            m_enable_write_log;
    std::shared_ptr< WriteLogRecorder< uint64_t > > m_write_recorder;
=======
    std::atomic< bool > m_shutdown_cb_done = false;

    static VolumeManager< Executor >* _instance;

    std::vector< VolumeInfo* > m_vol_info;
    std::shared_ptr< VolVerifyMgr< uint64_t > > m_verify_mgr; // crc type uint64_t

    bool m_enable_write_log;
    std::shared_ptr< WriteLogRecorder< uint64_t > > m_write_recorder;
    bool m_logdev_done = true;
    bool m_logdev_read_verified = false;
    std::map< uint64_t, std::string > m_logdev_data; // offset to string length
    std::deque< uint64_t > m_logdev_offset;
>>>>>>> 4e9cf0fb
}; // VolumeManager

template < typename T >
VolumeManager< T >* VolumeManager< T >::_instance = nullptr;

template < typename T >
VolumeManager< T >* VolumeManager< T >::instance() {
    static std::once_flag f;
    std::call_once(f, []() { _instance = new VolumeManager< T >(); });
    return _instance;
}

template < typename T >
void VolumeManager< T >::del_instance() {
    delete _instance;
}

} // namespace loadgen
} // namespace homeds<|MERGE_RESOLUTION|>--- conflicted
+++ resolved
@@ -21,16 +21,6 @@
 
 class VolReq {
 public:
-<<<<<<< HEAD
-    ssize_t                 size;
-    off_t                   offset;
-    uint64_t                lba;
-    uint32_t                nblks;
-    uint8_t*                buf; // read;
-    bool                    is_read;
-    bool                    verify; // only valid for read;
-    uint64_t                vol_id;
-=======
     ssize_t size;
     off_t offset;
     uint64_t lba;
@@ -39,7 +29,6 @@
     bool is_read;
     bool verify; // only valid for read;
     uint64_t vol_id;
->>>>>>> 4e9cf0fb
     std::vector< uint64_t > hash; // only valid for write
 
 public:
@@ -51,13 +40,8 @@
 };
 
 struct VolumeInfo {
-<<<<<<< HEAD
-    std::mutex      m_mtx; // lock
-    homeds::Bitset* m_bm;  // volume block write bitmap
-=======
     std::mutex m_mtx;     // lock
     homeds::Bitset* m_bm; // volume block write bitmap
->>>>>>> 4e9cf0fb
 
     VolumeInfo(uint64_t vol_total_blks) { m_bm = new homeds::Bitset(vol_total_blks); }
 
@@ -102,10 +86,6 @@
 
         m_file_names = {"/tmp/file1", "/tmp/file2", "/tmp/file3", "/tmp/file4"};
 
-<<<<<<< HEAD
-=======
-        m_iomgr = executor.get_iomgr();
->>>>>>> 4e9cf0fb
         m_done_cb = init_done_cb;
 
         if (m_enable_write_log) { m_write_recorder = std::make_shared< WriteLogRecorder< uint64_t > >(max_vols()); }
@@ -183,11 +163,7 @@
     uint8_t* gen_value(uint64_t& nblks) {
         uint8_t* bytes = nullptr;
         uint64_t size = get_size(nblks);
-<<<<<<< HEAD
-        auto     ret = posix_memalign((void**)&bytes, VOL_PAGE_SIZE, size);
-=======
         auto ret = posix_memalign((void**)&bytes, VOL_PAGE_SIZE, size);
->>>>>>> 4e9cf0fb
 
         if (ret) { assert(0); }
 
@@ -265,11 +241,7 @@
         assert(lba < max_vol_blks() - nblks);
         assert(vol_id < m_max_vols);
 
-<<<<<<< HEAD
-        auto    size = get_size(nblks);
-=======
         auto size = get_size(nblks);
->>>>>>> 4e9cf0fb
         VolReq* req = new VolReq();
         req->lba = lba;
         req->nblks = nblks;
@@ -299,14 +271,8 @@
 
         return ret_io;
     }
-<<<<<<< HEAD
 
     void set_max_vols(uint64_t num_vols) { m_max_vols = num_vols; }
-private:
-    uint64_t get_rand_vol() {
-        std::random_device                                  rd;
-        std::default_random_engine                          generator(rd());
-=======
 
 private:
 #if 0
@@ -433,17 +399,12 @@
     uint64_t get_rand_vol() {
         std::random_device rd;
         std::default_random_engine generator(rd());
->>>>>>> 4e9cf0fb
         std::uniform_int_distribution< long long unsigned > dist(0, m_max_vols - 1);
         return dist(generator);
     }
 
     uint64_t get_rand_lba() {
-<<<<<<< HEAD
-        std::random_device         rd;
-=======
         std::random_device rd;
->>>>>>> 4e9cf0fb
         std::default_random_engine generator(rd());
         // make sure the the lba doesn't write accross max vol size;
         // MAX_KEYS is initiated as max vol size;
@@ -452,13 +413,8 @@
     }
 
     uint64_t get_rand_nblks() {
-<<<<<<< HEAD
-        std::random_device                                  rd;
-        std::default_random_engine                          generator(rd());
-=======
         std::random_device rd;
         std::default_random_engine generator(rd());
->>>>>>> 4e9cf0fb
         std::uniform_int_distribution< long long unsigned > dist(1, max_io_nblks());
         return dist(generator);
     }
@@ -467,13 +423,8 @@
         assert(size > 0);
         assert(size % sizeof(uint64_t) == 0);
 
-<<<<<<< HEAD
-        std::random_device                                  rd;
-        std::default_random_engine                          generator(rd());
-=======
         std::random_device rd;
         std::default_random_engine generator(rd());
->>>>>>> 4e9cf0fb
         std::uniform_int_distribution< long long unsigned > dist(std::numeric_limits< unsigned long long >::min(),
                                                                  std::numeric_limits< unsigned long long >::max());
 
@@ -520,10 +471,6 @@
         p.disk_init = true;
         p.devices = m_device_info;
         p.is_file = true;
-<<<<<<< HEAD
-=======
-        p.iomgr = m_iomgr;
->>>>>>> 4e9cf0fb
 
         p.init_done_cb = std::bind(&VolumeManager::init_done_cb, this, std::placeholders::_1, std::placeholders::_2);
         p.vol_mounted_cb =
@@ -562,7 +509,7 @@
         std::string name = VOL_PREFIX + std::to_string(vol_index);
 
         memcpy(p.vol_name, name.c_str(), (name.length() + 1));
-        
+
         // wait for VolInterface to run firstly to initiate instance.
         sleep(2);
 
@@ -612,7 +559,7 @@
     void process_completions(const vol_interface_req_ptr& vol_req) {
         VolReq* req = (VolReq*)vol_req->cookie;
 
-        static uint64_t          pt = 30;
+        static uint64_t pt = 30;
         static Clock::time_point pt_start = Clock::now();
 
         auto elapsed_time = get_elapsed_time(pt_start);
@@ -656,8 +603,8 @@
             auto buf = info.buf;
             while (size != 0) {
                 homeds::blob b = VolInterface::get_instance()->at_offset(buf, offset);
-                auto         hash = get_hash(b.bytes);
-                auto         stored_hash = m_verify_mgr->get_crc(req->vol_id, req->lba + nblks_in_buf_list);
+                auto hash = get_hash(b.bytes);
+                auto stored_hash = m_verify_mgr->get_crc(req->vol_id, req->lba + nblks_in_buf_list);
 
                 if (req->verify && hash != stored_hash) {
                     LOGERROR("Verify Failed: Hash Code Mismatch: vol_id: {}, lba: {}, nblks {}, hash: {} : {}",
@@ -680,28 +627,11 @@
     }
 
     uint64_t get_size(uint64_t n) { return n * VOL_PAGE_SIZE; }
-<<<<<<< HEAD
-
-    uint64_t get_hash(uint8_t* bytes) { return util::Hash64((const char*)bytes, VOL_PAGE_SIZE); }
-
-
-private:
-    std::vector< dev_info >    m_device_info;
-    init_done_callback         m_done_cb; // callback to loadgen test case;
-    std::vector< VolumePtr >   m_vols;    // volume instances;
-    std::vector< std::string > m_file_names;
-
-    uint64_t       m_max_vol_size;
-    uint64_t       m_max_cap;
-    uint64_t       m_max_disk_cap;
-    uint64_t m_max_vols = 50;
-=======
 
     uint64_t get_hash(uint8_t* bytes) { return util::Hash64((const char*)bytes, VOL_PAGE_SIZE); }
 
 private:
     std::vector< dev_info > m_device_info;
-    std::shared_ptr< iomgr::ioMgr > m_iomgr;
     init_done_callback m_done_cb;    // callback to loadgen test case;
     std::vector< VolumePtr > m_vols; // volume instances;
     std::vector< std::string > m_file_names;
@@ -709,8 +639,7 @@
     uint64_t m_max_vol_size;
     uint64_t m_max_cap;
     uint64_t m_max_disk_cap;
-    const uint64_t m_max_vols = 50;
->>>>>>> 4e9cf0fb
+    uint64_t m_max_vols = 50;
     const uint64_t m_max_io_size = MAX_IO_SIZE;
 
     // io count
@@ -721,17 +650,6 @@
     std::atomic< uint64_t > m_wrt_err_cnt = 0;
     std::atomic< uint64_t > m_writes_skip = 0;
     std::atomic< uint64_t > m_read_verify_skip = 0;
-<<<<<<< HEAD
-    std::atomic< bool >     m_shutdown_cb_done = false;
-
-    static VolumeManager< Executor >* _instance;
-
-    std::vector< VolumeInfo* >                  m_vol_info;
-    std::shared_ptr< VolVerifyMgr< uint64_t > > m_verify_mgr; // crc type uint64_t
-
-    bool                                            m_enable_write_log;
-    std::shared_ptr< WriteLogRecorder< uint64_t > > m_write_recorder;
-=======
     std::atomic< bool > m_shutdown_cb_done = false;
 
     static VolumeManager< Executor >* _instance;
@@ -745,7 +663,6 @@
     bool m_logdev_read_verified = false;
     std::map< uint64_t, std::string > m_logdev_data; // offset to string length
     std::deque< uint64_t > m_logdev_offset;
->>>>>>> 4e9cf0fb
 }; // VolumeManager
 
 template < typename T >
