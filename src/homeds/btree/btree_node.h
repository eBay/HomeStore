--- conflicted
+++ resolved
@@ -202,12 +202,9 @@
             BtreeNodeAllocator<NodeSize>::deallocate((uint8_t *)n);
         }
     }
-<<<<<<< HEAD
-
-=======
     void get_nth_key(int ind, BtreeKey *outkey, bool copy) const;
+
 protected:
->>>>>>> b51f2984
     uint32_t get_nth_obj_size(int ind) const;
     void get_nth_value(int ind, BtreeValue *outval, bool copy) const;
     void get_nth_element(int ind, BtreeKey *out_key, BtreeValue *out_val, bool is_copy) const;
