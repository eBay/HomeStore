--- conflicted
+++ resolved
@@ -67,15 +67,6 @@
                          btree_put_type& putType, BtreeUpdateRequest< K, V >* bur = nullptr) const;
 
     uint32_t get_nth_obj_size(int ind) const;
-<<<<<<< HEAD
-    void get_nth_key(int ind, BtreeKey *outkey, bool copykey) const;
-    void get_nth_value(int ind, BtreeValue *outval, bool copy) const;
-    int compare_nth_key(const BtreeKey &cmp_key, int ind) const;
-    int compare_nth_key_range(const BtreeSearchRange &range, int ind) const;
-    bool overlap_nth_key_range(const BtreeSearchRange &range, int ind) const;
-    void get_edge_value(BtreeValue *outval) const;
-    void set_nth_key(uint32_t ind, BtreeKey *key);
-=======
     void get_nth_key(int ind, BtreeKey* outkey, bool copykey) const;
     void get_nth_value(int ind, BtreeValue* outval, bool copy) const;
     int compare_nth_key(const BtreeKey& cmp_key, int ind) const;
@@ -83,7 +74,6 @@
     bool overlap_nth_key_range(const BtreeSearchRange& range, int ind) const;
     void get_edge_value(BtreeValue* outval) const;
     void set_nth_key(uint32_t ind, BtreeKey* key);
->>>>>>> 1068dbde
 
 private:
     /////////////// Other Internal Methods /////////////
@@ -212,17 +202,11 @@
     bool any_upgrade_waiters();
 
     friend void intrusive_ptr_add_ref(btree_node_t* n) { btree_store_t::ref_node(n); }
-
-<<<<<<< HEAD
-    }
-    void get_nth_key(int ind, BtreeKey *outkey, bool copy) const;
-    void set_nth_key(uint32_t ind, BtreeKey *key);
-    void get_all_kvs(std::vector< pair< K, V > >* kvs) const;
-=======
     friend void intrusive_ptr_release(btree_node_t* n) { btree_store_t::deref_node(n); }
+
     void get_nth_key(int ind, BtreeKey* outkey, bool copy) const;
     void set_nth_key(uint32_t ind, BtreeKey* key);
->>>>>>> 1068dbde
+    void get_all_kvs(std::vector< pair< K, V > >* kvs) const;
 
 protected:
     uint32_t get_nth_obj_size(int ind) const;
