--- conflicted
+++ resolved
@@ -26,6 +26,8 @@
         }
     }
 };
+
+#if 0
 struct uint48_t {
     uint64_t m_x : 48;
 
@@ -54,28 +56,55 @@
     bool operator!=(const uint48_t& other) const { return (m_x != other.m_x); }
     uint64_t to_integer() { return m_x; }
 } __attribute__((packed));
+#endif
 
 namespace homeds {
 namespace btree {
 
-<<<<<<< HEAD
-#define BTREE_VMODULE_SET (VMODULE_ADD(bt_insert), VMODULE_ADD(bt_delete), )
-=======
 #define BTREE_VMODULE_SET (     \
         VMODULE_ADD(bt_insert), \
         VMODULE_ADD(bt_delete), \
     )
-    
-struct bnodeid{
+
+
+template <uint8_t NBits>
+constexpr uint64_t set_bits() {
+    return (NBits == 64) ? -1ULL : ((static_cast<uint64_t>(1) << NBits)-1);
+}
+
+struct bnodeid {
+    uint64_t m_id:63;           // TODO: We can reduce this if needbe later.
+    uint64_t m_pc_gen_flag:1;
+
+    bnodeid() : bnodeid(set_bits<63>(), 0) {}
+    bnodeid(uint64_t id, uint8_t gen_flag = 0) : m_id(id), m_pc_gen_flag(gen_flag) {}
+    bnodeid(const bnodeid &other) = default;
+
+    bool operator==(const bnodeid &bid) const { return (m_id == bid.m_id) && (m_pc_gen_flag == bid.m_pc_gen_flag); }
+    std::string to_string() {
+        std::stringstream ss;
+        ss << " Id:" << m_id <<",pcgen:" << m_pc_gen_flag;
+        return ss.str();
+    }
+
+    friend std::ostream& operator<<(std::ostream& os, const bnodeid& id) {
+        os << " Id:" << id.m_id << ",pcgen:" << id.m_pc_gen_flag; return os;
+    }
+
+    bool is_valid() const { return(m_id != set_bits<63>()); }
+    static bnodeid empty_bnodeid() { return bnodeid(); }
+} __attribute__((packed));
+
+typedef bnodeid bnodeid_t;
+
+#if 0
+struct bnodeid {
     uint48_t m_id;
     uint8_t m_pc_gen_flag:1;//parent child gen flag used to recover from split and merge
     
     bnodeid() {m_id=0;m_pc_gen_flag=0;}
-    
     bnodeid(const uint48_t &m_id, bool pc_gen_flag) : m_id(m_id), m_pc_gen_flag(pc_gen_flag?1:0) {}
-
     bnodeid(uint64_t m_id, bool pc_gen_flag) : m_id(m_id), m_pc_gen_flag(pc_gen_flag?1:0) {}
->>>>>>> b51f2984
 
     bnodeid(const bnodeid &other) {
         m_id = other.m_id;
@@ -119,7 +148,7 @@
     
 }__attribute__((packed));
 
-typedef bnodeid bnodeid_t;
+#endif
 
 typedef enum {
     BTREE_SUCCESS = 0,
@@ -256,7 +285,6 @@
     virtual ~BtreeLockTracker() = default;
 };
 
-<<<<<<< HEAD
 struct BtreeQueryCursor {
     std::unique_ptr<BtreeKey> m_last_key;
     std::unique_ptr<BtreeLockTracker> m_locked_nodes;
@@ -266,12 +294,6 @@
     // This is default query which walks to first element in range, and then sweeps/walks across the leaf nodes. However,
     // if upon pagination, it again walks down the query from the key it left off.
     SWEEP_NON_INTRUSIVE_PAGINATION_QUERY,
-=======
-class BNodeptr: public BtreeValue
-{
-private:
-    bnodeid_t m_bnodeid;
->>>>>>> b51f2984
 
     // Similar to sweep query, except that it retains the node and its lock during pagination. This is more of intrusive
     // query and if the caller is not careful, the read lock will never be unlocked and could cause deadlocks. Use this
@@ -291,7 +313,6 @@
 using match_item_cb_t = std::function<bool(const BtreeKey&, const BtreeValue&)>;
 class BtreeQueryRequest {
 public:
-<<<<<<< HEAD
     BtreeQueryRequest(const BtreeSearchRange& search_range,
                       BtreeQueryType query_type = BtreeQueryType::SWEEP_NON_INTRUSIVE_PAGINATION_QUERY,
                       uint32_t batch_size = 1000,
@@ -370,61 +391,30 @@
 };
 #endif
 
-#define INVALID_BNODEID -1
-
-#define is_valid_btree_node_id(id) (id != (uint64_t)INVALID_BNODEID)
-
-class BNodeptr : public BtreeValue {
+class BtreeNodeInfo : public BtreeValue {
   private:
-    bnodeid_t m_id;
+    bnodeid m_bnodeid;
 
   public:
-    BNodeptr() { m_id = INVALID_BNODEID; }
-
-    explicit BNodeptr(const bnodeid_t& ptr) { m_id = ptr; }
-    BNodeptr& operator=(const BNodeptr& other) = default;
-
-    bnodeid_t get_node_id() const { return m_id; }
-    void set_node_id(bnodeid_t id) { m_id = id; }
-    bool is_valid_ptr() const { return (m_id != INVALID_BNODEID); }
-=======
-    BNodeptr() {
-        m_bnodeid.set_id(INVALID_BNODEID);
-    }
-
-    BNodeptr(bnodeid_t ptr) {
-        m_bnodeid = ptr;
-    }
-    
-    bnodeid_t get_node_id() const {
-        return m_bnodeid;
-    }
-    void set_node_id(bnodeid_t id) {
-        m_bnodeid = id;
-    }
-    bool is_valid_ptr() const {
-        return (m_bnodeid.m_id != INVALID_BNODEID);
-    }
->>>>>>> b51f2984
+    BtreeNodeInfo() : m_bnodeid(bnodeid::empty_bnodeid()) {}
+
+    explicit BtreeNodeInfo(const bnodeid& id): m_bnodeid(id) {}
+    BtreeNodeInfo& operator=(const BtreeNodeInfo& other) = default;
+
+    bnodeid bnode_id() const { return m_bnodeid; }
+    void set_bnode_id(bnodeid bid) { m_bnodeid = bid; }
+    bool has_valid_bnode_id() const { return (m_bnodeid.is_valid()); }
 
     homeds::blob get_blob() const override {
         homeds::blob b;
         b.size = sizeof(bnodeid_t);
-<<<<<<< HEAD
-        b.bytes = (uint8_t*)&m_id;
-=======
         b.bytes = (uint8_t *)&m_bnodeid;
->>>>>>> b51f2984
         return b;
     }
 
     void set_blob(const homeds::blob& b) override {
         assert(b.size == sizeof(bnodeid_t));
-<<<<<<< HEAD
-        m_id = *(bnodeid_t*)b.bytes;
-=======
         m_bnodeid = *(bnodeid_t *)b.bytes;
->>>>>>> b51f2984
     }
 
     void copy_blob(const homeds::blob& b) override { set_blob(b); }
@@ -434,41 +424,19 @@
     }
 
     uint32_t get_blob_size() const override { return sizeof(bnodeid_t); }
-
     static uint32_t get_fixed_size() { return sizeof(bnodeid_t); }
-
     void set_blob_size(uint32_t size) override {}
-
-<<<<<<< HEAD
     uint32_t estimate_size_after_append(const BtreeValue& new_val) override { return sizeof(bnodeid_t); }
 
-    bool operator==(const BNodeptr& other) const { return (m_id == other.m_id); }
-=======
-    BtreeValue& operator=(const BtreeValue& other) {
-        BNodeptr *otherp = (BNodeptr *) &other;
-        m_bnodeid = otherp->m_bnodeid;
-        return (*this);
-    }
-
-    uint32_t estimate_size_after_append(const BtreeValue &new_val) override {
-        return sizeof(bnodeid_t);
-    }
-    
     std::string to_string() const override{
         std::stringstream ss;
-        std::string isValid = is_valid_ptr()?"1":"0";
-        ss<< get_node_id().to_string() << ",isValidPtr:" << isValid;
+        ss << m_bnodeid << ", isValidId:" << has_valid_bnode_id();
         return ss.str();
     }
->>>>>>> b51f2984
-
-#ifdef DEBUG
-    std::string to_string() const override {
-        std::stringstream ss;
-        ss << m_id.m_x;
-        return ss.str();
-    }
-#endif
+
+    friend std::ostream& operator<<(std::ostream &os, const BtreeNodeInfo &b) {
+        os << b.m_bnodeid << ", isValidPtr: " << b.has_valid_bnode_id(); return os;
+    }
 };
 
 class EmptyClass : public BtreeValue {
@@ -558,13 +526,8 @@
         return bt_node_allocator->get_allocator()->allocate(NodeSize);
     }
 
-<<<<<<< HEAD
-    static void deallocate(uint8_t* mem) {
-        //LOG(INFO) << "Deallocating memory " << (void*)mem;
-=======
     static void deallocate(uint8_t *mem) {
         //LOG(INFO) << "Deallocating memory " << (void *)mem;
->>>>>>> b51f2984
         bt_node_allocator->get_allocator()->deallocate(mem, NodeSize);
     }
 
