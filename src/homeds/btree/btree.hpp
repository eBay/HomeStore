/*
 *  Created on: 14-May-2016
 *      Author: Hari Kadayam
 *
 *  Copyright © 2016 Kadayam, Hari. All rights reserved.
 */
#pragma once

#include <iostream>
#include <cassert>
#include <pthread.h>
#include <vector>
#include <atomic>
#include <array>
#include "homeds/thread/lock.hpp"
#include "btree_internal.h"
#include "btree_node.cpp"
#include "physical_node.hpp"
#include <sds_logging/logging.h>
#include <boost/intrusive_ptr.hpp>
#include <error/error.h>
#include <csignal>
#include <fds/utils.hpp>
#include <spdlog/fmt/bundled/ostream.h>
#include "homeds/array/reserve_vector.hpp"
#include <main/homestore_header.hpp>

using namespace std;
using namespace homeds::thread;
using namespace flip;

#ifndef NDEBUG
#define MAX_BTREE_DEPTH 100
#endif

SDS_LOGGING_DECL(btree_structures, btree_nodes, btree_generics)

namespace homeds {
namespace btree {

#if 0
#define container_of(ptr, type, member) ({ (type*)((char*)ptr - offsetof(type, member)); })
#endif

#define btree_t Btree< BtreeStoreType, K, V, InteriorNodeType, LeafNodeType, btree_req_type >

struct btree_super_block {
    bnodeid root_node;
} __attribute((packed));

template < btree_store_type BtreeStoreType, typename K, typename V, btree_node_type InteriorNodeType,
        btree_node_type LeafNodeType, typename btree_req_type = struct empty_writeback_req >
struct _btree_locked_node_info {
    btree_node_t* node;
    Clock::time_point start_time;
};

#define btree_locked_node_info  \
    _btree_locked_node_info< BtreeStoreType, K, V, InteriorNodeType, LeafNodeType, btree_req_type>


template < btree_store_type BtreeStoreType, typename K, typename V, btree_node_type InteriorNodeType,
           btree_node_type LeafNodeType, typename btree_req_type = struct empty_writeback_req >
class Btree {
    typedef std::function< void(boost::intrusive_ptr< btree_req_type > cookie, bool status) > comp_callback;
    typedef std::function< void (V& mv) >      free_blk_callback;
    typedef std::function< void () >           destroy_btree_comp_callback;

private:
    bnodeid_t              m_root_node;
    homeds::thread::RWLock m_btree_lock;

    uint32_t          m_max_nodes;
    BtreeConfig       m_btree_cfg;
    btree_super_block m_sb;

    BtreeMetrics                     m_metrics;
    std::unique_ptr< btree_store_t > m_btree_store;
    comp_callback m_comp_cb;
    bool m_destroy = false;
    std::atomic<uint64_t> m_total_nodes = 0;
    uint32_t    m_node_size = 4096;
#ifndef NDEBUG
    std::atomic<uint64_t> m_req_id = 0;
#endif

    static thread_local homeds::reserve_vector< btree_locked_node_info, 5 >  wr_locked_nodes;
    static thread_local homeds::reserve_vector< btree_locked_node_info, 5 >  rd_locked_nodes;
#ifndef NDEBUG
    std::mutex                            m_req_mtx;
    std::map< uint64_t, btree_multinode_req_ptr > m_req_map;
#endif

    ////////////////// Implementation /////////////////////////
public:
    btree_super_block get_btree_sb() {
        return m_sb;
    }

#ifdef _PRERELEASE 
    static void set_io_flip() {
        /* IO flips */
        FlipClient *fc = homestore::HomeStoreFlip::client_instance();
        FlipFrequency freq;
        FlipCondition cond1;
        FlipCondition cond2;
        freq.set_count(2000000000);
        freq.set_percent(2);
    
        FlipCondition null_cond;
        fc->create_condition("", flip::Operator::DONT_CARE, (int)1, &null_cond);

        fc->create_condition("nuber of entries in a node", flip::Operator::EQUAL, 0, &cond1);
        fc->create_condition("nuber of entries in a node", flip::Operator::EQUAL, 1, &cond2);
        fc->inject_noreturn_flip("btree_upgrade_node_fail", {cond1, cond2}, freq);

        fc->create_condition("nuber of entries in a node", flip::Operator::EQUAL, 4, &cond1);
        fc->create_condition("nuber of entries in a node", flip::Operator::EQUAL, 2, &cond2);
        
        fc->inject_retval_flip("btree_delay_and_split", {cond1, cond2}, freq, 20);
        fc->inject_retval_flip("btree_delay_and_split_leaf", {cond1, cond2}, freq, 20);
        fc->inject_noreturn_flip("btree_parent_node_full", {null_cond}, freq);
        fc->inject_noreturn_flip("btree_leaf_node_split", {null_cond}, freq);
        fc->inject_retval_flip("btree_upgrade_delay", {null_cond}, freq, 20);
        fc->inject_retval_flip("writeBack_completion_req_delay_us", {null_cond}, freq, 20);
    }

    static void set_error_flip() {
        /* error flips */
        FlipClient *fc = homestore::HomeStoreFlip::client_instance();
        FlipFrequency freq;
        freq.set_count(2000000000);
        freq.set_percent(1);
        
        FlipCondition null_cond;
        fc->create_condition("", flip::Operator::DONT_CARE, (int)1, &null_cond);
        
        fc->inject_noreturn_flip("btree_split_failure", {null_cond}, freq);
        fc->inject_noreturn_flip("btree_write_comp_fail", {null_cond}, freq);
        fc->inject_noreturn_flip("btree_read_fail", {null_cond}, freq);
        fc->inject_noreturn_flip("btree_write_fail", {null_cond}, freq);
        fc->inject_noreturn_flip("btree_refresh_fail", {null_cond}, freq);
    }
#endif

    void process_completions(btree_status_t status, btree_multinode_req_ptr multinode_req) {
        
        if (!multinode_req) {
            return;
        }
        if (multinode_req->status == btree_status_t::success) {
            multinode_req->status = status;
        }
        if (multinode_req->writes_pending.decrement_testz()) {
            if (m_comp_cb && multinode_req->cookie) {
                BT_LOG_ASSERT_CMP(EQ, multinode_req->is_sync, false, );
                m_comp_cb(multinode_req->cookie, 
                        (multinode_req->status == btree_status_t::success) ? true : false);
            }

            /* initialize this req to empty the dependent req_q */
            multinode_req->cmpltd();
#ifndef NDEBUG
            std::unique_lock< std::mutex > mtx(m_req_mtx);
            auto it = m_req_map.find(multinode_req->req_id);
            assert (it != m_req_map.end());
            m_req_map.erase(it);
#endif
        }
    }

    static btree_t *create_btree(BtreeConfig &cfg, void *btree_specific_context, comp_callback comp_cb) {
        Btree *bt = new Btree(cfg);
        bt->m_comp_cb = comp_cb;
        auto impl_ptr = btree_store_t::init_btree(cfg, btree_specific_context, 
                std::bind(&Btree::process_completions, bt, std::placeholders::_1, std::placeholders::_2));
        bt->m_btree_store = std::move(impl_ptr);
        btree_status_t ret = bt->init();
        if (ret != btree_status_t::success)  {
            LOGERROR("btree create failed. error {} name {}", ret, cfg.get_name());
            return nullptr;
        }

        LOGINFO("btree created {} node size {}", cfg.get_name(), cfg.get_node_size());
        return bt;
    }

    static btree_t* create_btree(BtreeConfig& cfg, void* btree_specific_context) {
        auto impl_ptr = btree_store_t::init_btree(cfg, btree_specific_context, nullptr);
        Btree *bt = new Btree(cfg);
        bt->m_btree_store = std::move(impl_ptr);
        btree_status_t ret = bt->init();
        if (ret != btree_status_t::success)  {
            LOGERROR("btree create failed. error {} name {}", ret, cfg.get_name());
            return nullptr;
        }
        LOGDEBUG("btree created {} node size {}", cfg.get_name(), cfg.get_node_size());
        return bt;
    }

    static btree_t *create_btree(btree_super_block &btree_sb, BtreeConfig& cfg,
                                    void *btree_specific_context, comp_callback comp_cb) {
        Btree *bt = new Btree(cfg);
        bt->m_comp_cb = comp_cb;
        auto impl_ptr = btree_store_t::init_btree(cfg, btree_specific_context,
                std::bind(&Btree::process_completions, bt, std::placeholders::_1, std::placeholders::_2), true);
        bt->m_btree_store = std::move(impl_ptr);
        bt->init_recovery(btree_sb);
        LOGINFO("btree recovered and created {} node size {}", cfg.get_name(), cfg.get_node_size());
        return bt;
    }

    void do_common_init() {

        // TODO: Check if node_area_size need to include persistent header
        uint32_t node_area_size = btree_store_t::get_node_area_size(m_btree_store.get());
        m_btree_cfg.set_node_area_size(node_area_size);

        // calculate number of nodes
        uint32_t max_leaf_nodes =
            (m_btree_cfg.get_max_objs() * (m_btree_cfg.get_max_key_size() + m_btree_cfg.get_max_value_size())) /
                node_area_size + 1;
        max_leaf_nodes += (100 * max_leaf_nodes) / 60; // Assume 60% btree full

        m_max_nodes = max_leaf_nodes + ((double) max_leaf_nodes * 0.05) + 1; // Assume 5% for interior nodes
    }
    
    btree_status_t init() {
        do_common_init();
        return(create_root_node());
    }
    
    void init_recovery(btree_super_block btree_sb){
        m_sb = btree_sb;
        do_common_init();
        m_root_node = m_sb.root_node;
    }

    Btree(BtreeConfig &cfg) :
            m_btree_cfg(cfg),
            m_metrics(BtreeStoreType, cfg.get_name().c_str()), m_node_size(cfg.get_node_size()) {}
    
    ~Btree() {
        if (!m_destroy) {
            destroy(nullptr, true);
        }
    }
        
    btree_status_t destroy(free_blk_callback free_blk_cb, bool mem_only) {
        m_btree_lock.write_lock();
        BtreeNodePtr  root;
        homeds::thread::locktype acq_lock = LOCKTYPE_WRITE;
        
        btree_multinode_req_ptr multinode_req = btree_multinode_req<btree_req_type>::make_request();
        auto ret = read_and_lock_root(m_root_node, root, acq_lock, acq_lock, multinode_req);
        if (ret != btree_status_t::success) {
            m_btree_lock.unlock();
            return ret;
        }
        
        try {
            ret = free(root, free_blk_cb, multinode_req, mem_only);
        } catch (std::exception& e) {
            BT_LOG_ASSERT(false, root, "free returned exception : {}", e.what());
        }

        unlock_node(root, acq_lock);
        m_btree_lock.unlock();
        BT_LOG(DEBUG, , , "btree nodes destroyed");
        
        if (ret == btree_status_t::success) {
            m_destroy = true;
        }
        if (!mem_only) {
            BT_LOG_ASSERT_CMP(EQ, m_total_nodes, 0, );
        }
        return ret;
    }

    void recovery_cmpltd() { 
        btree_store_t::recovery_cmpltd(m_btree_store.get()); 
        BT_LOG(DEBUG, ,  , "recovery completed");
    }

    // 
    // 1. free nodes in post order traversal of tree to free non-leaf node
    // 2. If free_blk_cb is not null, callback to caller for leaf node's blk_id;
    // Assumption is that there are no pending IOs when it is called.
    // 
    btree_status_t free(BtreeNodePtr node, free_blk_callback free_blk_cb, btree_multinode_req_ptr multinode_req, bool mem_only) {
        // TODO - this calls free node on mem_tree and ssd_tree.
        // In ssd_tree we free actual block id, which is not correct behavior
        // we shouldnt really free any blocks on free node, just reclaim any memory
        // occupied by ssd_tree structure in memory. Ideally we should have sepearte
        // api like deleteNode which should be called instead of freeNode
        homeds::thread::locktype                             acq_lock = homeds::thread::LOCKTYPE_WRITE;
        uint32_t                                             i = 0;
        btree_status_t ret = btree_status_t::success;
 
        if (!node->is_leaf()) {
            BtreeNodeInfo child_info;
            while (i <= node->get_total_entries()) {
                if (i == node->get_total_entries()) {
                    if(!(node->get_edge_id().is_valid()))break;
                    child_info.set_bnode_id(node->get_edge_id());
                } else {
                    node->get(i, &child_info, false /* copy */);
                }

                BtreeNodePtr child;
                ret = read_and_lock_child(child_info.bnode_id(), child, node, i, acq_lock, acq_lock, multinode_req);
                if (ret != btree_status_t::success) {
                    return ret;
                }
                ret = free(child, free_blk_cb, multinode_req, mem_only);
                unlock_node(child, acq_lock);
                i++;
            }
        } else if (free_blk_cb) {
            // get value from leaf node and return to caller via callback;
            for (uint32_t i = 0; i < node->get_total_entries(); i++) {
                V val;
                node->get(i, &val, false);
                // Caller will free the blk in blkstore in sync mode, which is fine since it is in-memory operation;
                try {
                    free_blk_cb(val);
                } catch (std::exception& e) {
                    BT_LOG_ASSERT(false, node, "free_blk_cb returned exception: {}", e.what());
                }
            }
        }
      
        if (ret != btree_status_t::success) {
            return ret;
        }
        try {
            free_node(node, multinode_req, mem_only);
        } catch (std::exception& e) {
            BT_LOG_ASSERT(false, node, "free_node returned exception: {}", e.what());
        }
        return ret;
    }

    uint64_t get_used_size() {
        return m_node_size * m_total_nodes.load();
    }

    btree_status_t range_put(const BtreeKey &k, const BtreeValue &v, btree_put_type put_type,
                   boost::intrusive_ptr<btree_req_type> dependent_req, boost::intrusive_ptr<btree_req_type> cookie,
                   BtreeUpdateRequest<K, V> &bur) {
        V temp_v;
        //initialize cb param
        K sub_st(*(K*)bur.get_input_range().get_start_key()), sub_en(*(K*)bur.get_input_range().get_end_key());//cpy
        K in_st(*(K*)bur.get_input_range().get_start_key()), in_en(*(K*)bur.get_input_range().get_end_key());//cpy
        bur.get_cb_param()->get_input_range().set(in_st, bur.get_input_range().is_start_inclusive(),
                                                in_en, bur.get_input_range().is_end_inclusive());
        bur.get_cb_param()->get_sub_range().set(sub_st, bur.get_input_range().is_start_inclusive(),
                                                sub_en, bur.get_input_range().is_end_inclusive());
        return(put(k, v, put_type, dependent_req, cookie, &temp_v, &bur));
    }
    
    btree_status_t put(const BtreeKey &k, const BtreeValue &v, btree_put_type put_type) {
        V temp_v;
        return(put(k, v, put_type, nullptr, nullptr, &temp_v));
    }
    
    btree_status_t put(const BtreeKey &k, const BtreeValue &v, btree_put_type put_type, 
            boost::intrusive_ptr<btree_req_type> dependent_req,
            boost::intrusive_ptr<btree_req_type> cookie, BtreeValue *existing_val = nullptr, 
            BtreeUpdateRequest<K,V> *bur = nullptr) {

        COUNTER_INCREMENT(m_metrics, btree_write_ops_count, 1);
        homeds::thread::locktype acq_lock = homeds::thread::LOCKTYPE_READ;
        int ind = -1;
        bool is_leaf = false;

        //BT_LOG(INFO, base, , "Put called for key = {}, value = {}", k.to_string(), v.to_string());

        m_btree_lock.read_lock();
        
        btree_multinode_req_ptr multinode_req;
        multinode_req = btree_multinode_req<btree_req_type>::make_request(cookie, dependent_req, true, false);
        multinode_req->writes_pending.increment(1);
        btree_status_t ret = btree_status_t::success;
#ifndef NDEBUG
        {
            static atomic<uint64_t> req_id = 0;
            std::unique_lock< std::mutex > mtx(m_req_mtx);
            multinode_req->req_id = ++m_req_id;
            m_req_map.emplace(std::make_pair(multinode_req->req_id, multinode_req));
        }
#endif
retry:
        multinode_req->retry_cnt++;
        multinode_req->node_read_cnt = 0;

        BT_LOG_ASSERT_CMP(EQ, rd_locked_nodes.size(), 0,);
        BT_LOG_ASSERT_CMP(EQ, wr_locked_nodes.size(), 0,);

        BtreeNodePtr root;
        ret = read_and_lock_root(m_root_node, root, acq_lock, acq_lock, multinode_req);
        if (ret != btree_status_t::success) {
            goto out;
        }
        is_leaf = root->is_leaf();

        if (root->is_split_needed(m_btree_cfg, k, v, &ind, put_type, bur)) {

            // Time to do the split of root.
            unlock_node(root, acq_lock);
            m_btree_lock.unlock();
            ret = check_split_root(k, v, multinode_req, put_type, bur);
            BT_LOG_ASSERT_CMP(EQ, rd_locked_nodes.size(), 0,);
            BT_LOG_ASSERT_CMP(EQ, wr_locked_nodes.size(), 0,);

            // We must have gotten a new root, need to start from scratch.
            m_btree_lock.read_lock();
            
            if (ret != btree_status_t::success) {
                LOGERROR("root split failed btree name {}", m_btree_cfg.get_name());
                goto out;
            }
            
            goto retry;
        
        } else if ((is_leaf) && (acq_lock != homeds::thread::LOCKTYPE_WRITE)) {
           
            // Root is a leaf, need to take write lock, instead of read, retry
            unlock_node(root, acq_lock);
            acq_lock = homeds::thread::LOCKTYPE_WRITE;
            goto retry;
        
        } else {
            ret = do_put(root, acq_lock, k, v, ind, put_type, *existing_val, multinode_req, bur);
            if (ret == btree_status_t::retry) {
                // Need to start from top down again, since there is a race between 2 inserts or deletes.
                acq_lock = homeds::thread::LOCKTYPE_READ;
                BT_LOG(TRACE, btree_generics, , "retrying put operation");
                BT_LOG_ASSERT_CMP(EQ, rd_locked_nodes.size(), 0,);
                BT_LOG_ASSERT_CMP(EQ, wr_locked_nodes.size(), 0,);
                goto retry;
            }
        }

out:
        m_btree_lock.unlock();
#ifndef NDEBUG
        check_lock_debug();
#endif
        if (ret != btree_status_t::success) {
            BT_LOG(INFO, , , "btree put failed {}", ret);
            COUNTER_INCREMENT(m_metrics, write_err_cnt, 1);
        } else {
            COUNTER_INCREMENT(m_metrics, btree_retry_count, multinode_req->retry_cnt);
            COUNTER_INCREMENT(m_metrics, read_node_count_in_write_ops, multinode_req->node_read_cnt);
        }
        process_completions(ret, multinode_req);
        
        return ret;
    }

    btree_status_t get(const BtreeKey& key, BtreeValue* outval) { return get(key, nullptr, outval); }

    btree_status_t get(const BtreeKey& key, BtreeKey* outkey, BtreeValue* outval) {
        return get_any(BtreeSearchRange(key), outkey, outval);
    }

    btree_status_t get_any(const BtreeSearchRange& range, BtreeKey* outkey, BtreeValue* outval) {
        btree_status_t ret = btree_status_t::success;;
        bool is_found;

        m_btree_lock.read_lock();
        BtreeNodePtr root;
        btree_multinode_req_ptr multinode_req = btree_multinode_req<btree_req_type>::make_request(false, false);
       
        ret = read_and_lock_root(m_root_node, root, LOCKTYPE_READ, LOCKTYPE_READ, multinode_req);
        if (ret != btree_status_t::success) {
            goto out;
        }

        ret = do_get(root, range, outkey, outval, multinode_req);
out:
        m_btree_lock.unlock();

        // TODO: Assert if key returned from do_get is same as key requested, incase of perfect match

#ifndef NDEBUG
        check_lock_debug();
#endif
        return ret;
    }

    btree_status_t query(BtreeQueryRequest< K, V >& query_req, std::vector< std::pair< K, V > >& out_values) {
        //initialize cb param
        K in_st(*(K*)query_req.get_input_range().get_start_key());
        K in_en(*(K*)query_req.get_input_range().get_end_key());//cpy
        COUNTER_INCREMENT(m_metrics, btree_query_ops_count, 1);
        if (query_req.get_cb_param()) {
            query_req.get_cb_param()->get_input_range().set(in_st, query_req.get_input_range().is_start_inclusive(),
                                                  in_en, query_req.get_input_range().is_end_inclusive());
        }
        
        btree_status_t ret = btree_status_t::success;
        if (query_req.get_batch_size() == 0) {
            return ret;
        }
        
        btree_multinode_req_ptr multinode_req = btree_multinode_req<btree_req_type>::make_request(false, false);

        query_req.init_batch_range();

        m_btree_lock.read_lock();
        BtreeNodePtr root = nullptr;
        ret = read_and_lock_root(m_root_node, root, LOCKTYPE_READ, LOCKTYPE_READ, multinode_req);
        if (ret != btree_status_t::success) {
            goto out;
        }

        switch (query_req.query_type()) {
        case BtreeQueryType::SWEEP_NON_INTRUSIVE_PAGINATION_QUERY:
            ret = do_sweep_query(root, query_req, out_values, multinode_req);
            break;

        case BtreeQueryType::TREE_TRAVERSAL_QUERY: 
            ret = do_traversal_query(root, query_req, out_values, nullptr, multinode_req);
            break;

        default:
            unlock_node(root, homeds::thread::locktype::LOCKTYPE_READ);
            LOGERROR("Query type {} is not supported yet", query_req.query_type());
            break;
        }

out:
        m_btree_lock.unlock();
#ifndef NDEBUG
        check_lock_debug();
#endif
        if (ret == btree_status_t::success || ret == btree_status_t::has_more) {
            COUNTER_INCREMENT(m_metrics, read_node_count_in_query_ops, multinode_req->node_read_cnt);
        } else {
            COUNTER_INCREMENT(m_metrics, query_err_cnt, 1);
        }
        return ret;
    }

#ifdef SERIALIZABLE_QUERY_IMPLEMENTATION
    btree_status_t sweep_query(BtreeQueryRequest& query_req, std::vector< std::pair< K, V > >& out_values) {
        COUNTER_INCREMENT(m_metrics, btree_read_ops_count, 1);
        query_req.init_batch_range();

        m_btree_lock.read_lock();
        
        BtreeNodePtr root;
        btree_status_t ret = btree_status_t::success;

        ret = read_and_lock_root(m_root_node, root, LOCKTYPE_READ, LOCKTYPE_READ, nullptr);
        if (ret != btree_status_t::success) {
            goto out;
        }

        ret = do_sweep_query(root, query_req, out_values);
out:
        m_btree_lock.unlock();

#ifndef NDEBUG
        check_lock_debug();
#endif
        return ret;
    }

    btree_status_t serializable_query(BtreeSerializableQueryRequest& query_req, 
                                      std::vector< std::pair< K, V > >& out_values) {
        query_req.init_batch_range();

        m_btree_lock.read_lock();
        BtreeNodePtr node;
        btree_status_t ret;

        if (query_req.is_empty_cursor()) {
            // Initialize a new lock tracker and put inside the cursor.
            query_req.cursor().m_locked_nodes = std::make_unique< BtreeLockTrackerImpl >(this);

            BtreeNodePtr root;
            ret = read_and_lock_root(m_root_node, root, LOCKTYPE_READ, LOCKTYPE_READ, nullptr);
            if (ret != btree_status_t::success) {
                goto out;
            }
            get_tracker(query_req)->push(root); // Start tracking the locked nodes.
        } else {
            node = get_tracker(query_req)->top();
        }

        ret = do_serialzable_query(node, query_req, out_values);
out:
        m_btree_lock.unlock();

        // TODO: Assert if key returned from do_get is same as key requested, incase of perfect match

#ifndef NDEBUG
        check_lock_debug();
#endif

        return ret;
    }

    BtreeLockTrackerImpl* get_tracker(BtreeSerializableQueryRequest& query_req) {
        return (BtreeLockTrackerImpl*)query_req->get_cursor.m_locked_nodes.get();
    }
#endif

    /* It doesn't support async */
    btree_status_t remove_any(const BtreeSearchRange& range, BtreeKey* outkey, BtreeValue* outval) {
        return (remove_any(range, outkey, outval, nullptr, nullptr));
    }

    btree_status_t remove_any(const BtreeSearchRange& range, BtreeKey* outkey, BtreeValue* outval,
                    boost::intrusive_ptr< btree_req_type > dependent_req,
                    boost::intrusive_ptr< btree_req_type > cookie) {
        homeds::thread::locktype acq_lock = homeds::thread::locktype::LOCKTYPE_READ;
        bool                     is_found = false;
        bool is_leaf = false;

        m_btree_lock.read_lock();
        
        btree_multinode_req_ptr multinode_req = btree_multinode_req<btree_req_type>::make_request(cookie, 
                                                                    dependent_req, true, false);
        multinode_req->writes_pending.increment(1);
#ifndef NDEBUG
        {
            std::unique_lock< std::mutex > mtx(m_req_mtx);
            multinode_req->req_id = ++m_req_id;
            m_req_map.emplace(std::make_pair(multinode_req->req_id, multinode_req));
        }
#endif
    retry:

        btree_status_t status = btree_status_t::success;

        BtreeNodePtr root;
        status = read_and_lock_root(m_root_node, root, acq_lock, acq_lock, multinode_req);
        if (status != btree_status_t::success) {
            goto out;
        }
        is_leaf = root->is_leaf();

        if (root->get_total_entries() == 0) {
            if (is_leaf) {
                // There are no entries in btree.
                unlock_node(root, acq_lock);
                status = btree_status_t::not_found;
                BT_LOG(DEBUG, , root, "entry not found in btree");
                goto out;
            }
            BT_LOG_ASSERT(root->get_edge_id().is_valid(), root, "Invalid edge id");
            unlock_node(root, acq_lock);
            m_btree_lock.unlock();

            status = check_collapse_root(multinode_req);
            if (status != btree_status_t::success) {
                LOGERROR("check collapse read failed btree name {}", m_btree_cfg.get_name());
                goto out;
            }

            // We must have gotten a new root, need to
            // start from scratch.
            m_btree_lock.read_lock();
            goto retry;
        } else if ((is_leaf) && (acq_lock != homeds::thread::LOCKTYPE_WRITE)) {
            // Root is a leaf, need to take write lock, instead
            // of read, retry
            unlock_node(root, acq_lock);
            acq_lock = homeds::thread::LOCKTYPE_WRITE;
            goto retry;
        } else {
            status = do_remove(root, acq_lock, range, outkey, outval, multinode_req);
            if (status == btree_status_t::retry) {
                // Need to start from top down again, since
                // there is a race between 2 inserts or deletes.
                acq_lock = homeds::thread::LOCKTYPE_READ;
                goto retry;
            }
        }

out:
        m_btree_lock.unlock();
#ifndef NDEBUG
        check_lock_debug();
#endif

        process_completions(status, multinode_req);
        return status;
    }

    btree_status_t remove(const BtreeKey& key, BtreeValue* outval) { return (remove(key, outval, nullptr, nullptr)); }

    btree_status_t remove(const BtreeKey& key, BtreeValue* outval, boost::intrusive_ptr< btree_req_type > dependent_req,
                boost::intrusive_ptr< btree_req_type > cookie) {
        return remove_any(BtreeSearchRange(key), nullptr, outval, dependent_req, cookie);
    }

<<<<<<< HEAD
    void verify_tree() {
        m_btree_lock.read_lock();
        verify_node(m_root_node, nullptr, -1);
        m_btree_lock.unlock();
=======
    void diff(Btree *other, uint32_t param, vector <pair <K, V>> *diff_kv) {
       std::vector< pair<K,V> > my_kvs, other_kvs;

       get_all_kvs(&my_kvs);
       other->get_all_kvs(&other_kvs);
       auto it1 = my_kvs.begin();
       auto it2 = other_kvs.begin();

       K k1, k2;
       V v1, v2;

       if (it1 != my_kvs.end()) {
           k1 = it1->first;
           v1 = it1->second;
       }
       if (it2 != other_kvs.end()) {
           k2 = it2->first;
           v2 = it2->second;
       }

       while ((it1 != my_kvs.end()) && (it2 != other_kvs.end())) {
           if (k1.preceeds(&k2)) {
               /* k1 preceeds k2 - push k1 and continue */
               diff_kv->emplace_back(make_pair(k1,v1));
               it1++;
               if (it1 == my_kvs.end()) {
                   break;
               }
               k1 = it1->first;
               v1 = it1->second;
           } else if (k1.succeeds(&k2)) {
               /* k2 preceeds k1 - push k2 and continue */
               diff_kv->emplace_back(make_pair(k2, v2));
               it2++;
               if (it2 == other_kvs.end()) {
                   break;
               }
               k2 = it2->first;
               v2 = it2->second;
           } else {
               /* k1 and k2 overlaps */
               std::vector< pair< K, V > > overlap_kvs;
               diff_read_next_t            to_read = READ_BOTH;

               v1.get_overlap_diff_kvs(&k1, &v1, &k2, &v2, param, to_read, overlap_kvs);
               for (auto ovr_it = overlap_kvs.begin(); ovr_it != overlap_kvs.end(); ovr_it++) {
                   diff_kv->emplace_back(make_pair(ovr_it->first, ovr_it->second));
               }

               switch (to_read) {
               case READ_FIRST:
                   it1++;
                   if (it1 == my_kvs.end()) {
                       // Add k2,v2
                       diff_kv->emplace_back(make_pair(k2, v2));
                       it2++;
                       break;
                   }
                   k1 = it1->first;
                   v1 = it1->second;
                   break;

               case READ_SECOND:
                   it2++;
                   if (it2 == other_kvs.end()) {
                       diff_kv->emplace_back(make_pair(k1, v1));
                       it1++;
                       break;
                   }
                   k2 = it2->first;
                   v2 = it2->second;
                   break;

                case READ_BOTH: 
                   /* No tail part */
                   it1++;
                   if (it1 == my_kvs.end()) {
                       break;
                   }
                   k1 = it1->first;
                   v1 = it1->second;
                   it2++;
                   if (it2 == my_kvs.end()) {
                       break;
                   }
                   k2 = it2->first;
                   v2 = it2->second;
                   break;

                default:
                    LOGERROR("ERROR: Getting Overlapping Diff KVS for {}:{}, {}:{}, to_read {}", k1, v1, k2, v2, to_read);
                    /* skip both */
                    it1++;
                    if (it1 == my_kvs.end()) {
                        break;
                    }
                    k1 = it1->first;
                    v1 = it1->second;
                    it2++;
                    if (it2 == my_kvs.end()) {
                        break;
                    }
                    k2 = it2->first;
                    v2 = it2->second;
                    break;
                }
           }
       }

       while (it1 != my_kvs.end()) {
           diff_kv->emplace_back(make_pair(it1->first, it1->second));
           it1++;
       }

       while (it2 != other_kvs.end()) {
           diff_kv->emplace_back(make_pair(it2->first, it2->second));
           it2++;
       }

    }

    void merge(Btree* other, match_item_cb_update_t<K,V> merge_cb) {

          std::vector< pair< K, V > > other_kvs;

          other->get_all_kvs(&other_kvs);
          for (auto it = other_kvs.begin(); it != other_kvs.end(); it++) {
              K                           k = it->first;
              V                           v = it->second;
              BRangeUpdateCBParam< K, V > local_param(k, v);
              K                           start(k.start(), 1), end(k.end(), 1);

              auto                       search_range = BtreeSearchRange(start, true, end, true);
              BtreeUpdateRequest< K, V > ureq(search_range, merge_cb, (BRangeUpdateCBParam< K, V >*)&local_param);
              range_put(k, v, btree_put_type::APPEND_IF_EXISTS_ELSE_INSERT, nullptr, nullptr, ureq);
          }
    }

    void get_all_kvs(std::vector< pair< K, V > >* kvs) {
        std::vector< BtreeNodePtr > leaves;

        get_leaf_nodes(&leaves);
        for (auto l : leaves) {
            l->get_all_kvs(kvs);
        }
>>>>>>> cfc55845
    }

    void print_tree() {
        m_btree_lock.read_lock();
        std::stringstream ss;
        to_string(m_root_node, ss);
        BT_LOG(INFO, , , "Pre order traversal of tree : <{}>", ss.str());
        m_btree_lock.unlock();
    }

    void print_node(const bnodeid_t& bnodeid) {
        std::stringstream ss;
        BtreeNodePtr node;
        m_btree_lock.read_lock();
        homeds::thread::locktype acq_lock = homeds::thread::locktype::LOCKTYPE_READ;
        if (read_and_lock_node(bnodeid, node, acq_lock, acq_lock, nullptr) != btree_status_t::success) {
            return;
        }
        ss << "[" << node->to_string() << "]";
        unlock_node(node, acq_lock);
        BT_LOG(INFO, , , "Node : <{}>", ss.str());
        m_btree_lock.unlock();
    }

    nlohmann::json get_metrics_in_json(bool updated = true) { return m_metrics.get_result_in_json(updated); }

private:
    void verify_node(bnodeid_t bnodeid, BtreeNodePtr parent_node, uint32_t indx) {
        homeds::thread::locktype acq_lock = homeds::thread::locktype::LOCKTYPE_READ;
        BtreeNodePtr my_node;
        if (read_and_lock_node(bnodeid, my_node, acq_lock, acq_lock, nullptr) != btree_status_t::success) {
            LOGINFO("read node failed");
            return;
        }

        K prev_key;
        for (uint32_t i = 0; i < my_node->get_total_entries(); ++i) {
            K key;
            my_node->get_nth_key(i, &key, false);
            if (!my_node->is_leaf()) {
                BtreeNodeInfo child;
                my_node->get(i, &child, false);
                verify_node(child.bnode_id(), my_node, i);
                if (i > 0) {
                    BT_LOG_ASSERT_CMP(LT, prev_key.compare(&key), 0, my_node);
                }
            }
            if (my_node->is_leaf() && i > 0) {
                BT_LOG_ASSERT_CMP(LT, prev_key.compare_start(&key), 0, my_node);
            }
            prev_key = key;
        }

        if (parent_node && parent_node->get_total_entries() != indx) {
            K parent_key;
            parent_node->get_nth_key(indx, &parent_key, false);

            K last_key;
            my_node->get_nth_key(my_node->get_total_entries() - 1, &last_key, false);
            BT_LOG_ASSERT_CMP(EQ, last_key.compare(&parent_key), 0, parent_node);
        } else if (parent_node) {
            K parent_key;
            parent_node->get_nth_key(indx - 1, &parent_key, false);

            K first_key;
            my_node->get_nth_key(0, &first_key, false);
            BT_LOG_ASSERT_CMP(GT, first_key.compare(&parent_key), 0, parent_node);
        }

        if (my_node->get_edge_id().is_valid()) {
            verify_node(my_node->get_edge_id(), my_node, my_node->get_total_entries());
        }
        unlock_node(my_node, acq_lock);
    }

    void to_string(bnodeid_t bnodeid, std::stringstream &ss) {
        BtreeNodePtr node;

        homeds::thread::locktype acq_lock = homeds::thread::locktype::LOCKTYPE_READ;

        if (read_and_lock_node(bnodeid, node, acq_lock, acq_lock, nullptr) != btree_status_t::success) {
            return;
        }
        ss << "[" << node->to_string() << "]";

        if (!node->is_leaf()) {
            uint32_t i = 0;
            while (i < node->get_total_entries()) {
                BtreeNodeInfo p;
                node->get(i, &p, false);
                to_string(p.bnode_id(),ss);
                i++;
            }
            if(node->get_edge_id().is_valid())
                to_string(node->get_edge_id(),ss);
        }
        unlock_node(node, acq_lock);
    }

    /*
     * Get all leaf nodes from the read-only tree (CP tree, Snap Tree etc)
     * NOTE: Doesn't take any lock
     */
    void get_leaf_nodes(std::vector <BtreeNodePtr> *leaves) {
        /* TODO: Add a flag to indicate RO tree
         * TODO: Check the flag here
         */
        get_leaf_nodes(m_root_node, leaves);
    }

    // TODO: Remove the locks once we have RO flags
    void get_leaf_nodes(bnodeid_t bnodeid, std::vector< BtreeNodePtr >* leaves) {
        BtreeNodePtr node;

        if (read_and_lock_node(bnodeid, node, LOCKTYPE_READ, LOCKTYPE_READ, nullptr) != btree_status_t::success) {
            return;
        }

        if (node->is_leaf()) {
            BtreeNodePtr next_node = nullptr;
            leaves->push_back(node);
            while (node->get_next_bnode().is_valid()) {
                auto ret =
                    read_and_lock_sibling(node->get_next_bnode(), next_node, LOCKTYPE_READ, LOCKTYPE_READ, nullptr);
                unlock_node(node, LOCKTYPE_READ);
                assert(ret == btree_status_t::success);
                if (ret != btree_status_t::success) {
                    LOGERROR("Cannot read sibling node for {}", node);
                    return;
                }
                assert(next_node->is_leaf());
                leaves->push_back(next_node);
                node = next_node;
            }
            unlock_node(node, LOCKTYPE_READ);
            return;
        }

        assert(node->get_total_entries() > 0);
        if (node->get_total_entries() > 0) {
            BtreeNodeInfo p;
            node->get(0, &p, false);
            //XXX If we cannot get rid of locks, lock child and release parent here
            get_leaf_nodes(p.bnode_id(), leaves);
        }
        unlock_node(node, LOCKTYPE_READ);
    }

    btree_status_t do_get(BtreeNodePtr my_node, const BtreeSearchRange& range, BtreeKey* outkey, 
                          BtreeValue* outval, btree_multinode_req_ptr multinode_req) {
        btree_status_t ret = btree_status_t::success;
        bool is_child_lock = false;
        homeds::thread::locktype child_locktype;
        multinode_req->node_read_cnt++;

        if (my_node->is_leaf()) {
            auto result = my_node->find(range, outkey, outval);
            if (result.found) {
                ret = btree_status_t::success;
            } else {
                ret = btree_status_t::not_found; 
            }
            unlock_node(my_node, homeds::thread::locktype::LOCKTYPE_READ);
            return ret;
        }

        BtreeNodeInfo child_info;
        auto          result = my_node->find(range, nullptr, &child_info);
        ASSERT_IS_VALID_INTERIOR_CHILD_INDX(result, my_node);
        
        BtreeNodePtr  child_node;
        child_locktype = homeds::thread::LOCKTYPE_READ;
        ret = read_and_lock_child(child_info.bnode_id(), child_node, my_node, result.end_of_search_index, 
                            child_locktype, child_locktype, multinode_req);
        if (ret != btree_status_t::success) {
            goto out;
        }
        
        unlock_node(my_node, homeds::thread::locktype::LOCKTYPE_READ);

        return (do_get(child_node, range, outkey, outval, multinode_req));
out:
        unlock_node(my_node, homeds::thread::locktype::LOCKTYPE_READ);
        return ret;
    }

    btree_status_t do_sweep_query(BtreeNodePtr my_node, BtreeQueryRequest< K, V >& query_req,
                        std::vector< std::pair< K, V > >& out_values, btree_multinode_req_ptr multinode_req) {
        btree_status_t ret = btree_status_t::success;
        multinode_req->node_read_cnt++;
        if (my_node->is_leaf()) {
            BT_DEBUG_ASSERT_CMP(GT, query_req.get_batch_size(), 0, my_node);

            auto         count = 0U;
            BtreeNodePtr next_node = nullptr;

            do {
                if (next_node) {
                    unlock_node(my_node, homeds::thread::locktype::LOCKTYPE_READ);
                    my_node = next_node;
                    if (my_node->get_total_entries() > 0) {
                        K ekey;
                        next_node->get_nth_key(0,&ekey,false);
                        /* comparing the end key of the input rangee with the start key of the next interval to see
                         * if it overlaps
                         */
                        if (query_req.get_input_range().get_end_key()->compare_start(&ekey) < 0) {//early lookup end
                            query_req.cursor().m_last_key = nullptr;
                            break;
                        }
                    }
                }

                BT_LOG(TRACE, btree_nodes, my_node, "Query leaf node:\n {}", my_node->to_string());

                int                              start_ind = 0, end_ind = 0;
                std::vector< std::pair< K, V > > match_kv;
                auto cur_count = my_node->get_all(query_req.this_batch_range(), query_req.get_batch_size() - count,
                                                  start_ind, end_ind, &match_kv);

                if (query_req.callback()) {
                    // TODO - support accurate sub ranges in future instead of setting input range
                    query_req.get_cb_param()->set_sub_range(query_req.get_input_range());
                    std::vector< std::pair< K, V > > result_kv;
                    query_req.callback()(match_kv, result_kv, query_req.get_cb_param());
                    auto ele_to_add = result_kv.size();
                    if (count + ele_to_add > query_req.get_batch_size())
                        ele_to_add = query_req.get_batch_size() - count;
                    if (ele_to_add > 0)
                        out_values.insert(out_values.end(), result_kv.begin(), result_kv.begin() + ele_to_add);
                    count += ele_to_add;

                    BT_DEBUG_ASSERT_CMP(LE, count, query_req.get_batch_size(), my_node);
                } else {
                    out_values.insert(std::end(out_values), std::begin(match_kv), std::end(match_kv));
                    count += cur_count;
                }

                if ((count < query_req.get_batch_size()) && my_node->get_next_bnode().is_valid()) {
                    ret = read_and_lock_sibling(my_node->get_next_bnode(), next_node, LOCKTYPE_READ, 
                                                      LOCKTYPE_READ, multinode_req);
                    if (ret != btree_status_t::success) {
                        LOGERROR("read failed btree name {}", m_btree_cfg.get_name());
                        ret = btree_status_t::read_failed;
                        break;
                    }
                } else {
                    // If we are here because our count is full, then setup the last key as cursor, otherwise, it would
                    // mean count is 0, but this is the rightmost leaf node in the tree. So no more cursors.
                    query_req.cursor().m_last_key = (count) ? std::make_unique< K >(out_values.back().first) : nullptr;
                    break;
                }
            } while (true);

            unlock_node(my_node, homeds::thread::locktype::LOCKTYPE_READ);
            if (ret != btree_status_t::success) {
                return ret;
            }
            if (query_req.cursor().m_last_key != nullptr) {
                if (query_req.get_input_range().get_end_key()->compare(query_req.cursor().m_last_key.get()) == 0) {
                    /* we finished just at the last key */
                    return btree_status_t::success;
                } else {
                    return btree_status_t::has_more;
                }
            } else {
                return btree_status_t::success;
            }
        }

        BtreeNodeInfo start_child_info;
        auto result = my_node->find(query_req.get_start_of_range(), nullptr, &start_child_info);
        ASSERT_IS_VALID_INTERIOR_CHILD_INDX(result, my_node);

        BtreeNodePtr child_node;
        ret = read_and_lock_child(start_child_info.bnode_id(), child_node, my_node, result.end_of_search_index, 
                        LOCKTYPE_READ, LOCKTYPE_READ, multinode_req);
        unlock_node(my_node, homeds::thread::locktype::LOCKTYPE_READ);
        if (ret != btree_status_t::success) {
            return ret;
        }
        return (do_sweep_query(child_node, query_req, out_values, multinode_req));
    }

    btree_status_t do_traversal_query(BtreeNodePtr my_node, BtreeQueryRequest< K, V >& query_req,
                            std::vector< std::pair< K, V > >& out_values, BtreeSearchRange* sub_range, 
                            btree_multinode_req_ptr multinode_req) {
        btree_status_t ret = btree_status_t::success;

        multinode_req->node_read_cnt++;
        if (my_node->is_leaf()) {
            BT_LOG_ASSERT_CMP(GT, query_req.get_batch_size(), 0, my_node);

            int                              start_ind = 0, end_ind = 0;
            std::vector< std::pair< K, V > > match_kv;
            my_node->get_all(query_req.this_batch_range(), query_req.get_batch_size() - (uint32_t)out_values.size(),
                             start_ind, end_ind, &match_kv);

            if (query_req.callback()) {
                //TODO - support accurate sub ranges in future instead of setting input range
                query_req.get_cb_param()->set_sub_range(query_req.get_input_range());
                std::vector<std::pair<K, V>> result_kv;
                query_req.callback()(match_kv, result_kv, query_req.get_cb_param());
                auto ele_to_add = result_kv.size();
                if (ele_to_add > 0) {
                    out_values.insert(out_values.end(), result_kv.begin(), result_kv.begin()+ele_to_add);
                }
            }
            out_values.insert(std::end(out_values), std::begin(match_kv), std::end(match_kv));

            unlock_node(my_node, homeds::thread::locktype::LOCKTYPE_READ);
            if (out_values.size() >= query_req.get_batch_size()) {
                BT_DEBUG_ASSERT_CMP(EQ, out_values.size(), query_req.get_batch_size(), my_node);
                query_req.cursor().m_last_key = std::make_unique< K >(out_values.back().first);
                if (query_req.get_input_range().get_end_key()->compare(query_req.cursor().m_last_key.get()) == 0) {
                    /* we finished just at the last key */
                    return btree_status_t::success;
                }
                return btree_status_t::has_more;
            }

            return ret;
        }

        auto start_ret = my_node->find(query_req.get_start_of_range(), nullptr, nullptr);
        auto end_ret = my_node->find(query_req.get_end_of_range(), nullptr, nullptr);
        bool unlocked_already = false;
        int ind = -1;
        
        if(start_ret.end_of_search_index==(int)my_node->get_total_entries() && !(my_node->get_edge_id().is_valid())) {
            goto done;//no results found
        } else if(end_ret.end_of_search_index==(int)my_node->get_total_entries() && !(my_node->get_edge_id().is_valid())) {
            end_ret.end_of_search_index--;//end is not valid
        }

        BT_LOG_ASSERT_CMP(LE, start_ret.end_of_search_index, end_ret.end_of_search_index, my_node);
        ind = start_ret.end_of_search_index;
        
        while (ind <= end_ret.end_of_search_index) {
            BtreeNodeInfo child_info;
            my_node->get(ind, &child_info, false);
            BtreeNodePtr child_node = nullptr; 
            homeds::thread::locktype child_cur_lock = homeds::thread::LOCKTYPE_READ;
            ret = read_and_lock_child(child_info.bnode_id(), child_node, my_node, ind, 
                                            child_cur_lock, child_cur_lock, multinode_req);
            if (ret != btree_status_t::success) {
                break;
            }

            if (ind == end_ret.end_of_search_index) {
                // If we have reached the last index, unlock before traversing down, because we no longer need
                // this lock. Holding this lock will impact performance unncessarily.
                unlock_node(my_node, homeds::thread::locktype::LOCKTYPE_READ);
                unlocked_already = true;
            }
            // TODO - pass sub range if child is leaf
            ret = do_traversal_query(child_node, query_req, out_values, nullptr, multinode_req);
            if (ret == btree_status_t::has_more) {
                break;
            }
            ind++;
        }
done:
        if (!unlocked_already) {
            unlock_node(my_node, homeds::thread::locktype::LOCKTYPE_READ);
        }

        return ret;
    }

#ifdef SERIALIZABLE_QUERY_IMPLEMENTATION
    btree_status_t do_serialzable_query(BtreeNodePtr my_node, BtreeSerializableQueryRequest& query_req,
                              std::vector< std::pair< K, V > >& out_values) {

        btree_status_t ret = btree_status_t::success;
        if (my_node->is_leaf) {
            auto count = 0;
            auto start_result = my_node->find(query_req.get_start_of_range(), nullptr, nullptr);
            auto start_ind = start_result.end_of_search_index;

            auto end_result = my_node->find(query_req.get_end_of_range(), nullptr, nullptr);
            auto end_ind = end_result.end_of_search_index;
            if (!end_result.found) {
                end_ind--;
            } // not found entries will point to 1 ind after last in range.

            ind = start_ind;
            while ((ind <= end_ind) && (count < query_req.get_batch_size())) {
                K key;
                V value;
                my_node->get_nth_element(ind, &key, &value, false);

                if (!query_req.m_match_item_cb || query_req.m_match_item_cb(key, value)) {
                    out_values.emplace_back(std::make_pair< K, V >(key, value));
                    count++;
                }
                ind++;
            }

            bool has_more = ((ind >= start_ind) && (ind < end_ind));
            if (!has_more) {
                unlock_node(my_node, homeds::thread::locktype::LOCKTYPE_READ);
                get_tracker(query_req)->pop();
                return success;
            }

            return has_more;
        }

        BtreeNodeId start_child_ptr, end_child_ptr;
        auto        start_ret = my_node->find(query_req.get_start_of_range(), nullptr, &start_child_ptr);
        ASSERT_IS_VALID_INTERIOR_CHILD_INDX(start_ret, my_node);
        auto        end_ret = my_node->find(query_req.get_end_of_range(), nullptr, &end_child_ptr);
        ASSERT_IS_VALID_INTERIOR_CHILD_INDX(end_ret, my_node);

        BtreeNodePtr child_node;
        if (start_ret.end_of_search_index == end_ret.end_of_search_index) {
            BT_LOG_ASSERT_CMP(EQ, start_child_ptr, end_child_ptr, my_node);

            ret = read_and_lock_node(start_child_ptr.get_node_id(), child_node, 
                                        LOCKTYPE_READ, LOCKTYPE_READ, nullptr);
            if (ret != btree_status_t::success) {
                unlock_node(my_node, homeds::thread::locktype::LOCKTYPE_READ);
                return ret;
            }
            unlock_node(my_node, homeds::thread::locktype::LOCKTYPE_READ);

            // Pop the last node and push this child node
            get_tracker(query_req)->pop();
            get_tracker(query_req)->push(child_node);
            return do_serialzable_query(child_node, query_req, search_range, out_values);
        } else {
            // This is where the deviation of tree happens. Do not pop the node out of lock tracker
            bool has_more = false;

            for (auto i = start_ret.end_of_search_index; i <= end_ret.end_of_search_index; i++) {
                BtreeNodeId child_ptr;
                my_node->get_nth_value(i, &child_ptr, false);
                ret = read_and_lock_node(child_ptr.get_node_id(), child_node, 
                                             LOCKTYPE_READ, LOCKTYPE_READ, nullptr);
                if (ret != btree_status_t::success) {
                    unlock_node(my_node, homeds::thread::locktype::LOCKTYPE_READ);
                    return ret;
                }

                get_tracker(query_req)->push(child_node);

                ret = do_serialzable_query(child_node, query_req, out_values);
                if (ret == BTREE_AGAIN) {
                    BT_LOG_ASSERT_CMP(EQ, out_values.size(), query_req.get_batch_size(),);
                    break;
                }
            }

            if (ret == BTREE_SUCCESS) {
                unlock_node(my_node, homeds::thread::locktype::LOCKTYPE_READ);
                assert(get_tracker(query_req)->top() == my_node);
                get_tracker(query_req)->pop();
            }
            return ret;
        }
    }
#endif

    /* This function upgrades the node lock and take required steps if things have
     * changed during the upgrade.
     *
     * Inputs:
     * myNode - Node to upgrade
     * childNode - In case childNode needs to be unlocked. Could be nullptr
     * curLock - Input/Output: current lock type
     *
     * Returns - If successfully able to upgrade, return true, else false.
     *
     * About Locks: This function expects the myNode to be locked and if childNode is not nullptr, expects
     * it to be locked too. If it is able to successfully upgrade it continue to retain its
     * old lock. If failed to upgrade, will release all locks.
     */
     btree_status_t upgrade_node(BtreeNodePtr my_node, BtreeNodePtr child_node, homeds::thread::locktype& cur_lock,
                      homeds::thread::locktype &child_cur_lock, btree_multinode_req_ptr multinode_req) {
        uint64_t prev_gen;
        btree_status_t ret = btree_status_t::success;
        homeds::thread::locktype child_lock_type = child_cur_lock;

        if (cur_lock == homeds::thread::LOCKTYPE_WRITE) {
            goto done;
        }

        prev_gen = my_node->get_gen();
        if (child_node) {
            unlock_node(child_node, child_cur_lock);
            child_cur_lock = locktype::LOCKTYPE_NONE;
        }

#ifdef _PRERELEASE 
        {
            auto time = homestore_flip->get_test_flip<uint64_t>("btree_upgrade_delay");
            if (time) {
                usleep(time.get());
            }
        }
#endif
        ret = lock_node_upgrade(my_node, multinode_req);
        if (ret != btree_status_t::success) {
            cur_lock = locktype::LOCKTYPE_NONE;
            return ret;
        }
        
        // The node was not changed by anyone else during upgrade.
        cur_lock = homeds::thread::LOCKTYPE_WRITE;

        // If the node has been made invalid (probably by mergeNodes) ask caller to start over again, but before that
        // cleanup or free this node if there is no one waiting.
        if (!my_node->is_valid_node()) {
            unlock_node(my_node, homeds::thread::LOCKTYPE_WRITE);
            cur_lock = locktype::LOCKTYPE_NONE;
            ret = btree_status_t::retry;
            goto done;
        }

        // If node has been updated, while we have upgraded, ask caller to start all over again.
        if (prev_gen != my_node->get_gen()) {
            unlock_node(my_node, cur_lock);
            cur_lock = locktype::LOCKTYPE_NONE;
            ret = btree_status_t::retry;
            goto done;
        }

        if (child_node) {
            ret = lock_and_refresh_node(child_node, child_lock_type, multinode_req);
            if (ret != btree_status_t::success) {
                unlock_node(my_node, cur_lock);
                cur_lock = locktype::LOCKTYPE_NONE;
                child_cur_lock = locktype::LOCKTYPE_NONE;
                goto done;
            }
            child_cur_lock = child_lock_type;
        }

#ifdef _PRERELEASE
    {
        int is_leaf = 0;
        
        if (child_node && child_node->is_leaf()) {
            is_leaf = 1;
        }
        if (homestore_flip->test_flip("btree_upgrade_node_fail", is_leaf)) {
            unlock_node(my_node, cur_lock);
            cur_lock = locktype::LOCKTYPE_NONE;
            if (child_node) {
                unlock_node(child_node, child_cur_lock);
                child_cur_lock = locktype::LOCKTYPE_NONE;
            }
            ret = btree_status_t::retry;
            goto done;
        }
    }
#endif

        BT_DEBUG_ASSERT_CMP(EQ, my_node->m_common_header.is_lock, 1, my_node);
    done:
        return ret;
    }

    btree_status_t update_leaf_node(BtreeNodePtr my_node, const BtreeKey &k, const BtreeValue &v, 
                                    btree_put_type put_type, BtreeValue &existing_val, btree_multinode_req_ptr multinode_req,
                                    BtreeUpdateRequest<K, V> *bur) {

        btree_status_t ret = btree_status_t::success;
        if (bur != nullptr) {
            //BT_DEBUG_ASSERT_CMP(NE, bur->callback(), nullptr, my_node); // TODO - range req without callback implementation
            std::vector< std::pair< K, V > > match;
            int                              start_ind = 0, end_ind = 0;
            my_node->get_all(bur->get_cb_param()->get_sub_range(), UINT32_MAX, start_ind, end_ind, &match);

            vector< pair< K, V > > replace_kv;
            bur->callback()(match, replace_kv, bur->get_cb_param());
            assert(start_ind <= end_ind);
            if (match.size() > 0) {
                my_node->remove(start_ind, end_ind);
            }
            for (auto &pair : replace_kv) { // insert is based on compare() of BtreeKey
                auto status = my_node->insert(pair.first, pair.second);
                if (status != btree_status_t::success) {
                    COUNTER_INCREMENT(m_metrics, insert_failed_count, 1);
                    return btree_status_t::retry;
                 }
            }
        } else {
            if (!my_node->put(k, v, put_type, existing_val)) {
                ret = btree_status_t::put_failed;
            }
        }

#ifndef NDEBUG
        //sorted check
        for (auto i=1u; i < my_node->get_total_entries(); i++) {
            K curKey, prevKey;
            my_node->get_nth_key(i-1, &prevKey, false);
            my_node->get_nth_key(i, &curKey, false);
            BT_DEBUG_ASSERT_CMP(LE, prevKey.compare(&curKey), 0, my_node);
        }
#endif
        write_node_async(my_node, multinode_req);
        COUNTER_INCREMENT(m_metrics, btree_obj_count, 1);
        return ret;
    }

    btree_status_t get_start_and_end_ind(BtreeNodePtr my_node, BtreeUpdateRequest<K, V> *bur, const BtreeKey &k, 
                                         int &start_ind, int &end_ind) {

        btree_status_t ret = btree_status_t::success;
        if (bur != nullptr) { 
            /* just get start/end index from get_all. We don't release the parent lock until this
             * key range is not inserted from start_ind to end_ind.
             */
            my_node->get_all(bur->get_input_range(), UINT32_MAX, start_ind, end_ind);
        } else {
            auto result = my_node->find(k, nullptr, nullptr);
            end_ind = start_ind = result.end_of_search_index;
            ASSERT_IS_VALID_INTERIOR_CHILD_INDX(result, my_node);
        }

        if (start_ind > end_ind) {
            BT_LOG_ASSERT(false, my_node, "start ind {} greater than end ind {}", start_ind, end_ind);
            ret = btree_status_t::retry;
        }
        return ret;
    }

    /* It split the child if a split is required. It releases lock on parent and child_node in case of failure */
    btree_status_t check_and_split_node(BtreeNodePtr my_node, BtreeUpdateRequest<K, V> *bur, const BtreeKey &k,
                                        const BtreeValue &v, int ind_hint, btree_put_type put_type, 
                                        btree_multinode_req_ptr multinode_req, BtreeNodePtr  child_node,
                                        homeds::thread::locktype &curlock, homeds::thread::locktype &child_curlock,
                                        int child_ind, bool &split_occured) {

        split_occured = false;
        K split_key;
        btree_status_t ret = btree_status_t::success;
        auto child_lock_type = child_curlock;
        auto none_lock_type = LOCKTYPE_NONE;
        
#ifdef _PRERELEASE
        boost::optional<int> time;
        if (child_node->is_leaf()) {
            time = homestore_flip->get_test_flip<int>("btree_delay_and_split_leaf", child_node->get_total_entries());
        } else {
            time = homestore_flip->get_test_flip<int>("btree_delay_and_split", child_node->get_total_entries());
        }
        if (time && child_node->get_total_entries() > 2) {
            usleep(time.get());
        } else 
#endif
        {
            if (!child_node->is_split_needed(m_btree_cfg, k, v, &ind_hint, put_type, bur)) {
                return ret;
            }
        }
       
        /* Split needed */
        if (bur) {

            /* In case of range update we might split multiple childs of a parent in a single
             * iteration which result into less space in the parent node.
             */
#ifdef _PRERELEASE
            if (homestore_flip->test_flip("btree_parent_node_full")) {
                ret = btree_status_t::retry;
                goto out;
            }
#endif
            if (my_node->is_split_needed(m_btree_cfg, k, v, &ind_hint, put_type, bur)) {
                //restart from root
                ret = btree_status_t::retry;
                goto out;
            }
            /* refresh node is needed wherever we are writing to a node multiple times
             * in a single lock iteration.
             */
            btree_store_t::refresh_node(m_btree_store.get(), my_node, multinode_req, true);
        }

        // Time to split the child, but we need to convert parent to write lock
        ret = upgrade_node(my_node, child_node, curlock, child_curlock, multinode_req);
        if (ret != btree_status_t::success) {
            BT_LOG(DEBUG, btree_structures, my_node, "Upgrade of node lock failed, retrying from root");
            BT_LOG_ASSERT_CMP(EQ, curlock, homeds::thread::LOCKTYPE_NONE, my_node);
            goto out;
        }
        BT_LOG_ASSERT_CMP(EQ, child_curlock, child_lock_type, my_node);
        BT_LOG_ASSERT_CMP(EQ, curlock, homeds::thread::LOCKTYPE_WRITE, my_node);

        // We need to upgrade the child to WriteLock
        ret = upgrade_node(child_node, nullptr, child_curlock, none_lock_type, multinode_req);
        if (ret != btree_status_t::success) {
            BT_LOG(DEBUG, btree_structures, child_node, "Upgrade of child node lock failed, retrying from root");
            BT_LOG_ASSERT_CMP(EQ, child_curlock, homeds::thread::LOCKTYPE_NONE, child_node);
            goto out;
        }
        BT_LOG_ASSERT_CMP(EQ, none_lock_type, homeds::thread::LOCKTYPE_NONE, my_node);
        BT_LOG_ASSERT_CMP(EQ, child_curlock, homeds::thread::LOCKTYPE_WRITE, child_node);

        // Real time to split the node and get point at which it was split
        ret = split_node(my_node, child_node, child_ind, &split_key, multinode_req);
        if (ret != btree_status_t::success) {
            goto out;
        }
        
        // After split, retry search and walk down.
        unlock_node(child_node, homeds::thread::LOCKTYPE_WRITE);
        child_curlock = LOCKTYPE_NONE;
        COUNTER_INCREMENT(m_metrics, btree_split_count, 1);
        split_occured = true;
out:
        if (ret != btree_status_t::success) {
            if (curlock != LOCKTYPE_NONE) {
                unlock_node(my_node, curlock);
                curlock = LOCKTYPE_NONE;
            }

            if (child_curlock != LOCKTYPE_NONE) {
                unlock_node(child_node, child_curlock);
                child_curlock = LOCKTYPE_NONE;
            }
        }
        return ret;
    }

    /* This function is called for the interior nodes whose childs are leaf nodes to calculate the sub range */
    void get_subrange(BtreeNodePtr my_node, BtreeUpdateRequest<K, V> *bur, int curr_ind) {
        
        if (!bur) {
            return;
        }

#ifndef NDEBUG
        if (curr_ind > 0) {
            /* start of subrange will always be more then the key in curr_ind - 1 */
            K start_key;
            BtreeKey *start_key_ptr = &start_key;
            
            my_node->get_nth_key(curr_ind - 1, start_key_ptr, false);
            assert(start_key_ptr->compare(bur->get_cb_param()->get_sub_range().get_start_key()) <= 0);
        }
#endif
        
        //find end of subrange
        bool end_inc = true;
        K end_key;
        BtreeKey *end_key_ptr = &end_key;
        
        if (curr_ind < (int) my_node->get_total_entries()) {
            my_node->get_nth_key(curr_ind, end_key_ptr, false);
            if (end_key_ptr->compare(bur->get_input_range().get_end_key()) >= 0) {
                /* this is last index to process as end of range is smaller then key in this node */
                end_key_ptr = const_cast<BtreeKey *>(bur->get_input_range().get_end_key());
                end_inc = bur->get_input_range().is_end_inclusive();
            } else {
                end_inc = true;
            }
        } else {
            /* it is the edge node. end key is the end of input range */
            BT_LOG_ASSERT_CMP(EQ, my_node->get_edge_id().is_valid(), true, my_node);
            end_key_ptr = const_cast<BtreeKey *>(bur->get_input_range().get_end_key());
            end_inc = bur->get_input_range().is_end_inclusive();
        }
        
        auto blob = end_key_ptr->get_blob();
        const_cast<BtreeKey *>(bur->get_cb_param()->get_sub_range().get_end_key())->copy_blob(blob);//copy
        bur->get_cb_param()->get_sub_range().set_end_incl(end_inc);
        
        auto ret = bur->get_cb_param()->get_sub_range().get_start_key()->compare(
                                bur->get_cb_param()->get_sub_range().get_end_key());
        BT_LOG_ASSERT_CMP(LE, ret, 0, my_node);
        /* We don't neeed to update the start at it is updated when entries are inserted in leaf nodes */
    }

    /* This function does the heavy lifiting of co-ordinating inserts. It is a recursive function which walks
     * down the tree.
     *
     * NOTE: It expects the node it operates to be locked (either read or write) and also the node should not be full.
     *
     * Input:
     * myNode      = Node it operates on
     * curLock     = Type of lock held for this node
     * k           = Key to insert
     * v           = Value to insert
     * ind_hint    = If we already know which slot to insert to, if not -1
     * put_type    = Type of the put (refer to structure btree_put_type)
     * is_end_path = set to true only for last path from root to tree, for range put
     * op          = tracks multi node io.
     */
    btree_status_t do_put(BtreeNodePtr my_node, homeds::thread::locktype curlock,
                const BtreeKey &k, const BtreeValue &v, int ind_hint, btree_put_type put_type,
                BtreeValue &existing_val,
                btree_multinode_req_ptr multinode_req,
                BtreeUpdateRequest<K, V> *bur = nullptr) {

        btree_status_t ret = btree_status_t::success;
        bool unlocked_already = false;
        int  curr_ind = -1;
        
        if (my_node->is_leaf()) {
            /* update the leaf node */
            BT_LOG_ASSERT_CMP(EQ, curlock, LOCKTYPE_WRITE, my_node);
            ret = update_leaf_node(my_node, k, v, put_type, existing_val, multinode_req, bur);
            unlock_node(my_node, curlock);
            return ret;
        }
        
        bool is_any_child_splitted = false;
        K checkpoint_key;
        bool is_checkpont = false;
        
        multinode_req->node_read_cnt++;
retry:
        assert(!bur || const_cast<BtreeKey *>(bur->get_cb_param()->get_sub_range().get_start_key())->compare(
                bur->get_input_range().get_start_key()) == 0);
        int start_ind = 0, end_ind = -1;

        /* Get the start and end ind in a parent node for the range updates. For 
         * non range updates, start ind and end ind are same.
         */
        ret = get_start_and_end_ind(my_node, bur, k, start_ind, end_ind);
        if (ret != btree_status_t::success) {
            goto out;
        }

        BT_DEBUG_ASSERT((curlock == LOCKTYPE_READ || curlock == LOCKTYPE_WRITE), my_node,
            "unexpected locktype {}", curlock);
        curr_ind = start_ind;

        while (curr_ind <= end_ind) { // iterate all matched childrens

#ifdef _PRERELEASE
            if (curr_ind - start_ind > 1 &&
                homestore_flip->test_flip("btree_leaf_node_split")) {
                LOGINFO("btree_leaf_node_split flip is set");
                ret = btree_status_t::retry;
                goto out;
            }
#endif

            homeds::thread::locktype child_cur_lock = homeds::thread::LOCKTYPE_NONE;

            // Get the childPtr for given key.
            BtreeNodeInfo child_info;
            BtreeNodePtr  child_node;
            
            ret = get_child_and_lock_node(my_node, curr_ind, child_info, child_node, LOCKTYPE_READ, 
                               LOCKTYPE_WRITE, multinode_req);
            if (ret != btree_status_t::success) {
               if (ret == btree_status_t::not_found) {
                    // Either the node was updated or mynode is freed. Just proceed again from top.
                    /* XXX: Is this case really possible as we always take the parent lock and never
                     * release it.
                     */
                    ret = btree_status_t::retry;
               }
               goto out; 
            }

            // Directly get write lock for leaf, since its an insert.
            child_cur_lock = (child_node->is_leaf()) ? LOCKTYPE_WRITE : LOCKTYPE_READ;
            
            /* check if child node is needed to split */
            bool split_occured = false;
            ret = check_and_split_node(my_node, bur, k, v, ind_hint, put_type, multinode_req, child_node, 
                                       curlock, child_cur_lock, curr_ind, split_occured);
            if (ret != btree_status_t::success) {
                goto out;
            }
            if (split_occured) {
                ind_hint = -1; // Since split is needed, hint is no longer valid
                goto retry;
            }

            /* Get subrange if it is a range update */
            if (bur && child_node->is_leaf()) {
                /* We get the subrange only for leaf because this is where we will be inserting keys. In interior nodes,
                 * keys are always propogated from the lower nodes.
                 */
                get_subrange(my_node, bur, curr_ind);

                if (curr_ind != (int)my_node->get_total_entries()) {
                    /* if it is not an edge node then update the end key in input range after insert has happened in 
                     * the leaf nodes.
                     */
                     my_node->get_nth_key(curr_ind, &checkpoint_key, true);
                     is_checkpont = true;
                }
                BT_LOG(DEBUG, btree_structures, my_node, "Subrange:s:{},e:{},c:{},nid:{},eidvalid?:{},sk:{},ek:{}",
                    start_ind, end_ind, curr_ind, my_node->get_node_id().to_string(), my_node->get_edge_id().is_valid(),
                    bur->get_cb_param()->get_sub_range().get_start_key()->to_string(),
                    bur->get_cb_param()->get_sub_range().get_end_key()->to_string());
            }

#ifndef NDEBUG
            K ckey,pkey;
            if (curr_ind != (int)my_node->get_total_entries()) { //not edge
                my_node->get_nth_key(curr_ind, &pkey, true);
                if (child_node->get_total_entries() != 0){
                    child_node->get_last_key(&ckey);
                    if (!child_node->is_leaf()) {
                        assert(ckey.compare(&pkey) == 0);
                    } else {
                        assert(ckey.compare(&pkey) <= 0);
                    }
                }
                assert(bur != nullptr || k.compare(&pkey) <= 0);
            }
            if (curr_ind > 0){//not first child
                my_node->get_nth_key(curr_ind - 1, &pkey, true);
                if (child_node->get_total_entries() != 0){
                    child_node->get_first_key(&ckey);
                    assert(pkey.compare(&ckey) <= 0);
                }
                assert(bur != nullptr || k.compare(&pkey) >= 0);
            }
#endif
            if (curr_ind == end_ind) {
                // If we have reached the last index, unlock before traversing down, because we no longer need
                // this lock. Holding this lock will impact performance unncessarily.
                unlock_node(my_node, curlock);
                curlock = LOCKTYPE_NONE;
            }

#ifndef NDEBUG
            if (child_cur_lock == homeds::thread::LOCKTYPE_WRITE) {
                assert(child_node->m_common_header.is_lock);
            }
#endif

            ret = do_put(child_node, child_cur_lock, k, v, ind_hint, put_type,
                                  existing_val, multinode_req, bur);

            if (ret != btree_status_t::success) {
                goto out;
            }

            if (bur && is_checkpont) {//savepoint of range only if this parent has leaf nodes
                
                /* update the start indx of both sub range and input range */
                const_cast<BtreeKey *>(bur->get_cb_param()->get_sub_range().get_start_key())->copy_blob(
                            checkpoint_key.get_blob());//copy
                bur->get_cb_param()->get_sub_range().set_start_incl(false);
                
                // update input range for checkpointing
                const_cast<BtreeKey *>(bur->get_input_range().get_start_key())->copy_blob(
                            checkpoint_key.get_blob());//copy
                bur->get_input_range().set_start_incl(false);
            }
            curr_ind++;
        }
out:
        if (curlock != LOCKTYPE_NONE) {
            unlock_node(my_node, curlock);
        }
        return ret;
        // Warning: Do not access childNode or myNode beyond this point, since it would
        // have been unlocked by the recursive function and it could also been deleted.
    }

    btree_status_t do_remove(BtreeNodePtr my_node, homeds::thread::locktype curlock, const BtreeSearchRange& range,
                             BtreeKey* outkey, BtreeValue* outval,
                             btree_multinode_req_ptr multinode_req) {
        btree_status_t ret = btree_status_t::success;
        if (my_node->is_leaf()) {
            BT_DEBUG_ASSERT_CMP(EQ, curlock, LOCKTYPE_WRITE, my_node);

#ifndef NDEBUG
            for(auto i=1u;i<my_node->get_total_entries();i++){
                K curKey, prevKey;
                my_node->get_nth_key(i-1,&prevKey,false);
                my_node->get_nth_key(i,&curKey,false);
                assert(prevKey.compare(&curKey) < 0);
            }
#endif
            bool is_found = my_node->remove_one(range, outkey, outval);
#ifndef NDEBUG
            for(auto i=1u;i<my_node->get_total_entries();i++){
                K curKey, prevKey;
                my_node->get_nth_key(i-1,&prevKey,false);
                my_node->get_nth_key(i,&curKey,false);
                assert(prevKey.compare(&curKey) < 0);
            }
#endif
            if (is_found) {
                write_node_async(my_node, multinode_req);
                COUNTER_DECREMENT(m_metrics, btree_obj_count, 1);
            } 

            unlock_node(my_node, curlock);
            return is_found ? btree_status_t::success : btree_status_t::not_found;
        }

    retry:
        locktype child_cur_lock = LOCKTYPE_NONE;

       
        /* range delete is not supported yet */
        // Get the childPtr for given key.
        auto result = my_node->find(range, nullptr, nullptr);
        ASSERT_IS_VALID_INTERIOR_CHILD_INDX(result, my_node);
        uint32_t ind = result.end_of_search_index;

        BtreeNodeInfo child_info;
        BtreeNodePtr child_node;
        ret = get_child_and_lock_node(my_node, ind, child_info, child_node, 
                        LOCKTYPE_READ, LOCKTYPE_WRITE, multinode_req);

        if (ret != btree_status_t::success) {
            unlock_node(my_node, curlock);
            return ret;
        }

        if (child_node->is_leaf()) {
            child_cur_lock = LOCKTYPE_WRITE;
        } else {
            child_cur_lock = LOCKTYPE_READ;
        }

        // Check if child node is minimal.
        if (child_node->is_merge_needed(m_btree_cfg)) {
            // If we are unable to upgrade the node, ask the caller to retry.
            ret = upgrade_node(my_node, child_node, curlock, child_cur_lock, multinode_req);
            if (ret != btree_status_t::success) {
                BT_DEBUG_ASSERT_CMP(EQ, curlock, homeds::thread::LOCKTYPE_NONE, my_node)
                return ret;
            }
            BT_DEBUG_ASSERT_CMP(EQ, curlock, homeds::thread::LOCKTYPE_WRITE, my_node);

#define MAX_ADJANCENT_INDEX 3

            // We do have the write lock and hence can remove entries. Get a list of entries around the minimal child
            // node. Use the list of child entries and merge/share the keys among them.
            vector< int > indices_list;
            my_node->get_adjacent_indicies(ind, indices_list, MAX_ADJANCENT_INDEX);

            // There has to be at least 2 nodes to merge or share. If not let the node be and proceed further down.
            if (indices_list.size() > 1) {
                // It is safe to unlock child without upgrade, because child node would not be deleted, since its
                // parent (myNode) is being write locked by this thread. In fact upgrading would be a problem, since
                // this child might be a middle child in the list of indices, which means we might have to lock one in
                // left against the direction of intended locking (which could cause deadlock).
                unlock_node(child_node, child_cur_lock);
                auto result = merge_nodes(my_node, indices_list, multinode_req);
                if (result.status != btree_status_t::success) {
                    // write or read failed
                    unlock_node(my_node, curlock);
                    return result.status;
                }
                if (result.merged) {
                    // Retry only if we merge them.
                    // release_node(child_node);
                    COUNTER_INCREMENT(m_metrics, btree_merge_count, 1);
                    goto retry;
                } else {
                    ret = lock_and_refresh_node(child_node, child_cur_lock, multinode_req);
                    if (ret != btree_status_t::success) {
                        unlock_node(my_node, curlock);
                        return ret;
                    }
                }
            }
        }

#ifndef NDEBUG
        K ckey, pkey;
        if (ind != my_node->get_total_entries() && child_node->get_total_entries()) { //not edge
            child_node->get_last_key(&ckey);
            my_node->get_nth_key(ind, &pkey, true);
            BT_DEBUG_ASSERT_CMP(LE, ckey.compare(&pkey), 0, my_node);
        }

        if (ind > 0 && child_node->get_total_entries()) { //not first child
            child_node->get_first_key(&ckey);
            my_node->get_nth_key(ind-1, &pkey, true);
            BT_DEBUG_ASSERT_CMP(LT, pkey.compare(&ckey), 0, my_node);
        }
#endif

        unlock_node(my_node, curlock);
        return (do_remove(child_node, child_cur_lock, range, outkey, outval, multinode_req));

        // Warning: Do not access childNode or myNode beyond this point, since it would
        // have been unlocked by the recursive function and it could also been deleted.
    }

    btree_status_t check_split_root(const BtreeKey& k, const BtreeValue& v,
                          btree_multinode_req_ptr multinode_req, btree_put_type& putType,
                          BtreeUpdateRequest< K, V >* bur = nullptr) {
        int          ind;
        K            split_key;
        BtreeNodePtr child_node = nullptr;
        btree_status_t ret = btree_status_t::success;

        m_btree_lock.write_lock();
        BtreeNodePtr root;
        
        ret = read_and_lock_root(m_root_node, root, locktype::LOCKTYPE_WRITE, 
                                locktype::LOCKTYPE_WRITE, multinode_req);
        if (ret != btree_status_t::success) {
            goto done;
        }

        if (!root->is_split_needed(m_btree_cfg, k, v, &ind, putType, bur)) {
            unlock_node(root, homeds::thread::LOCKTYPE_WRITE);
            goto done;
        }

        // Create a new child node and split them
        child_node = alloc_interior_node();
        if (child_node == nullptr) {
            ret = btree_status_t::space_not_avail;
            unlock_node(root, homeds::thread::LOCKTYPE_WRITE);
            goto done;
        }

        /* it swap the data while keeping the nodeid same */
        btree_store_t::swap_node(m_btree_store.get(), root, child_node);
        write_node_async(child_node, multinode_req);

        BT_LOG(DEBUG, btree_structures, root, "Root node is full, swapping contents with child_node {} and split that",
            child_node->get_node_id_int());

        /* Reading a node again to get the latest buffer from writeback cache. We are going
         * to write this node again in split node. We can not have two consecutive writes on the
         * same buffer without reading in between because we have to update the dependent
         * req_q and underneath buffer from the writeback cache layer. Since it is a new node
         * we can safely say that write lock is taking without actually taking it because no
         * body can acccess this child node.
         */
        ret = btree_store_t::refresh_node(m_btree_store.get(), child_node, multinode_req, true);
        if (ret != btree_status_t::success) {
            unlock_node(root, homeds::thread::LOCKTYPE_WRITE);
            goto done;
        }

        BT_DEBUG_ASSERT_CMP(EQ, root->get_total_entries(), 0, root);
        ret = split_node(root, child_node, root->get_total_entries(), &split_key, multinode_req);
        BT_DEBUG_ASSERT_CMP(EQ, m_root_node, root->get_node_id(), root);

        /* unlock child node */
        ret = btree_store_t::refresh_node(m_btree_store.get(), root, multinode_req, true);
        unlock_node(root, homeds::thread::LOCKTYPE_WRITE);
        
        if (ret == btree_status_t::success) {
            COUNTER_INCREMENT(m_metrics, btree_depth, 1);
        }
    done:
        m_btree_lock.unlock();
        return ret;
    }

    btree_status_t check_collapse_root(btree_multinode_req_ptr multinode_req) {
        BtreeNodePtr child_node = nullptr;
        btree_status_t ret = btree_status_t::success;

        m_btree_lock.write_lock();
        BtreeNodePtr root; 
        
        ret = read_and_lock_root(m_root_node, root, locktype::LOCKTYPE_WRITE, 
                                                locktype::LOCKTYPE_WRITE, multinode_req);
        if (ret != btree_status_t::success) {
            goto done;
        }

        if (root->get_total_entries() != 0 || root->is_leaf()/*some other thread collapsed root already*/) {
            unlock_node(root, locktype::LOCKTYPE_WRITE);
            goto done;
        }

        BT_DEBUG_ASSERT_CMP(EQ, root->get_edge_id().is_valid(), true, root);
        child_node = read_node(root->get_edge_id(), multinode_req);
        if (child_node == nullptr) {
            unlock_node(root, locktype::LOCKTYPE_WRITE);
            ret = btree_status_t::read_failed;
            goto done;
        }

        btree_store_t::swap_node(m_btree_store.get(), root, child_node);
        write_node_async(root, multinode_req);
        BT_DEBUG_ASSERT_CMP(EQ, m_root_node, root->get_node_id(), root);

        // Elevate the edge child as root.
        unlock_node(root, locktype::LOCKTYPE_WRITE);
        free_node(child_node, multinode_req);

        if (ret == btree_status_t::success) {
            COUNTER_DECREMENT(m_metrics, btree_depth, 1);
        }
    done:
        m_btree_lock.unlock();
        return ret;
    }

    /* Requires read/write lock on parent_node and requires write lock on child_node1 before calling this func.
     * This function doesn't accept multinode request unlike other APIs and also call btree store APIs directly.
     * Operations in this function is independent of the actual operation so it shouldn't depend on original
     * multinode request which is created in the caller.
     */
    btree_status_t fix_pc_gen_mistmatch(BtreeNodePtr parent_node, BtreeNodePtr child_node1, uint32_t parent_ind) {
        BT_LOG(TRACE, btree_generics, child_node1, "Before fix, parent: {}", parent_node->get_node_id_int());

        vector< BtreeNodePtr > nodes_to_free;
        K                      parent_key;
        BtreeNodePtr           parent_sibbling = nullptr;
        bnodeid_t              sibbling_id;
        btree_status_t ret = btree_status_t::success;

        if (parent_ind != parent_node->get_total_entries()) {
            parent_node->get_nth_key(parent_ind, &parent_key, false);
            auto result = child_node1->find(parent_key, nullptr);
            if (result.found) {
                // either do nothing or do trim
                if (result.end_of_search_index != (int)child_node1->get_total_entries()) {
                    child_node1->invalidate_edge(); // incase was valid edge
                    child_node1->remove(result.end_of_search_index + 1, child_node1->get_total_entries() - 1);
                }
                // else its an edge entry, do nothing
            } else {
                bool         borrowKeys = true;
                BtreeNodePtr old_sibbling = nullptr;
                do {
                    // merge case, borrow entries
                    if ((old_sibbling == nullptr) && (child_node1->get_next_bnode().is_valid())) {
                        old_sibbling = read_node(child_node1->get_next_bnode(), nullptr);
                        if (old_sibbling == nullptr) {
                            // read failed
                            ret = btree_status_t::read_failed;
                            return ret;
                        }
                    } else if ((old_sibbling->get_total_entries() == 0) &&
                               (old_sibbling->get_next_bnode().is_valid())) {
                        old_sibbling = read_node(old_sibbling->get_next_bnode(), nullptr);
                        if (old_sibbling == nullptr) {
                            // read failed
                            ret = btree_status_t::read_failed;
                            return ret;
                        }
                    } else {
                        BT_LOG_ASSERT(0, child_node1, "Error in fixing gen mismatch");
                    }
                    auto res = old_sibbling->find(parent_key, nullptr);
                    int  no_of_keys = old_sibbling->get_total_entries();
                    if (res.found) {
                        no_of_keys = res.end_of_search_index + 1;
                        borrowKeys = false;
                    }
                    uint32_t nentries =
                        child_node1->move_in_from_right_by_entries(m_btree_cfg, old_sibbling, no_of_keys);
                    BT_LOG_ASSERT_CMP(GT, nentries, 0, child_node1);
                    nodes_to_free.push_back(old_sibbling);
                } while (borrowKeys);
            }

            // update correct sibbling of child node1
            if (parent_ind == parent_node->get_total_entries() - 1) {
                if (parent_node->get_edge_id().is_valid()) {
                    sibbling_id = parent_node->get_edge_id();
                } else if (parent_node->get_next_bnode().is_valid()) {
                    // edge entry, so get first parents sibbling and get its first child
                    parent_sibbling = read_node(parent_node->get_next_bnode(), nullptr);
                    if (parent_sibbling == nullptr) {
                        return btree_status_t::read_failed;
                    }
                    parent_sibbling->lock(locktype::LOCKTYPE_READ);

                    BtreeNodeInfo sibbling_info;
                    parent_sibbling->get(0, &sibbling_info, false);
                    sibbling_id = sibbling_info.bnode_id();
                } else {
                    sibbling_id = bnodeid_t::empty_bnodeid();
                }
            } else {
                BtreeNodeInfo sibbling_info;
                parent_node->get(parent_ind + 1, &sibbling_info, false);
                sibbling_id = sibbling_info.bnode_id();
            }
            child_node1->set_next_bnode(sibbling_id);
        } else {
            // parent ind is edge , so no key in parent to match against this is not valid in case of split crash
            // for merge, we have borrow everything on right
            BtreeNodePtr curr = nullptr;
            bnodeid_t    next = child_node1->get_next_bnode();
            while ((next.is_valid())) {
                curr = read_node(next, nullptr);
                if (curr == nullptr) {
                    return btree_status_t::read_failed;
                }
                child_node1->move_in_from_right_by_entries(m_btree_cfg, curr, curr->get_total_entries());
                nodes_to_free.push_back(curr);
                next = curr->get_next_bnode();
            }
            child_node1->set_next_bnode(bnodeid_t::empty_bnodeid());
        }

        // correct child version
        child_node1->flip_pc_gen_flag();

        /* we should synchronously try to recover this node. If we write asynchronously then
         * we need to do refresh.
         */
        ret = write_node_sync(child_node1);

        if (parent_sibbling != nullptr) {
            unlock_node(parent_sibbling, locktype::LOCKTYPE_READ);
        }

        if (ret != btree_status_t::success) {
            return ret;
        }
        
        for (int i = 0; i < (int)nodes_to_free.size(); i++) {
            free_node(nodes_to_free[i], nullptr);
        }

        COUNTER_INCREMENT(m_metrics, btree_num_pc_gen_mismatch, 1);

#ifndef NDEBUG
        if (parent_ind != parent_node->get_total_entries()) {
            K child_node1_last_key;
            child_node1->get_last_key(&child_node1_last_key);
            BT_DEBUG_ASSERT_CMP(EQ, child_node1_last_key.compare(&parent_key), 0, child_node1);
        }
#endif
        return ret;
    }

    btree_status_t split_node(BtreeNodePtr parent_node, BtreeNodePtr child_node, uint32_t parent_ind, 
                BtreeKey* out_split_key, btree_multinode_req_ptr multinode_req) {
        BtreeNodeInfo ninfo;
        BtreeNodePtr child_node1 = child_node;
        BtreeNodePtr child_node2 = child_node1->is_leaf() ? alloc_leaf_node() : alloc_interior_node();
        if (child_node2 == nullptr) {
           return(btree_status_t::space_not_avail);
        }
        btree_status_t ret = btree_status_t::success;

        child_node2->set_next_bnode(child_node1->get_next_bnode());
        child_node1->set_next_bnode(child_node2->get_node_id());
        uint32_t child1_filled_size = m_btree_cfg.get_node_area_size() - child_node1->get_available_size(m_btree_cfg);

        auto split_size = m_btree_cfg.get_split_size(child1_filled_size);
        uint32_t res =child_node1->move_out_to_right_by_size(m_btree_cfg, child_node2, split_size);
       
        BT_DEBUG_ASSERT_CMP(GT, res, 0, child_node1); //means cannot split entries
        BT_DEBUG_ASSERT_CMP(GT, child_node1->get_total_entries(), 0, child_node1);

        if (res == 0) {
            /* it can not split the node. We should return error */
            COUNTER_INCREMENT(m_metrics, split_failed, 1);
            return btree_status_t::split_failed;
        }
        child_node1->flip_pc_gen_flag();

        // Update the existing parent node entry to point to second child ptr.
        ninfo.set_bnode_id(child_node2->get_node_id());
        parent_node->update(parent_ind, ninfo);

        // Insert the last entry in first child to parent node
        child_node1->get_last_key(out_split_key);
        ninfo.set_bnode_id(child_node1->get_node_id());

        /* If key is extent then we always insert the end key in the parent node */
        K out_split_end_key;
        out_split_end_key.copy_end_key_blob(out_split_key->get_blob());
        parent_node->insert(out_split_end_key, ninfo);

#ifndef NDEBUG
        K split_key;
        child_node2->get_first_key(&split_key);
        BT_DEBUG_ASSERT_CMP(GT, split_key.compare(out_split_key), 0, child_node2);
#endif
        BT_LOG(DEBUG, btree_structures, parent_node, "Split child_node={} with new_child_node={}, split_key={}",
            child_node1->get_node_id_int(), child_node2->get_node_id_int(), out_split_key->to_string());

#ifdef _PRERELEASE
        if (BtreeStoreType == btree_store_type::SSD_BTREE && 
                homestore_flip->test_flip("btree_split_failure", child_node->is_leaf())) {
            child_node1->flip_pc_gen_flag();
            child_node1->move_in_from_right_by_size(m_btree_cfg, child_node2, split_size);
        }
#endif
       
       // NOTE: Do not access parentInd after insert, since insert would have
        // we write right child node, than parent and than left child
        write_node_async(child_node2, multinode_req);
        write_node_async(parent_node, multinode_req);
#ifdef _PRERELEASE
        if (BtreeStoreType == btree_store_type::SSD_BTREE && 
                homestore_flip->test_flip("btree_split_panic", child_node->is_leaf())) {
            abort();
        }
#endif
        write_node_async(child_node1, multinode_req);
        
        // NOTE: Do not access parentInd after insert, since insert would have
        // shifted parentNode to the right.
        return ret;
    }

    struct merge_info {
        BtreeNodePtr node;
        BtreeNodePtr node_orig;
        uint16_t  parent_index = 0xFFFF;
        bool freed = false;
        bool is_new_allocation = false;
        bool is_last_key = false;
        bool is_lock = false;
    };

    auto merge_nodes(BtreeNodePtr parent_node, std::vector< int >& indices_list,  btree_multinode_req_ptr multinode_req) {
        struct {
            bool     merged;  // Have we merged at all
            uint32_t nmerged; // If we merged, how many are the final result of nodes 
            btree_status_t status;       
        } ret{false, 0, btree_status_t::success};

        std::vector< merge_info > minfo;
        BtreeNodeInfo             child_info;
        uint32_t                  ndeleted_nodes = 0;
        bool                      merge_cmplt = false;

        // Loop into all index and initialize list
        minfo.reserve(indices_list.size());
        
        for (auto i = 0u; i < indices_list.size(); i++) {
            if (indices_list[i] == (int)parent_node->get_total_entries()) {
                BT_LOG_ASSERT(parent_node->get_edge_id().is_valid(), parent_node,
                    "Assertion failure, expected valid edge for parent_node: {}");
            }
                
            parent_node->get(indices_list[i], &child_info, false /* copy */);
            merge_info m;

            ret.status = read_and_lock_node(child_info.bnode_id(), m.node_orig, locktype::LOCKTYPE_WRITE, 
                                    locktype::LOCKTYPE_WRITE, multinode_req);
            if (ret.status != btree_status_t::success) {
                goto out;
            }
            BT_LOG_ASSERT_CMP(EQ, m.node_orig->is_valid_node(), true, m.node_orig);
            m.node = m.node_orig;
            m.is_lock = true;

            if (i != 0) { // create replica childs except first child
                m.node = btree_store_t::alloc_node(m_btree_store.get(), m.node_orig->is_leaf(), m.is_new_allocation,
                                                   m.node_orig);
                if (m.node == nullptr) {
                    ret.status = btree_status_t::space_not_avail;
                    goto out;
                }
                minfo[i - 1].node->set_next_bnode(m.node->get_node_id()); // link them
            }
            m.node->flip_pc_gen_flag();
            m.freed = false;
            m.parent_index = indices_list[i];
            minfo.push_back(m);
        }


        {
            uint32_t first_node_nentries = minfo[0].node->get_total_entries();

            assert(indices_list.size() == minfo.size());
            K last_pkey;//last key of parent node
            if (minfo[indices_list.size() - 1].parent_index != parent_node->get_total_entries()) {
                /* If it is not edge we always preserve the last key in a given merge group of nodes.*/
                parent_node->get_nth_key(minfo[indices_list.size() - 1].parent_index, &last_pkey, true);
            }

            // Rebalance entries for each of the node and mark any node to be removed, if empty.
            auto i = 0U;
            auto j = 1U;
            auto balanced_size = m_btree_cfg.get_ideal_fill_size();
            int last_indx = minfo[0].parent_index;//last seen index in parent whos child was not freed
            while ((i < indices_list.size() - 1) && (j < indices_list.size())) {
                minfo[j].parent_index -= ndeleted_nodes; // Adjust the parent index for deleted nodes

                if (minfo[i].node->get_occupied_size(m_btree_cfg) < balanced_size) {
                    // We have room to pull some from next node
                    uint32_t pull_size = balanced_size - minfo[i].node->get_occupied_size(m_btree_cfg);
                    if (minfo[i].node->move_in_from_right_by_size(m_btree_cfg, minfo[j].node, pull_size)) {
                        // move in internally updates edge if needed
                        ret.merged = true;
                    }

                    if (minfo[j].node->get_total_entries() == 0) {
                        // We have removed all the entries from the next node, remove the entry in parent and move on to
                        // the next node. 

                        minfo[j].freed = true;
                        parent_node->remove(minfo[j].parent_index); // remove interally updates parents edge if needed
                        minfo[i].node->set_next_bnode(minfo[j].node->get_next_bnode());
                        ndeleted_nodes++;
                        ret.merged = true;//case when no entries moved but node is still empty
                    }
                }

                if (!minfo[j].freed) {
                    last_indx = minfo[j].parent_index;
                    /* update the sibling index */
                    i = j;
                }
                j++;
            }

            BT_LOG_ASSERT_CMP(EQ, minfo[0].freed, false, minfo[0].node); // If we merge it, we expect the left most one has at least 1 entry.
            for (auto n = 0u; n < minfo.size(); n++) {
                if (!minfo[n].freed) {
                    // lets get the last key and put in the entry into parent node
                    BtreeNodeInfo ninfo(minfo[n].node->get_node_id());

                    if (minfo[n].parent_index == parent_node->get_total_entries()) { //edge entrys
                        parent_node->update(minfo[n].parent_index, ninfo);
                    } else if (minfo[n].node->get_total_entries() != 0) {
                        K last_ckey;//last key in child
                        minfo[n].node->get_last_key(&last_ckey);
                        parent_node->update(minfo[n].parent_index, last_ckey, ninfo);
                    } else {
                        parent_node->update(minfo[n].parent_index, ninfo);
                    }

                    if (n == 0) {
                        continue;
                    } // skip first child commit.

                    write_node_async(minfo[n].node, multinode_req);
                }
            }

            if (last_indx != (int)parent_node->get_total_entries()) {
                /* preserve the last key if it is not the edge */
                V temp_value;
                parent_node->get(last_indx, &temp_value, true);//save value
                parent_node->update(last_indx, last_pkey, temp_value);//update key keeping same value
            }
#ifndef NDEBUG
            validate_sanity_next_child(parent_node, (uint32_t)last_indx);
#endif
            // Its time to write the parent node and loop again to write all nodes and free freed nodes
            write_node_async(parent_node, multinode_req);

            ret.nmerged = minfo.size() - ndeleted_nodes;

#ifdef _PRERELEASE
            if (homestore_flip->test_flip("btree_merge_failure", minfo[0].node->is_leaf())) {
                minfo[0].node->flip_pc_gen_flag();
                minfo[0].node->set_total_entries(first_node_nentries);
            } else 
#endif
            {
                write_node_async(minfo[0].node, multinode_req);
#ifndef NDEBUG
                validate_sanity(minfo,parent_node,indices_list);
#endif
            }
            merge_cmplt = true;
        }
out:
        // Loop again in reverse order to unlock the nodes. freeable nodes need to be unlocked and freed
        for (int n = minfo.size() - 1; n >= 0; n--) {
            if (minfo[n].freed) {
                // free copied node if it became empty
                free_node(minfo[n].node, multinode_req);
            }
            // free original node except first
            if (n != 0 && minfo[n].is_new_allocation && merge_cmplt) {
                free_node(minfo[n].node_orig, multinode_req);
            }

            if (minfo[n].is_lock) {
                unlock_node(minfo[n].node_orig, locktype::LOCKTYPE_WRITE);
            }
        }

        return ret;
    }


#ifndef NDEBUG
    void validate_sanity_next_child(BtreeNodePtr parent_node, uint32_t ind) {
        BtreeNodeInfo             child_info;
        K child_key;
        K parent_key;

        if (parent_node->get_edge_id().is_valid()) {
            if (ind == parent_node->get_total_entries()) {
                return;
            }
        } else {
            if (ind == parent_node->get_total_entries() - 1) {
                return;
            }
        }
        parent_node->get(ind+1, &child_info, false /* copy */);
        auto child_node = read_node(child_info.bnode_id(), nullptr);
        lock_and_refresh_node(child_node, locktype::LOCKTYPE_READ, nullptr);
        if (child_node->get_total_entries() == 0) {
            unlock_node(child_node, locktype::LOCKTYPE_READ);
            return;
        }
        child_node->get_first_key(&child_key);
        parent_node->get_nth_key(ind, &parent_key, false);
        assert(child_key.compare(&parent_key) > 0);
        unlock_node(child_node, locktype::LOCKTYPE_READ);
    }

    void validate_sanity(std::vector< merge_info >& minfo, BtreeNodePtr parent_node, std::vector< int >& indices_list) {
        int          index_sub = indices_list[0];
        BtreeNodePtr prev = nullptr;
        int last_indx = -1;

        for (int i = 0; i < (int)indices_list.size(); i++) {
            if (minfo[i].freed != true) {
                last_indx = i;
            }
        }

        for (int i = 0; i < (int)indices_list.size(); i++) {
            if (minfo[i].freed != true) {
                BtreeNodeInfo child_info;
                assert(index_sub == minfo[i].parent_index);
                parent_node->get(minfo[i].parent_index, &child_info, false);
                BT_DEBUG_ASSERT_CMP(EQ, child_info.bnode_id(), minfo[i].node->get_node_id(), parent_node);
                index_sub++;
                if (prev != nullptr && prev->get_next_bnode().m_id != minfo[i].node->get_node_id().m_id) {
                    cout << "oops";
                }
                
                if (minfo[i].node->get_total_entries() == 0) {
                    continue;
                }
                K last_key;
                minfo[i].node->get_last_key(&last_key);
                K first_key;
                minfo[i].node->get_first_key(&first_key);

                if (minfo[i].parent_index != 0) {
                    K parent_key;
                    parent_node->get_nth_key(minfo[i].parent_index - 1, &parent_key, false);
                    BT_DEBUG_ASSERT_CMP(GE, first_key.compare(&parent_key), 0, parent_node);
                }

                if (minfo[i].parent_index != parent_node->get_total_entries()) {
                    K parent_key;
                    parent_node->get_nth_key(minfo[i].parent_index, &parent_key, false);
                    if (i == last_indx) {
                        /* we always preserve the last key */
                        BT_DEBUG_ASSERT_CMP(LE, last_key.compare(&parent_key), 0, parent_node);
                    } else {
                        BT_DEBUG_ASSERT_CMP(EQ, last_key.compare(&parent_key), 0, parent_node);
                    }
                }
                prev = minfo[i].node;
            }
        }
    }

#endif

    BtreeNodePtr alloc_leaf_node() {
        bool         is_new_allocation;
        BtreeNodePtr n = btree_store_t::alloc_node(m_btree_store.get(), true /* is_leaf */, is_new_allocation);
        if (n == nullptr) {
            return nullptr;
        }
        n->set_leaf(true);
        COUNTER_INCREMENT(m_metrics, btree_leaf_node_count, 1);
        m_total_nodes++;
        return n;
    }

    BtreeNodePtr alloc_interior_node() {
        bool         is_new_allocation;
        BtreeNodePtr n = btree_store_t::alloc_node(m_btree_store.get(), false /* isLeaf */, is_new_allocation);
        if (n == nullptr) {
            return nullptr;
        }
        n->set_leaf(false);
        COUNTER_INCREMENT(m_metrics, btree_int_node_count, 1);
        m_total_nodes++;
        return n;
    }

    /* Note:- This function assumes that access of this node is thread safe. */
    void free_node(BtreeNodePtr& node, btree_multinode_req_ptr multinode_req, bool mem_only = false) {
        BT_LOG(DEBUG, btree_generics, node, "Freeing node");

        COUNTER_DECREMENT_IF_ELSE(m_metrics, node->is_leaf(), btree_leaf_node_count, btree_int_node_count, 1);
        BT_LOG_ASSERT_CMP(EQ, node->is_valid_node(), true, node);
        node->set_valid_node(false);
        m_total_nodes--;
        btree_store_t::free_node(m_btree_store.get(), node, multinode_req, mem_only);
    }

    /* Recovery process is different for root node, child node and sibling node depending on how the node
     * is accessed. This is the reason to create below three apis separately. 
     */
    btree_status_t read_and_lock_root(bnodeid_t id, BtreeNodePtr &node_ptr, thread::locktype int_lock_type, 
                                        thread::locktype leaf_lock_type, btree_multinode_req_ptr multinode_req) {
        /* there is no recovery for root node as it is always written to a fixed bnodeid */
        return(read_and_lock_node(id, node_ptr, int_lock_type, int_lock_type, multinode_req));
    }

    /* It read the node, take the lock and recover it if required */
    btree_status_t read_and_lock_child(bnodeid_t child_id, BtreeNodePtr &child_node, BtreeNodePtr parent_node,
        uint32_t parent_ind,
        thread::locktype int_lock_type,
        thread::locktype leaf_lock_type, btree_multinode_req_ptr multinode_req) {

        child_node = read_node(child_id, multinode_req);
        if (child_node == nullptr) {
            LOGERROR("read failed btree name {}", m_btree_cfg.get_name());
            return btree_status_t::read_failed;
        }

        if (child_id.m_pc_gen_flag != child_node->get_node_id().m_pc_gen_flag) {
            auto ret = lock_and_refresh_node(child_node, LOCKTYPE_WRITE, multinode_req);
            if (ret != btree_status_t::success) {
                LOGERROR("refresh failed btree name {}", m_btree_cfg.get_name());
                return ret;
            }
            if (child_id.m_pc_gen_flag != child_node->get_node_id().m_pc_gen_flag) { //check again
                ret = fix_pc_gen_mistmatch(parent_node, child_node, parent_ind);
                if (ret != btree_status_t::success) {
                    LOGERROR("node recovery failed btree name {}", m_btree_cfg.get_name());
                    unlock_node(child_node, LOCKTYPE_WRITE);
                    return ret;
                }
            }
            unlock_node(child_node, LOCKTYPE_WRITE);
        }
       
        auto is_leaf = child_node->is_leaf();
        auto acq_lock = is_leaf ? leaf_lock_type : int_lock_type;
        btree_status_t ret = lock_and_refresh_node(child_node, acq_lock, multinode_req);

        BT_DEBUG_ASSERT_CMP(EQ, child_node->is_valid_node(), true, child_node);
        BT_DEBUG_ASSERT_CMP(EQ, is_leaf, child_node->is_leaf(), child_node);

        return ret;
    }

    /* It read the node, take the lock and recover it if required */
    btree_status_t read_and_lock_sibling(bnodeid_t id, BtreeNodePtr &node_ptr, thread::locktype int_lock_type,
                                            thread::locktype leaf_lock_type, 
                                            btree_multinode_req_ptr multinode_req) {
        
        /* TODO: Currently we do not have any recovery while sibling is read. It is not a problem today
         * as we always scan the whole btree traversally during boot. However, we should support
         * it later.
         */
        return(read_and_lock_node(id, node_ptr, int_lock_type, int_lock_type, multinode_req));
    }

    /* It read the node and take a lock of the node. It doesn't recover the node.
     * @int_lock_type  :- lock type if a node is interior node.
     * @leaf_lock_type :- lock type if a node is leaf node.
     */
    btree_status_t read_and_lock_node(bnodeid_t id, BtreeNodePtr &node_ptr, thread::locktype int_lock_type, 
                                        thread::locktype leaf_lock_type, 
                                        btree_multinode_req_ptr multinode_req) {
        
        node_ptr = read_node(id, multinode_req);
        if (node_ptr == nullptr) {
            LOGERROR("read failed btree name {}", m_btree_cfg.get_name());
            return btree_status_t::read_failed;
        }
        
        auto acq_lock = (node_ptr->is_leaf()) ? leaf_lock_type : int_lock_type;
        auto ret = lock_and_refresh_node(node_ptr, acq_lock, multinode_req);
        if (ret != btree_status_t::success) {
            LOGERROR("refresh failed btree name {}", m_btree_cfg.get_name());
            return ret;
        }

        return btree_status_t::success;
    }

    btree_status_t get_child_and_lock_node(BtreeNodePtr node, uint32_t index, BtreeNodeInfo &child_info, 
                                    BtreeNodePtr &child_node, thread::locktype int_lock_type, 
                                    thread::locktype leaf_lock_type, 
                                    btree_multinode_req_ptr multinode_req) {

        if (index == node->get_total_entries()) {
            child_info.set_bnode_id(node->get_edge_id());
            // If bsearch points to last index, it means the search has not found entry unless it is an edge value.
            if (!child_info.has_valid_bnode_id()) {
                BT_LOG_ASSERT(false, node, "Child index {} does not have valid bnode_id", index);
                return btree_status_t::not_found;
            }
        } else {
            BT_LOG_ASSERT_CMP(LT, index, node->get_total_entries(), node);
            node->get(index, &child_info, false /* copy */);
        }

        return(read_and_lock_child(child_info.bnode_id(), child_node, node, index, int_lock_type, 
                                    leaf_lock_type, multinode_req));
    }

    /* It doesn't return anything as io will be completed (success or failure) asynchronously */
    void  write_node_async(BtreeNodePtr& node, btree_multinode_req_ptr multinode_req) {
        /* ignore the return status */
        BT_DEBUG_ASSERT_CMP(NE, multinode_req, nullptr, node);
        BT_DEBUG_ASSERT_CMP(NE, node->m_common_header.is_lock, 0, node);
        write_node(node, multinode_req);
    }

    btree_status_t write_node_sync(BtreeNodePtr& node) {
        return(write_node(node, nullptr));
    }

    btree_status_t write_node(BtreeNodePtr& node, btree_multinode_req_ptr multinode_req) {
        BT_LOG(DEBUG, btree_generics, node, "Writing node");

        COUNTER_INCREMENT_IF_ELSE(m_metrics, node->is_leaf(), btree_leaf_node_writes, btree_int_node_writes, 1);
        HISTOGRAM_OBSERVE_IF_ELSE(m_metrics, node->is_leaf(), btree_leaf_node_occupancy, btree_int_node_occupancy,
                                  ((m_node_size - node->get_available_size(m_btree_cfg)) * 100)/m_node_size);
        return(btree_store_t::write_node(m_btree_store.get(), node, multinode_req));
    }

    BtreeNodePtr read_node(bnodeid_t id, btree_multinode_req_ptr multinode_req) {
        return(btree_store_t::read_node(m_btree_store.get(), id));
    }

    btree_status_t lock_and_refresh_node(BtreeNodePtr node, homeds::thread::locktype type,
                   btree_multinode_req_ptr multinode_req) {
        bool is_write_modifiable;
        node->lock(type);
        if (type == homeds::thread::LOCKTYPE_WRITE) {
            is_write_modifiable = true;
#ifndef NDEBUG
            node->m_common_header.is_lock = 1;
#endif
        } else {
            is_write_modifiable = false;
        }

        auto ret = btree_store_t::refresh_node(m_btree_store.get(), node, multinode_req, is_write_modifiable);
        if (ret != btree_status_t::success) {
            node->unlock(type);
            return ret;
        }
        start_of_lock(node, type);
        return btree_status_t::success;
    }

    btree_status_t lock_node_upgrade(const BtreeNodePtr& node, btree_multinode_req_ptr multinode_req) {
        // Explicitly dec and incr, for upgrade, since it does not call top level functions to lock/unlock node
        auto time_spent = end_of_lock(node, LOCKTYPE_READ);

        node->lock_upgrade();
#ifndef NDEBUG
        node->m_common_header.is_lock = 1;
#endif
        node->lock_acknowledge();
        auto ret = btree_store_t::refresh_node(m_btree_store.get(), node, multinode_req, true);
        if (ret != btree_status_t::success) {
            node->unlock(LOCKTYPE_WRITE);
            return ret;
        }

        observe_lock_time(node, LOCKTYPE_READ, time_spent);
        start_of_lock(node, LOCKTYPE_WRITE);
        return btree_status_t::success;
    }

    void unlock_node(const BtreeNodePtr& node, homeds::thread::locktype type) {
#ifndef NDEBUG
        if (type == homeds::thread::LOCKTYPE_WRITE) {
            node->m_common_header.is_lock = 0;
        }
#endif
        node->unlock(type);
        auto time_spent = end_of_lock(node, type);
        observe_lock_time(node, type, time_spent);
#if 0
        if (release) { release_node(node); }
#endif
    }

    void observe_lock_time(const BtreeNodePtr& node, homeds::thread::locktype type, uint64_t time_spent) {
        if (time_spent == 0) { return; }

        if (type == LOCKTYPE_READ) {
            HISTOGRAM_OBSERVE_IF_ELSE(m_metrics, node->is_leaf(),
                    btree_inclusive_time_in_leaf_node, btree_inclusive_time_in_int_node, time_spent);
        } else {
            HISTOGRAM_OBSERVE_IF_ELSE(m_metrics, node->is_leaf(),
                                      btree_exclusive_time_in_leaf_node, btree_exclusive_time_in_int_node, time_spent);
        }
    }

    static std::string node_info_list(std::vector< btree_locked_node_info > *pnode_infos) {
        std::stringstream ss;
        for (auto &info : *pnode_infos) {
            ss << (void *)info.node << ", ";
        }
        ss << "\n";
        return ss.str();
    }

    static void start_of_lock(const BtreeNodePtr& node, locktype ltype) {
        btree_locked_node_info info;

        info.start_time = Clock::now();
        info.node = node.get();
        if (ltype == LOCKTYPE_WRITE) {
            wr_locked_nodes.push_back(info);
            DLOGTRACEMOD(btree_generics, "ADDING node {} to write locked nodes list, its size = {}", (void *)info.node,
                    wr_locked_nodes.size());
        } else if (ltype == LOCKTYPE_READ) {
            rd_locked_nodes.push_back(info);
            DLOGTRACEMOD(btree_generics,"ADDING node {} to read locked nodes list, its size = {}", (void *)info.node,
                    rd_locked_nodes.size());
        } else {
            DEBUG_ASSERT(false, "Invalid locktype {}", ltype);
        }
    }

    static bool remove_locked_node(const BtreeNodePtr& node, locktype ltype, btree_locked_node_info* out_info) {
        auto pnode_infos = (ltype == LOCKTYPE_WRITE) ? &wr_locked_nodes : &rd_locked_nodes;

        if (!pnode_infos->empty()) {
            auto info = pnode_infos->back();
            if (info.node == node.get()) {
                *out_info = info;
                pnode_infos->pop_back();
                DLOGTRACEMOD(btree_generics, "REMOVING node {} from {} locked nodes list, its size = {}",
                        (void *)info.node, (ltype == LOCKTYPE_WRITE) ? "write" : "read", pnode_infos->size());
                return true;
            } else if (pnode_infos->size() > 1) {
                info = pnode_infos->at(pnode_infos->size() - 2);
                if (info.node == node.get()) {
                    *out_info = info;
                    pnode_infos->at(pnode_infos->size() - 2) = pnode_infos->back();
                    pnode_infos->pop_back();
                    DLOGTRACEMOD(btree_generics, "REMOVING node {} from {} locked nodes list, its size = {}",
                            (void *)info.node,(ltype == LOCKTYPE_WRITE) ? "write" : "read", pnode_infos->size());
                    return true;
                }
            }
        }

#ifndef NDEBUG
        if (pnode_infos->empty()) {
            LOGERROR("locked_node_list: node = {} not found, locked node list empty", (void*)node.get());
        } else if (pnode_infos->size() == 1) {
            LOGERROR("locked_node_list: node = {} not found, total list count = 1, Expecting node = {}", (void*)node.get(),
                     (void*)pnode_infos->back().node);
        } else {
            LOGERROR("locked_node_list: node = {} not found, total list count = {}, Expecting nodes = {} or {}",
                    (void*)node.get(), pnode_infos->size(), (void*)pnode_infos->back().node,
                    (void*)pnode_infos->at(pnode_infos->size()-2).node);
        }
#endif
        return false;
    }

    static uint64_t end_of_lock(const BtreeNodePtr& node, locktype ltype) {
        btree_locked_node_info info;
        if (!remove_locked_node(node, ltype, &info)) {
            DEBUG_ASSERT(false, "Expected node = {} is not there in locked_node_list", (void *)node.get());
            return 0;
        }
        // DEBUG_ASSERT_EQ(node.get(), info.node);
        return get_elapsed_time_ns(info.start_time);
    }

#ifndef NDEBUG
    static void check_lock_debug() {
        DEBUG_ASSERT_EQ(wr_locked_nodes.size(), 0);
        DEBUG_ASSERT_EQ(rd_locked_nodes.size(), 0);
    }
#endif

protected:
    btree_status_t create_root_node() {
        // Assign one node as root node and initially root is leaf
        BtreeNodePtr root = alloc_leaf_node();
        if (root == nullptr) {
            return (btree_status_t::space_not_avail);
        }
        m_root_node = root->get_node_id();
        btree_status_t ret = btree_status_t::success;

        ret = write_node_sync(root);
        if (ret != btree_status_t::success) {
            return ret;
        }
        m_sb.root_node = m_root_node;
        return btree_status_t::success;
    }

    BtreeConfig* get_config() { return &m_btree_cfg; }
};

//static inline const char* _type_desc(BtreeNodePtr n) { return n->is_leaf() ? "L" : "I"; }

template < btree_store_type BtreeStoreType, typename K, typename V, btree_node_type InteriorNodeType,
           btree_node_type LeafNodeType, typename btree_req_type >
thread_local homeds::reserve_vector< btree_locked_node_info, 5 > btree_t::wr_locked_nodes;

template < btree_store_type BtreeStoreType, typename K, typename V, btree_node_type InteriorNodeType,
           btree_node_type LeafNodeType, typename btree_req_type >
thread_local homeds::reserve_vector< btree_locked_node_info, 5 > btree_t::rd_locked_nodes;

#ifdef SERIALIZABLE_QUERY_IMPLEMENTATION
template < btree_store_type BtreeStoreType, typename K, typename V, btree_node_type InteriorNodeType,
           btree_node_type LeafNodeType, typename btree_req_type = struct empty_writeback_req >
class BtreeLockTrackerImpl : public BtreeLockTracker {
public:
    BtreeLockTrackerImpl(btree_t* bt) : m_bt(bt) {}

    virtual ~BtreeLockTrackerImpl() {
        while (m_nodes.size()) {
            auto& p = m_nodes.top();
            m_bt->unlock_node(p.first, p.second);
            m_nodes.pop();
        }
    }

    void push(BtreeNodePtr node, homeds::thread::locktype locktype) {
        m_nodes.emplace(std::make_pair<>(node, locktype));
    }

    std::pair< BtreeNodePtr, homeds::thread::locktype > pop() {
        assert(m_nodes.size());
        std::pair< BtreeNodePtr, homeds::thread::locktype > p;
        if (m_nodes.size()) {
            p = m_nodes.top();
            m_nodes.pop();
        } else {
            p = std::make_pair<>(nullptr, homeds::thread::locktype::LOCKTYPE_NONE);
        }

        return p;
    }

    BtreeNodePtr top() { return (m_nodes.size == 0) ? nullptr : m_nodes.top().first; }

private:
    btree_t                                                           m_bt;
    std::stack< std::pair< BtreeNodePtr, homeds::thread::locktype > > m_nodes;
};
#endif

} // namespace btree
} // namespace homeds<|MERGE_RESOLUTION|>--- conflicted
+++ resolved
@@ -699,12 +699,12 @@
         return remove_any(BtreeSearchRange(key), nullptr, outval, dependent_req, cookie);
     }
 
-<<<<<<< HEAD
     void verify_tree() {
         m_btree_lock.read_lock();
         verify_node(m_root_node, nullptr, -1);
         m_btree_lock.unlock();
-=======
+    }
+
     void diff(Btree *other, uint32_t param, vector <pair <K, V>> *diff_kv) {
        std::vector< pair<K,V> > my_kvs, other_kvs;
 
@@ -850,7 +850,6 @@
         for (auto l : leaves) {
             l->get_all_kvs(kvs);
         }
->>>>>>> cfc55845
     }
 
     void print_tree() {
