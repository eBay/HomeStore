--- conflicted
+++ resolved
@@ -1130,7 +1130,8 @@
         // We need to upgrade the child to WriteLock
         ret = upgrade_node(child_node, nullptr, child_curlock, none_lock_type, multinode_req);
         if (ret != btree_status_t::success) {
-            BT_LOG(DEBUG, btree_structures, child_node, "Upgrade of child node lock failed, retrying from root");            BT_LOG_ASSERT_CMP(EQ, child_curlock, homeds::thread::LOCKTYPE_NONE, child_node);
+            BT_LOG(DEBUG, btree_structures, child_node, "Upgrade of child node lock failed, retrying from root");
+            BT_LOG_ASSERT_CMP(EQ, child_curlock, homeds::thread::LOCKTYPE_NONE, child_node);
             goto out;
         }
         BT_LOG_ASSERT_CMP(EQ, none_lock_type, homeds::thread::LOCKTYPE_NONE, my_node);
@@ -2068,14 +2069,10 @@
         auto is_leaf = child_node->is_leaf();
         auto acq_lock = is_leaf ? leaf_lock_type : int_lock_type;
         btree_status_t ret = lock_and_refresh_node(child_node, acq_lock, multinode_req);
-<<<<<<< HEAD
+
+        BT_DEBUG_ASSERT_CMP(EQ, child_node->is_valid_node(), true, child_node);
         BT_DEBUG_ASSERT_CMP(EQ, is_leaf, child_node->is_leaf(), child_node);
-        BT_DEBUG_ASSERT_CMP(EQ, child_node->is_valid_node(), true, child_node);
-=======
-
-        assert(child_node->is_valid_node());
-        assert(is_leaf == child_node->is_leaf());
->>>>>>> 0d745260
+
         return ret;
     }
 
