/*
 * ssd_btree.hpp
 *
 *  Created on: 14-Jun-2016
 *      Author: Hari Kadayam
 *
 *  Copyright © 2016 Kadayam, Hari. All rights reserved.
 */
#pragma once

#include <iostream>
#include <assert.h>
#include <pthread.h>
#include <vector>
#include <atomic>

#include "homeds/memory/composite_allocator.hpp"
#include "homeds/memory/chunk_allocator.hpp"
#include "homeds/memory/sys_allocator.hpp"
#include "cache/cache.h"
#include "blkstore/blkstore.hpp"
#include "btree_store.hpp"
#include "btree_node.h"
#include "physical_node.hpp"

namespace homeds {
namespace btree {

#define SSDBtreeNode                                                                                                   \
    BtreeNode< btree_store_type::SSD_BTREE, K, V, InteriorNodeType, LeafNodeType, homestore::writeback_req >
#define SSDBtreeStore                                                                                                  \
    BtreeStore< btree_store_type::SSD_BTREE, K, V, InteriorNodeType, LeafNodeType, homestore::writeback_req >
#define btree_buffer_t BtreeBuffer< K, V, InteriorNodeType, LeafNodeType >
#define ssdbtree_multinode_req_ptr boost::intrusive_ptr< btree_multinode_req< homestore::writeback_req > >

/* The class BtreeBuffer represents the buffer type that is used to interact with the BlkStore. It will have
 * all the SSD Btree Node declarative type. Hence in-memory representation of this buffer is as follows
 *
 *   ****************Cache Buffer************************
 *   *    ****************Cache Record***************   *
 *   *    *   ************Hash Node**************   *   *
 *   *    *   * Singly Linked list of hash node *   *   *
 *   *    *   ***********************************   *   *
 *   *    *******************************************   *
 *   * BlkId                                            *
 *   * Memvector of actual buffer                       *
 *   * Usage Reference counter                          *
 *   ****************************************************
 *   ************** Transient Header ********************
 *   * Upgraders count                                  *
 *   * Reader Write Lock                                *
 *   ****************************************************
 */
template < typename K, typename V, btree_node_type InteriorNodeType, btree_node_type LeafNodeType >
class BtreeBuffer : public homestore::WriteBackCacheBuffer< homestore::BlkId > {
    /* error is set if any write fails. Read from the same buffer keep on failing
     * until it is not evicted from the cache.
     */
    sisl::atomic_counter< uint32_t > is_err;

public:
#ifndef NDEBUG
#endif
    static BtreeBuffer* make_object() { return sisl::ObjectAllocator< SSDBtreeNode >::make_object(); }
    BtreeBuffer() : is_err(0) {
#ifndef NDEBUG
        is_btree = true;
        recovered = false;
#endif
    }
    virtual ~BtreeBuffer() = default;
    virtual void free_yourself() override { sisl::ObjectAllocator< SSDBtreeNode >::deallocate((SSDBtreeNode*)this); }
    // virtual size_t get_your_size() const override { return sizeof(SSDBtreeNode); }
    void set_error() { is_err.increment(); }

    bool is_err_set() { return is_err.get() != 0 ? true : false; }

    virtual void init() override {
        /* Note : it is called under cache lock to prevent multiple threads to call init. And init function
         * internally also try to take the cache lock to access cache to update in memory structure. So
         * we have to be careful in taking any lock inside this function.
         */
        ((SSDBtreeNode*)this)->init();
    }
};

struct btree_device_info {
    homestore::DeviceManager* dev_mgr;
    homestore::Cache< homestore::BlkId >* cache;
    homestore::vdev_info_block* vb;
    void* blkstore;
    uint64_t size;
    bool new_device;
    bool is_async;
};

template < typename K, typename V, btree_node_type InteriorNodeType, btree_node_type LeafNodeType >
class SSDBtreeStore {
    typedef std::function< void(btree_status_t status, ssdbtree_multinode_req_ptr multinode_req) > comp_callback;

    struct ssd_btree_req : homestore::blkstore_req< btree_buffer_t > {
        ssdbtree_multinode_req_ptr multinode_req;
        SSDBtreeStore* instance;
        boost::intrusive_ptr< btree_buffer_t > ssd_buf;

        ssd_btree_req(){};
        ~ssd_btree_req(){};

        // virtual size_t get_your_size() const override { return sizeof(ssd_btree_req); }
        static boost::intrusive_ptr< ssd_btree_req > make_object() {
            return boost::intrusive_ptr< ssd_btree_req >(sisl::ObjectAllocator< ssd_btree_req >::make_object());
        }
        virtual void free_yourself() override { sisl::ObjectAllocator< ssd_btree_req >::deallocate(this); }
    };

public:
    using HeaderType = BtreeBuffer< K, V, InteriorNodeType, LeafNodeType >;

    static std::unique_ptr< SSDBtreeStore > init_btree(BtreeConfig& cfg, void* btree_specific_context,
                                                       comp_callback comp_cb, bool is_in_recovery = false) {
        return std::unique_ptr< SSDBtreeStore >(
            new SSDBtreeStore(cfg, btree_specific_context, comp_cb, is_in_recovery));
    }

    BtreeStore(BtreeConfig& cfg, void* btree_specific_context, comp_callback comp_cbt, bool is_in_recovery) :
            m_cfg(cfg) {
        m_comp_cb = comp_cbt;
        DEBUG_ASSERT((m_comp_cb != nullptr), "Expected m_comp_cb to valid");
        assert(comp_cbt);
        assert(m_comp_cb);
        m_is_in_recovery = is_in_recovery;
        m_node_size = cfg.get_node_size();
        m_cfg.set_node_area_size(m_node_size - sizeof(LeafPhysicalNode));

        auto bt_dev_info = (btree_device_info*)btree_specific_context;

        // Create or load the Blkstore out of this info
        if (bt_dev_info->new_device) {
            m_cache = new homestore::Cache< homestore::BlkId >(100 * 1024 * 1024, 4096);

            assert(bt_dev_info->dev_mgr != nullptr);

            m_blkstore = new homestore::BlkStore< homestore::VdevFixedBlkAllocatorPolicy, btree_buffer_t >(
                bt_dev_info->dev_mgr, m_cache, 0, homestore::BlkStoreCacheType::RD_MODIFY_WRITEBACK_CACHE, 0, nullptr,
                bt_dev_info->size, m_node_size, "Btree",
                (std::bind(&SSDBtreeStore::process_completions, std::placeholders::_1)));
        } else {
            m_blkstore =
                (homestore::BlkStore< homestore::VdevFixedBlkAllocatorPolicy, btree_buffer_t >*)bt_dev_info->blkstore;
            m_blkstore->attach_compl(std::bind(&SSDBtreeStore::process_completions, std::placeholders::_1));
        }
    }

    static void recovery_cmpltd(SSDBtreeStore* store) { store->m_is_in_recovery = false; }

    static void process_completions(boost::intrusive_ptr< homestore::blkstore_req< btree_buffer_t > > bs_req) {
        assert(!bs_req->isSyncCall);
        boost::intrusive_ptr< ssd_btree_req > req = boost::static_pointer_cast< ssd_btree_req >(bs_req);
        req->instance->process_req_completions(req,
                                               (req->err ? btree_status_t::write_failed : btree_status_t::success));
    }

    void process_req_completions(boost::intrusive_ptr< ssd_btree_req > req, btree_status_t status) {
        if (status != btree_status_t::success) { req->ssd_buf->set_error(); }
#ifdef _PRERELEASE
        if (homestore_flip->test_flip("btree_write_comp_fail")) { status = btree_status_t::write_failed; }
#endif
        m_comp_cb(status, req->multinode_req);
    }

    static uint8_t* get_physical(const SSDBtreeNode* bn) {
        btree_buffer_t* bbuf = (btree_buffer_t*)(bn);
        homeds::blob b = bbuf->at_offset(0);
        return b.bytes;
    }

    static uint32_t get_node_area_size(SSDBtreeStore* store) {
        return store->get_node_size() - sizeof(LeafPhysicalNode);
    }

    static boost::intrusive_ptr< SSDBtreeNode >
    alloc_node(SSDBtreeStore* store, bool is_leaf,
               bool& is_new_allocation, // indicates if allocated node is same as copy_from
               boost::intrusive_ptr< SSDBtreeNode > copy_from = nullptr) {

        is_new_allocation = true;
        homestore::blk_alloc_hints hints;
        homestore::BlkId blkid;
        auto safe_buf = store->m_blkstore->alloc_blk_cached(1 * store->get_node_size(), hints, &blkid);
        if (safe_buf == nullptr) {
            LOGERROR("btree alloc failed. No space avail");
            return nullptr;
        }

#ifndef NDEBUG
        assert(safe_buf->is_btree);
#endif
        // Access the physical node buffer and initialize it
        homeds::blob b = safe_buf->at_offset(0);
        assert(b.size == store->get_node_size());
        if (is_leaf) {
            bnodeid_t bid(blkid.to_integer(), 0);
            auto n = new (b.bytes) VariantNode< LeafNodeType, K, V >(&bid, true, store->m_cfg);
        } else {
            bnodeid_t bid(blkid.to_integer(), 0);
            auto n = new (b.bytes) VariantNode< InteriorNodeType, K, V >(&bid, true, store->m_cfg);
        }
        boost::intrusive_ptr< SSDBtreeNode > new_node = boost::static_pointer_cast< SSDBtreeNode >(safe_buf);

        if (copy_from != nullptr) { copy_node(store, copy_from, new_node); }
        new_node->init();
        return new_node;
    }

    uint32_t get_node_size() { return m_node_size; };
    static boost::intrusive_ptr< SSDBtreeNode > read_node(SSDBtreeStore* store, bnodeid_t id) {
        // Read the data from the block store
        try {
#ifdef _PRERELEASE
            if (homestore_flip->test_flip("btree_read_fail", (uint64_t)(id.m_id))) {
                folly::throwSystemError("flip error");
            }
#endif
            homestore::BlkId blkid(id.m_id);
            auto req = ssd_btree_req::make_object();
            req->is_read = true;
            if (store->m_is_in_recovery) { store->m_blkstore->alloc_blk(blkid); }
            req->isSyncCall = true;
            auto safe_buf =
                store->m_blkstore->read(blkid, 0, store->get_node_size(),
                                        boost::static_pointer_cast< homestore::blkstore_req< btree_buffer_t > >(req));

#ifndef NDEBUG
            if (store->m_is_in_recovery) { safe_buf->recovered = true; }
            assert(safe_buf->is_btree);
#endif
            return boost::static_pointer_cast< SSDBtreeNode >(safe_buf);
        } catch (std::exception& e) {
            LOGERROR("{}", e.what());
            return nullptr;
        }
    }

    static void copy_node(SSDBtreeStore* store, boost::intrusive_ptr< SSDBtreeNode > copy_from,
                          boost::intrusive_ptr< SSDBtreeNode > copy_to) {
        bnodeid_t original_to_id = copy_to->get_node_id();
        original_to_id.m_pc_gen_flag = copy_from->get_node_id().m_pc_gen_flag; // copy pc gen flag
        boost::intrusive_ptr< btree_buffer_t > to_buff = boost::dynamic_pointer_cast< btree_buffer_t >(copy_to);
        boost::intrusive_ptr< btree_buffer_t > frm_buff = boost::dynamic_pointer_cast< btree_buffer_t >(copy_from);
        to_buff->set_memvec(frm_buff->get_memvec_intrusive(), frm_buff->get_data_offset(), frm_buff->get_cache_size());
        copy_to->set_node_id(original_to_id); // restore original copy_to id
        copy_to->init();
    }

    static void swap_node(SSDBtreeStore* impl, boost::intrusive_ptr< SSDBtreeNode > node1,
                          boost::intrusive_ptr< SSDBtreeNode > node2) {
        bnodeid_t id1 = node1->get_node_id();
        bnodeid_t id2 = node2->get_node_id();
        auto mvec1 = node1->get_memvec_intrusive();
        auto mvec2 = node2->get_memvec_intrusive();

        assert(node1->get_data_offset() == node2->get_data_offset());
        assert(node1->get_cache_size() == node2->get_cache_size());
        /* move the underneath memory */
        node1->set_memvec(mvec2, node1->get_data_offset(), node1->get_cache_size());
        node2->set_memvec(mvec1, node2->get_data_offset(), node2->get_cache_size());
        /* restore the node ids */
        node1->set_node_id(id1);
        node1->init();
        node2->set_node_id(id2);
        node2->init();
    }

    static btree_status_t write_node(SSDBtreeStore* impl, boost::intrusive_ptr< SSDBtreeNode > bn,
                                     ssdbtree_multinode_req_ptr multinode_req) {
        auto req = ssd_btree_req::make_object();
        homestore::BlkId blkid(bn->get_node_id().m_id);
        req->is_read = false;
        req->multinode_req = multinode_req;
        req->isSyncCall = multinode_req ? multinode_req->is_sync : true;
#ifndef NDEBUG
        assert(bn->is_btree);
#endif

#ifndef NO_CHECKSUM
        auto physical_node = (LeafPhysicalNode*)(bn->at_offset(0).bytes);
        physical_node->set_checksum(get_node_area_size(impl));
#endif

        if (homestore::HomeStoreConfig::is_read_only) {
            return btree_status_t::success;
        }
        req->instance = impl;
        req->ssd_buf = boost::dynamic_pointer_cast< btree_buffer_t >(bn);
        if (multinode_req) { multinode_req->writes_pending.increment(1); }
        try {
            if (multinode_req) {
                impl->m_blkstore->write(blkid, req->ssd_buf,
                                        boost::static_pointer_cast< homestore::blkstore_req< btree_buffer_t > >(req),
                                        multinode_req->dependent_req_q);
#ifndef NDEBUG
                {
                    if (!req->isSyncCall) { multinode_req->child_req_q.push_back((uint64_t)req.get()); }
                }
#endif
            } else {
                std::deque< boost::intrusive_ptr< homestore::writeback_req > > dependent_req_q(0);
                impl->m_blkstore->write(blkid, req->ssd_buf,
                                        boost::static_pointer_cast< homestore::blkstore_req< btree_buffer_t > >(req),
                                        dependent_req_q);
                return btree_status_t::success;
            }

            /* empty the queue and add this request to the dependent req q. Now any further
             * writes of this btree update should depend on this request.
             */
            while (!multinode_req->dependent_req_q.empty()) {
                multinode_req->dependent_req_q.pop_back();
            }
            multinode_req->dependent_req_q.push_back(boost::static_pointer_cast< homestore::writeback_req >(req));
        } catch (const std::exception& e) {
            LOGERROR("{}", e.what());

            /* Call process req completions for both sync and async. It will be ignored for sync
             * in the callee.
             */
            impl->process_req_completions(req, btree_status_t::write_failed);
            return btree_status_t::write_failed;
        }
        return btree_status_t::success;
    }

    static btree_status_t refresh_node(SSDBtreeStore* store, boost::intrusive_ptr< SSDBtreeNode > bn,
                                       ssdbtree_multinode_req_ptr multinode_req, bool is_write_modifiable) {

        if (boost::static_pointer_cast< btree_buffer_t >(bn)->is_err_set()) {
            LOGERROR("failing refresh");
            return btree_status_t::stale_buf;
        }

        /* add the latest request pending on this node */
        try {
            auto req =
                store->m_blkstore->refresh_buf(boost::static_pointer_cast< btree_buffer_t >(bn), is_write_modifiable);
            if (req && multinode_req) { multinode_req->dependent_req_q.push_back(req); }
#ifdef _PRERELEASE
            if (homestore_flip->test_flip("btree_refresh_fail", bn->get_node_id().m_id)) {
                folly::throwSystemError("flip error");
            }
#endif
#ifndef NO_CHECKSUM
            auto physical_node =
                (LeafPhysicalNode*)((boost::static_pointer_cast< SSDBtreeNode >(bn))->at_offset(0).bytes);
            verify_result vr;
            auto is_match = physical_node->verify_node(get_node_area_size(store), vr);
            if (!is_match) {
                LOGERROR("mismatch node: {} is it from cache", vr.to_string());
                assert(0);
                abort();
            }
#endif
        } catch (std::exception& e) {
            LOGERROR("{}", e.what());
            return btree_status_t::refresh_failed;
        }
        return btree_status_t::success;
    }

    static void free_node(SSDBtreeStore* store, boost::intrusive_ptr< SSDBtreeNode > bn,
<<<<<<< HEAD
                            ssdbtree_multinode_req_ptr multinode_req, bool mem_only = false) {
        
        if (homestore::HomeStoreConfig::is_read_only) {
            return;
        }
=======
                          ssdbtree_multinode_req_ptr multinode_req, bool mem_only = false) {
>>>>>>> d3f244ab
        homestore::BlkId blkid(bn->get_node_id().m_id);
        if (multinode_req) {
            store->m_blkstore->free_blk(blkid, boost::none, boost::none, multinode_req->dependent_req_q, mem_only);
        } else {
            std::deque< boost::intrusive_ptr< homestore::writeback_req > > dependent_req_q(0);
            store->m_blkstore->free_blk(blkid, boost::none, boost::none, dependent_req_q, mem_only);
        }
    }

    static void ref_node(SSDBtreeNode* bn) {
        homestore::CacheBuffer< homestore::BlkId >::ref((homestore::CacheBuffer< homestore::BlkId >&)*bn);
    }

    static void deref_node(SSDBtreeNode* bn) {
        homestore::CacheBuffer< homestore::BlkId >::deref((homestore::CacheBuffer< homestore::BlkId >&)*bn);
    }

private:
    homestore::BlkStore< homestore::VdevFixedBlkAllocatorPolicy, btree_buffer_t >* m_blkstore;

    comp_callback m_comp_cb;
    /* TODO: cache has lot of bugs because of locking which become more prominent with btree
     * which has lot of reads/writes. For now, it is better to have separate cache
     * for btree and move it to global cache later after fixing all the bugs.
     */
    homestore::Cache< homestore::BlkId >* m_cache;

    BtreeConfig m_cfg;
    bool m_is_in_recovery;
    uint32_t m_node_size;
};
} // namespace btree
} // namespace homeds<|MERGE_RESOLUTION|>--- conflicted
+++ resolved
@@ -367,15 +367,11 @@
     }
 
     static void free_node(SSDBtreeStore* store, boost::intrusive_ptr< SSDBtreeNode > bn,
-<<<<<<< HEAD
                             ssdbtree_multinode_req_ptr multinode_req, bool mem_only = false) {
         
         if (homestore::HomeStoreConfig::is_read_only) {
             return;
         }
-=======
-                          ssdbtree_multinode_req_ptr multinode_req, bool mem_only = false) {
->>>>>>> d3f244ab
         homestore::BlkId blkid(bn->get_node_id().m_id);
         if (multinode_req) {
             store->m_blkstore->free_blk(blkid, boost::none, boost::none, multinode_req->dependent_req_q, mem_only);
