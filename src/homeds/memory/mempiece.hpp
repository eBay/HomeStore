--- conflicted
+++ resolved
@@ -129,13 +129,8 @@
     /* we need recursive mutex because we can call init() function while holding it
      * and which internally can again call get_blob which also takes mutex.
      */
-<<<<<<< HEAD
-    mutable std::recursive_mutex      m_mtx;
-    std::atomic< uint16_t >  m_refcnt;
-=======
     mutable std::recursive_mutex m_mtx;
     std::atomic< uint8_t > m_refcnt;
->>>>>>> d3f244ab
 
 public:
     MemVector(uint8_t* ptr, uint32_t size, uint32_t offset) : ObjLifeCounter(), m_refcnt(0) {
