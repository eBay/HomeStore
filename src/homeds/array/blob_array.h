/**
 * Copyright eBay Inc 2018
 */

#ifndef Blob_Array_DS_H_
#define Blob_Array_DS_H_

#include <stdint.h>
#include <fds/utils.hpp>
#include <vector>
#include <malloc.h>
#include "assert.h"
#include <iostream>
#include <sstream>
#include <utility/obj_life_counter.hpp>

namespace homeds {
/**
 * Blob array is fixed immutable array of elements which implement Blob interface:
 *      set_blob(const homeds::blob &b);
 *      homeds::blob get_blob();
 *      copy_blob(const homeds::blob &b);
 * There are methods which makes this mutable, but internally it facade, just works on new heap memory.
 *
 * Format is
 *      "header record0 record1...data0 data1"
 *
 * Any temp heap memory allocated by blob array  internally is freed on destruction.
 * However mem provided by set_mem is not freed. Its clients responsiblity to manage that.
 */
template < typename ElementType >
class Blob_Array {
private:
    struct header {
        uint16_t m_total_elements; // total elements in array
    } __attribute__((packed));

    struct record {
        uint16_t m_size;   // size of content
        uint16_t m_offset; // offset from m_blobs
    } __attribute__((packed));

    header* m_header;  // ptr to header
    record* m_records; // ptr to start of records
    uint8_t* m_data;   // actual content
    bool is_initialized = false;
    bool is_mallocated = false;
    void* m_arr; // ptr of blob_array structure

    // if we allocated temporary heap memory, it frees that.
    void free_mem_if_needed() {
        if (is_initialized && is_mallocated && m_arr != nullptr) {
            free(m_arr);
            m_arr = nullptr;
            m_header = nullptr;
            m_data = nullptr;
            m_records = nullptr;
        }
    }

    // get next record after current record
    record* get_next_rec(record* curr_rec) {
        uint16_t next_rec_offset = curr_rec->m_size + sizeof(uint16_t);
        return (record*)((uint8_t*)(curr_rec) + next_rec_offset);
    }

    // get record ptr
    record* get_record(uint16_t index) const {
        record* currec = m_records;
        currec = currec + index;
        return currec;
    }

    void init_ptr(uint16_t total_elements) {
        m_header = static_cast< header* >(m_arr);
        m_records = static_cast< record* >((void*)(((uint8_t*)m_arr) + sizeof(header)));
        m_data = static_cast< uint8_t* >((void*)(((uint8_t*)m_records) + total_elements * sizeof(record)));
        is_initialized = true;
    }

<<<<<<< HEAD

    uint8_t* get_data_ptr(uint16_t offset) const { return m_data + offset; }

    // TODO - change malloc to something like freelist allocator which uses preallocated space from thread local
    void* allocate(uint32_t size) {
        is_mallocated = true;
        return malloc(size);
    }

public:
    ~Blob_Array() { free_mem_if_needed(); }

    // creates empty array
    Blob_Array() {}

    Blob_Array(const Blob_Array& other) { set_elements(other); }

    uint16_t get_meta_size() const { 
        return sizeof(record) * m_header->m_total_elements + sizeof(header); 
    }
    
=======
    uint8_t* get_data_ptr(uint16_t offset) const { return m_data + offset; }

    // TODO - change malloc to something like freelist allocator which uses preallocated space from thread local
    void* allocate(uint32_t size) {
        is_mallocated = true;
        return malloc(size);
    }

public:
    ~Blob_Array() { free_mem_if_needed(); }

    // creates empty array
    Blob_Array() {}

    Blob_Array(const Blob_Array& other) { set_elements(other); }

    uint16_t get_meta_size() const { return sizeof(record) * m_header->m_total_elements + sizeof(header); }

>>>>>>> 1068dbde
    // deep copy all elements from other array
    void set_elements(const Blob_Array& other) {
        free_mem_if_needed();
        uint32_t size = other.get_size();
<<<<<<< HEAD
        if (size == 0) return;
=======
        if (size == 0)
            return;
>>>>>>> 1068dbde
        m_arr = allocate(size);
        memcpy(m_arr, other.get_mem(), size);
        init_ptr(other.get_total_elements());
    }

    // creates temporary heap memory and copies element to it.
    void set_element(ElementType& e) {
        free_mem_if_needed();
        // calculate size of heap to allocate
        uint32_t size = e.get_blob().size + sizeof(record) + sizeof(header);
        m_arr = allocate(size);
        init_ptr(1);
        m_header->m_total_elements = 1;
        // copy element to heap
        record* curr_rec = m_records;
        curr_rec->m_size = e.get_blob().size;
        curr_rec->m_offset = 0;
        memcpy(get_data_ptr(0), (void*)e.get_blob().bytes, e.get_blob().size);
    }

    // creates temporary heap memory and copies elements to it.
    void set_elements(std::vector< ElementType >& elements) {
        free_mem_if_needed();
        // calculate size of heap to allocate
        uint32_t size = sizeof(record) * elements.size() + sizeof(header);
        for (ElementType& e : elements) {
            size += e.get_blob().size;
        }
        m_arr = allocate(size);
        init_ptr(elements.size());
        m_header->m_total_elements = elements.size();
        // copy all elements to heap
        uint16_t i = 0;
        uint16_t offset = 0;
        for (ElementType& e : elements) {
            record* curr_rec = get_record(i++);
            curr_rec->m_size = e.get_blob().size;
            curr_rec->m_offset = offset;
            memcpy(get_data_ptr(offset), (void*)e.get_blob().bytes, e.get_blob().size);
            offset += e.get_blob().size;
        }
    }

    // This instance works on memory provided as blob array. No bcopy here.
    void set_mem(void* arr, const uint32_t& expected_size) {
        free_mem_if_needed();
        m_arr = arr;
        m_header = static_cast< header* >(m_arr);
        init_ptr(m_header->m_total_elements);
        assert(m_header->m_total_elements < 1000); // for now we dont expect huge array
#ifndef NDEBUG
        assert(get_size() == expected_size);
#endif
    }

    // get memory referece to this structure storage
    void* get_mem() const {
        assert(is_initialized);
        return m_arr;
    }

    // returns current size of heap array.
    uint32_t get_size() const {
<<<<<<< HEAD
        if (!is_initialized) return 0;
=======
        if (!is_initialized)
            return 0;
>>>>>>> 1068dbde
        record* curr_rec = m_records;
        uint32_t size = get_meta_size();
        int total = get_total_elements() - 1;
        while (total >= 0) {
            size += get_record(total)->m_size;
            total--;
        }
        return size;
    }

<<<<<<< HEAD
    // access elements by index.Dosent do bcopy
=======
    // access elements by index.Doesn't do bcopy
>>>>>>> 1068dbde
    void get(uint32_t index, ElementType& element, bool copy) const {
        assert(index < m_header->m_total_elements);
        assert(is_initialized);
        record* curr_rec = get_record(index);
        blob b;
        b.size = curr_rec->m_size;
        b.bytes = get_data_ptr(curr_rec->m_offset);
<<<<<<< HEAD
        if (copy)
            element.copy_blob(b);
        else
            element.set_blob(b);
=======
        if (copy) {
            element.copy_blob(b);
        } else {
            element.set_blob(b);
        }
>>>>>>> 1068dbde
    }

    // returns total elements in array
    uint32_t get_total_elements() const {
<<<<<<< HEAD
        if (!is_initialized) return 0;
=======
        if (!is_initialized)
            return 0;
>>>>>>> 1068dbde
        return m_header->m_total_elements;
    }

    void get_all(std::vector< ElementType >& vector, bool copy) {
<<<<<<< HEAD
        if (!is_initialized) return;
=======
        if (!is_initialized)
            return;
>>>>>>> 1068dbde
        for (auto i = 0u; i < get_total_elements(); i++) {
            ElementType e;
            get(i, e, copy);
            vector.emplace_back(e);
        }
    }

    // in-place remove
    void remove(uint32_t index) {
        assert(is_initialized);
        assert(index < get_total_elements());

        if (index != get_total_elements() - 1) { // move record, not data
            record* rec = get_record(index);
            uint8_t* move_to = (uint8_t*)rec;
            uint8_t* move_from = move_to + sizeof(record);
            uint32_t size_to_move = sizeof(record) * (get_total_elements() - index - 1);
            memmove((void*)move_to, (void*)move_from, size_to_move);
        }

        m_header->m_total_elements--;
#ifndef NDEBUG
        to_string();
#endif
    }

    // lays out in contigious memory
    void mem_align() {
        uint32_t data_offset = 0;
        uint8_t* m_new_data =
            static_cast< uint8_t* >((void*)(((uint8_t*)m_records) + get_total_elements() * sizeof(record)));
        for (auto i = 0u; i < get_total_elements(); i++) {
            record* rec = get_record(i);
            memmove(m_new_data, get_data_ptr(rec->m_offset), rec->m_size);
            m_new_data += rec->m_size;
            rec->m_offset = data_offset;
            data_offset += rec->m_size;
        }
        init_ptr(get_total_elements());
    }

    std::string to_string() const {
        assert(is_initialized);
        std::stringstream ss;
        for (auto i = 0u; i < m_header->m_total_elements; i++) {
            ElementType e;
            get(i, e, false);
            ss << e << ",";
        }
        return ss.str();
    }
};
} // namespace homeds
#endif<|MERGE_RESOLUTION|>--- conflicted
+++ resolved
@@ -78,8 +78,6 @@
         is_initialized = true;
     }
 
-<<<<<<< HEAD
-
     uint8_t* get_data_ptr(uint16_t offset) const { return m_data + offset; }
 
     // TODO - change malloc to something like freelist allocator which uses preallocated space from thread local
@@ -96,40 +94,13 @@
 
     Blob_Array(const Blob_Array& other) { set_elements(other); }
 
-    uint16_t get_meta_size() const { 
-        return sizeof(record) * m_header->m_total_elements + sizeof(header); 
-    }
-    
-=======
-    uint8_t* get_data_ptr(uint16_t offset) const { return m_data + offset; }
-
-    // TODO - change malloc to something like freelist allocator which uses preallocated space from thread local
-    void* allocate(uint32_t size) {
-        is_mallocated = true;
-        return malloc(size);
-    }
-
-public:
-    ~Blob_Array() { free_mem_if_needed(); }
-
-    // creates empty array
-    Blob_Array() {}
-
-    Blob_Array(const Blob_Array& other) { set_elements(other); }
-
     uint16_t get_meta_size() const { return sizeof(record) * m_header->m_total_elements + sizeof(header); }
 
->>>>>>> 1068dbde
     // deep copy all elements from other array
     void set_elements(const Blob_Array& other) {
         free_mem_if_needed();
         uint32_t size = other.get_size();
-<<<<<<< HEAD
         if (size == 0) return;
-=======
-        if (size == 0)
-            return;
->>>>>>> 1068dbde
         m_arr = allocate(size);
         memcpy(m_arr, other.get_mem(), size);
         init_ptr(other.get_total_elements());
@@ -193,12 +164,7 @@
 
     // returns current size of heap array.
     uint32_t get_size() const {
-<<<<<<< HEAD
         if (!is_initialized) return 0;
-=======
-        if (!is_initialized)
-            return 0;
->>>>>>> 1068dbde
         record* curr_rec = m_records;
         uint32_t size = get_meta_size();
         int total = get_total_elements() - 1;
@@ -209,11 +175,7 @@
         return size;
     }
 
-<<<<<<< HEAD
-    // access elements by index.Dosent do bcopy
-=======
     // access elements by index.Doesn't do bcopy
->>>>>>> 1068dbde
     void get(uint32_t index, ElementType& element, bool copy) const {
         assert(index < m_header->m_total_elements);
         assert(is_initialized);
@@ -221,38 +183,21 @@
         blob b;
         b.size = curr_rec->m_size;
         b.bytes = get_data_ptr(curr_rec->m_offset);
-<<<<<<< HEAD
-        if (copy)
-            element.copy_blob(b);
-        else
-            element.set_blob(b);
-=======
         if (copy) {
             element.copy_blob(b);
         } else {
             element.set_blob(b);
         }
->>>>>>> 1068dbde
     }
 
     // returns total elements in array
     uint32_t get_total_elements() const {
-<<<<<<< HEAD
         if (!is_initialized) return 0;
-=======
-        if (!is_initialized)
-            return 0;
->>>>>>> 1068dbde
         return m_header->m_total_elements;
     }
 
     void get_all(std::vector< ElementType >& vector, bool copy) {
-<<<<<<< HEAD
         if (!is_initialized) return;
-=======
-        if (!is_initialized)
-            return;
->>>>>>> 1068dbde
         for (auto i = 0u; i < get_total_elements(); i++) {
             ElementType e;
             get(i, e, copy);
