--- conflicted
+++ resolved
@@ -15,118 +15,6 @@
 #include <utility/obj_life_counter.hpp>
 
 namespace homeds {
-<<<<<<< HEAD
-    /**
-     * Blob array is fixed immutable array of elements which implement Blob interface:
-     *      set_blob(const homeds::blob &b);
-     *      homeds::blob get_blob();
-     *      copy_blob(const homeds::blob &b);
-     * There are methods which makes this mutable, but internally it facade, just works on new heap memory.
-     *     
-     * Format is
-     *      "header record0 record1...data0 data1"
-     * 
-     * Any temp heap memory allocated by blob array  internally is freed on destruction.
-     * However mem provided by set_mem is not freed. Its clients responsiblity to manage that.
-     */
-    template<typename ElementType>
-    class Blob_Array {
-    private:
-        struct header {
-            uint16_t m_total_elements;//total elements in array
-        } __attribute__((packed));
-
-        struct record {
-            uint16_t m_size;//size of content
-            uint16_t m_offset;//offset from m_blobs
-        }__attribute__((packed));
-        
-        header *m_header;//ptr to header
-        record *m_records;//ptr to start of records
-        uint8_t *m_data;//actual content
-        bool is_initialized = false;
-        bool is_mallocated = false;
-        void *m_arr;//ptr of blob_array structure
-        
-        //if we allocated temporary heap memory, it frees that.
-        void free_mem_if_needed() {
-            if (is_initialized && is_mallocated && m_arr!=nullptr) {
-                free(m_arr);
-                m_arr = nullptr;
-                m_header = nullptr;
-                m_data = nullptr;
-                m_records = nullptr;
-            }
-        }
-
-        //get next record after current record
-        record *get_next_rec(record *curr_rec) {
-            uint16_t next_rec_offset = curr_rec->m_size + sizeof(uint16_t);
-            return (record *) ((uint8_t *) (curr_rec) + next_rec_offset);
-        }
-
-        //get record ptr
-        record *get_record(uint16_t index) const{
-            record *currec = m_records;
-            currec = currec + index;
-            return currec;
-        }
-
-        void init_ptr(uint16_t total_elements) {
-            m_header = static_cast<header *>(m_arr);
-            m_records = static_cast<record *>((void *) (((uint8_t *) m_arr) + sizeof(header)));
-            m_data = static_cast<uint8_t *>((void *) (((uint8_t *) m_records) + total_elements * sizeof(record)));
-            is_initialized = true;
-        }
-
-
-        uint8_t *get_data_ptr(uint16_t offset) const{
-            return m_data + offset;
-        }
-        
-        //TODO - change malloc to something like freelist allocator which uses preallocated space from thread local
-        void* allocate(uint32_t size){
-            is_mallocated = true;
-            return malloc(size);
-        }
-
-    public:
-        ~Blob_Array() {
-            free_mem_if_needed();
-        }
-
-        //creates empty array
-        Blob_Array() {}
-
-        Blob_Array(const Blob_Array &other) {
-            set_elements(other);
-        }
-
-        uint16_t get_meta_size() const {
-            return sizeof(record) * m_header->m_total_elements + sizeof(header);
-        }
- 
-        //deep copy all elements from other array
-        void set_elements(const Blob_Array &other) {
-            free_mem_if_needed();
-            uint32_t size = other.get_size();
-            if(size==0)return;
-            m_arr = allocate(size);
-            memcpy(m_arr, other.get_mem(), size);
-            init_ptr(other.get_total_elements());
-        }
-
-        //creates temporary heap memory and copies element to it.
-        void set_element(ElementType &e) {
-            free_mem_if_needed();
-            //calculate size of heap to allocate
-            uint32_t size = e.get_blob().size + sizeof(record) + sizeof(header);
-            m_arr = allocate(size);
-            init_ptr(1);
-            m_header->m_total_elements = 1;
-            //copy element to heap
-            record *curr_rec = m_records;
-=======
 /**
  * Blob array is fixed immutable array of elements which implement Blob interface:
  *      set_blob(const homeds::blob &b);
@@ -249,7 +137,6 @@
         uint16_t offset = 0;
         for (ElementType& e : elements) {
             record* curr_rec = get_record(i++);
->>>>>>> d3f244ab
             curr_rec->m_size = e.get_blob().size;
             curr_rec->m_offset = offset;
             memcpy(get_data_ptr(offset), (void*)e.get_blob().bytes, e.get_blob().size);
@@ -267,73 +154,6 @@
 #ifndef NDEBUG
         assert(get_size() == expected_size);
 #endif
-<<<<<<< HEAD
-        }
-
-        //get memory referece to this structure storage
-        void *get_mem() const {
-            assert(is_initialized);
-            return m_arr;
-        }
-
-        //returns current size of heap array.
-        uint32_t get_size() const {
-            if(!is_initialized) return 0;
-            record *curr_rec = m_records;
-            uint32_t size = get_meta_size();
-            int total = get_total_elements() - 1;
-            while (total >= 0) {
-                size += get_record(total)->m_size;
-                total--;
-            }
-            return size;
-        }
-
-        // access elements by index.Doesn't do bcopy
-        void get(uint32_t index, ElementType &element, bool copy) const {
-            assert(index < m_header->m_total_elements);
-            assert(is_initialized);
-            record *curr_rec = get_record(index);
-            blob b;
-            b.size = curr_rec->m_size;
-            b.bytes = get_data_ptr(curr_rec->m_offset);
-            if (copy) {
-                element.copy_blob(b);
-            } else {
-                element.set_blob(b);
-            }
-        }
-
-        //returns total elements in array
-        uint32_t get_total_elements() const{
-            if (!is_initialized)return 0;
-            return m_header->m_total_elements;
-        }
-
-        void get_all(std::vector<ElementType> &vector, bool copy) {
-            if(!is_initialized)return;
-            for (auto i = 0u; i < get_total_elements(); i++) {
-                ElementType e;
-                get(i, e, copy);
-                vector.emplace_back(e);
-            }
-        }
-
-        //in-place remove
-        void remove(uint32_t index) {
-            assert(is_initialized);
-            assert(index < get_total_elements());
-
-            if(index != get_total_elements()-1){ //move record, not data
-                record *rec = get_record(index);
-                uint8_t *move_to = (uint8_t *) rec;
-                uint8_t *move_from  = move_to + sizeof(record);
-                uint32_t size_to_move= sizeof(record)*(get_total_elements()-index-1);
-                memmove((void*)move_to, (void*)move_from, size_to_move);
-            }
-            
-            m_header->m_total_elements--;
-=======
     }
 
     // get memory referece to this structure storage
@@ -398,7 +218,6 @@
         }
 
         m_header->m_total_elements--;
->>>>>>> d3f244ab
 #ifndef NDEBUG
         to_string();
 #endif
