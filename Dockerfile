# ##########   #######   ############
FROM ecr.vip.ebayc3.com/sds/sds_cpp_base:1.18
LABEL description="Automated SDS compilation"

ARG CONAN_CHANNEL
ARG CONAN_USER
ARG CONAN_PASS=${CONAN_USER}
ENV CONAN_USER=${CONAN_USER:-sds}
ENV CONAN_CHANNEL=${CONAN_CHANNEL:-testing}
ENV CONAN_PASS=${CONAN_PASS:-password}
ENV SOURCE_PATH=/tmp/source/

COPY conanfile.py ${SOURCE_PATH}
COPY cmake/ ${SOURCE_PATH}cmake
COPY CMakeLists.txt ${SOURCE_PATH}
COPY src/ ${SOURCE_PATH}src

WORKDIR /output
ENV ASAN_OPTIONS=detect_leaks=0
RUN set -eux; \
    eval $(grep 'name =' ${SOURCE_PATH}conanfile.py | sed 's, ,,g' | sed 's,name,PKG_NAME,'); \
    conan install -o ${PKG_NAME}:coverage=True -pr bionic_nosanitize ${SOURCE_PATH}; \
<<<<<<< HEAD
    conan build ${SOURCE_PATH}; \
    conan remove -f "${PKG_NAME}*"
=======
    conan build ${SOURCE_PATH};
>>>>>>> 69b058ad
RUN conan create -pr debug ${SOURCE_PATH} "${CONAN_USER}"/"${CONAN_CHANNEL}"
RUN conan create ${SOURCE_PATH} "${CONAN_USER}"/"${CONAN_CHANNEL}"
RUN conan create -pr bionic_nosanitize ${SOURCE_PATH} "${CONAN_USER}"/"${CONAN_CHANNEL}"

CMD set -eux; \
    eval $(grep 'name =' ${SOURCE_PATH}conanfile.py | sed 's, ,,g' | sed 's,name,PKG_NAME,'); \
    eval $(grep 'version =' ${SOURCE_PATH}conanfile.py | sed 's, ,,g' | sed 's,version,PKG_VERSION,'); \
    conan user -r ebay-sds -p "${CONAN_PASS}" sds; \
    conan upload ${PKG_NAME}/"${PKG_VERSION}"@"${CONAN_USER}"/"${CONAN_CHANNEL}" --all -r ebay-sds;
# ##########   #######   ############<|MERGE_RESOLUTION|>--- conflicted
+++ resolved
@@ -16,19 +16,18 @@
 COPY src/ ${SOURCE_PATH}src
 
 WORKDIR /output
+
+# Build the variants we will publish
 ENV ASAN_OPTIONS=detect_leaks=0
+RUN conan create -pr debug ${SOURCE_PATH} "${CONAN_USER}"/"${CONAN_CHANNEL}"
+RUN conan create ${SOURCE_PATH} "${CONAN_USER}"/"${CONAN_CHANNEL}"
+RUN conan create -pr bionic_nosanitize ${SOURCE_PATH} "${CONAN_USER}"/"${CONAN_CHANNEL}"
+
+# Generates coverage reports
 RUN set -eux; \
     eval $(grep 'name =' ${SOURCE_PATH}conanfile.py | sed 's, ,,g' | sed 's,name,PKG_NAME,'); \
     conan install -o ${PKG_NAME}:coverage=True -pr bionic_nosanitize ${SOURCE_PATH}; \
-<<<<<<< HEAD
-    conan build ${SOURCE_PATH}; \
-    conan remove -f "${PKG_NAME}*"
-=======
     conan build ${SOURCE_PATH};
->>>>>>> 69b058ad
-RUN conan create -pr debug ${SOURCE_PATH} "${CONAN_USER}"/"${CONAN_CHANNEL}"
-RUN conan create ${SOURCE_PATH} "${CONAN_USER}"/"${CONAN_CHANNEL}"
-RUN conan create -pr bionic_nosanitize ${SOURCE_PATH} "${CONAN_USER}"/"${CONAN_CHANNEL}"
 
 CMD set -eux; \
     eval $(grep 'name =' ${SOURCE_PATH}conanfile.py | sed 's, ,,g' | sed 's,name,PKG_NAME,'); \
