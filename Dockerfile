# ##########   #######   ############
FROM ecr.vip.ebayc3.com/sds/sds_cpp_base:3.9-dev
LABEL description="Automated SDS compilation"

ARG BRANCH_NAME
ARG BUILD_TYPE
ARG COVERAGE_ON
ARG CONAN_CHANNEL
ARG ARTIFACTORY_PASS=${ARTIFACTORY_PASS}
ARG CONAN_USER
ARG HOMESTORE_BUILD_TAG

ENV BRANCH_NAME=${BRANCH_NAME:-unknown}
ENV BUILD_TYPE=${BUILD_TYPE:-default}
ENV COVERAGE_ON=${COVERAGE_ON:-false}
ENV ARTIFACTORY_PASS=${ARTIFACTORY_PASS:-password}
ENV CONAN_USER=${CONAN_USER:-sds}
<<<<<<< HEAD
ENV CONAN_CHANNEL=${CONAN_CHANNEL:-snapshot}
=======
ENV CONAN_CHANNEL=${CONAN_CHANNEL:-develop}
>>>>>>> 2c38127e
ENV HOMESTORE_BUILD_TAG=${HOMESTORE_BUILD_TAG:-release}
ENV SOURCE_PATH=/tmp/source/

COPY .git/ ${SOURCE_PATH}.git
RUN cd ${SOURCE_PATH}; git reset --hard

WORKDIR /output
ENV ASAN_OPTIONS=detect_leaks=0

RUN set -eux; \
    eval $(grep 'name =' ${SOURCE_PATH}conanfile.py | sed 's, ,,g' | sed 's,name,PKG_NAME,'); \
    eval $(grep -m 1 'version =' ${SOURCE_PATH}conanfile.py | sed 's, ,,g' | sed 's,version,PKG_VERSION,'); \
    if [ "debug" = "${BUILD_TYPE}" ] && [ "true" = "${COVERAGE_ON}" ]; then \
      conan install --build missing -o ${PKG_NAME}:coverage=True -pr ${BUILD_TYPE} ${SOURCE_PATH}; \
      build-wrapper-linux-x86-64 --out-dir /tmp/sonar conan build ${SOURCE_PATH}; \
      find . -name "*.gcno" -exec gcov {} \; ; \
      if [ "develop" != "${BRANCH_NAME}" ]; then \
        echo "sonar.branch.name=${BRANCH_NAME}" >> ${SOURCE_PATH}sonar-project.properties; \
        echo "sonar.branch.target=develop" >> ${SOURCE_PATH}sonar-project.properties; \
      fi; \
      sonar-scanner -Dsonar.projectBaseDir=${SOURCE_PATH} -Dsonar.projectVersion="${PKG_VERSION}"; \
    elif [ "sanitize" = "${BUILD_TYPE}" ]; then \
      conan create -pr debug ${SOURCE_PATH} "${CONAN_USER}"/"${CONAN_CHANNEL}"; \  
    else \
      conan create -o homestore:sanitize=False -pr ${BUILD_TYPE} ${SOURCE_PATH} "${CONAN_USER}"/"${CONAN_CHANNEL}"; \
    fi;

CMD set -eux; \
    eval $(grep 'name =' ${SOURCE_PATH}conanfile.py | sed 's, ,,g' | sed 's,name,PKG_NAME,'); \
    eval $(grep 'version =' ${SOURCE_PATH}conanfile.py | sed 's, ,,g' | sed 's,version,PKG_VERSION,'); \
    conan user -r ebay-local -p "${ARTIFACTORY_PASS}" _service_sds; \
    conan upload ${PKG_NAME}/${PKG_VERSION}@"${CONAN_USER}"/"${CONAN_CHANNEL}" -c --all -r ebay-local;
# ##########   #######   ############<|MERGE_RESOLUTION|>--- conflicted
+++ resolved
@@ -15,11 +15,7 @@
 ENV COVERAGE_ON=${COVERAGE_ON:-false}
 ENV ARTIFACTORY_PASS=${ARTIFACTORY_PASS:-password}
 ENV CONAN_USER=${CONAN_USER:-sds}
-<<<<<<< HEAD
 ENV CONAN_CHANNEL=${CONAN_CHANNEL:-snapshot}
-=======
-ENV CONAN_CHANNEL=${CONAN_CHANNEL:-develop}
->>>>>>> 2c38127e
 ENV HOMESTORE_BUILD_TAG=${HOMESTORE_BUILD_TAG:-release}
 ENV SOURCE_PATH=/tmp/source/
 
@@ -30,26 +26,26 @@
 ENV ASAN_OPTIONS=detect_leaks=0
 
 RUN set -eux; \
-    eval $(grep 'name =' ${SOURCE_PATH}conanfile.py | sed 's, ,,g' | sed 's,name,PKG_NAME,'); \
-    eval $(grep -m 1 'version =' ${SOURCE_PATH}conanfile.py | sed 's, ,,g' | sed 's,version,PKG_VERSION,'); \
-    if [ "debug" = "${BUILD_TYPE}" ] && [ "true" = "${COVERAGE_ON}" ]; then \
-      conan install --build missing -o ${PKG_NAME}:coverage=True -pr ${BUILD_TYPE} ${SOURCE_PATH}; \
-      build-wrapper-linux-x86-64 --out-dir /tmp/sonar conan build ${SOURCE_PATH}; \
-      find . -name "*.gcno" -exec gcov {} \; ; \
-      if [ "develop" != "${BRANCH_NAME}" ]; then \
-        echo "sonar.branch.name=${BRANCH_NAME}" >> ${SOURCE_PATH}sonar-project.properties; \
-        echo "sonar.branch.target=develop" >> ${SOURCE_PATH}sonar-project.properties; \
-      fi; \
-      sonar-scanner -Dsonar.projectBaseDir=${SOURCE_PATH} -Dsonar.projectVersion="${PKG_VERSION}"; \
-    elif [ "sanitize" = "${BUILD_TYPE}" ]; then \
-      conan create -pr debug ${SOURCE_PATH} "${CONAN_USER}"/"${CONAN_CHANNEL}"; \  
-    else \
-      conan create -o homestore:sanitize=False -pr ${BUILD_TYPE} ${SOURCE_PATH} "${CONAN_USER}"/"${CONAN_CHANNEL}"; \
-    fi;
+  eval $(grep 'name =' ${SOURCE_PATH}conanfile.py | sed 's, ,,g' | sed 's,name,PKG_NAME,'); \
+  eval $(grep -m 1 'version =' ${SOURCE_PATH}conanfile.py | sed 's, ,,g' | sed 's,version,PKG_VERSION,'); \
+  if [ "debug" = "${BUILD_TYPE}" ] && [ "true" = "${COVERAGE_ON}" ]; then \
+  conan install --build missing -o ${PKG_NAME}:coverage=True -pr ${BUILD_TYPE} ${SOURCE_PATH}; \
+  build-wrapper-linux-x86-64 --out-dir /tmp/sonar conan build ${SOURCE_PATH}; \
+  find . -name "*.gcno" -exec gcov {} \; ; \
+  if [ "develop" != "${BRANCH_NAME}" ]; then \
+  echo "sonar.branch.name=${BRANCH_NAME}" >> ${SOURCE_PATH}sonar-project.properties; \
+  echo "sonar.branch.target=develop" >> ${SOURCE_PATH}sonar-project.properties; \
+  fi; \
+  sonar-scanner -Dsonar.projectBaseDir=${SOURCE_PATH} -Dsonar.projectVersion="${PKG_VERSION}"; \
+  elif [ "sanitize" = "${BUILD_TYPE}" ]; then \
+  conan create -pr debug ${SOURCE_PATH} "${CONAN_USER}"/"${CONAN_CHANNEL}"; \  
+  else \
+  conan create -o homestore:sanitize=False -pr ${BUILD_TYPE} ${SOURCE_PATH} "${CONAN_USER}"/"${CONAN_CHANNEL}"; \
+  fi;
 
 CMD set -eux; \
-    eval $(grep 'name =' ${SOURCE_PATH}conanfile.py | sed 's, ,,g' | sed 's,name,PKG_NAME,'); \
-    eval $(grep 'version =' ${SOURCE_PATH}conanfile.py | sed 's, ,,g' | sed 's,version,PKG_VERSION,'); \
-    conan user -r ebay-local -p "${ARTIFACTORY_PASS}" _service_sds; \
-    conan upload ${PKG_NAME}/${PKG_VERSION}@"${CONAN_USER}"/"${CONAN_CHANNEL}" -c --all -r ebay-local;
+  eval $(grep 'name =' ${SOURCE_PATH}conanfile.py | sed 's, ,,g' | sed 's,name,PKG_NAME,'); \
+  eval $(grep 'version =' ${SOURCE_PATH}conanfile.py | sed 's, ,,g' | sed 's,version,PKG_VERSION,'); \
+  conan user -r ebay-local -p "${ARTIFACTORY_PASS}" _service_sds; \
+  conan upload ${PKG_NAME}/${PKG_VERSION}@"${CONAN_USER}"/"${CONAN_CHANNEL}" -c --all -r ebay-local;
 # ##########   #######   ############